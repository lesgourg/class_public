--- conflicted
+++ resolved
@@ -704,21 +704,14 @@
                    struct perturbations * ppt
                    );
 
-<<<<<<< HEAD
+  int perturbations_free_input(
+                   struct perturbations * ppt
+                   );
+
   int perturbations_free(
                    struct perturbations * ppt
                    );
 
-=======
-  int perturbations_free_input(
-                   struct perturbations * ppt
-                   );
-
-  int perturbations_free(
-                   struct perturbations * ppt
-                   );
-
->>>>>>> f57047ab
   int perturbations_indices(
                       struct precision * ppr,
                       struct background * pba,
