--- conflicted
+++ resolved
@@ -5,19 +5,6 @@
 
 #include "common.h"
 #include "parser.h"
-<<<<<<< HEAD
-#include "quadrature.h"
-#include "background.h"
-#include "thermodynamics.h"
-#include "perturbations.h"
-#include "transfer.h"
-#include "primordial.h"
-#include "spectra.h"
-#include "nonlinear.h"
-#include "lensing.h"
-#include "distortions.h"
-#include "output.h"
-=======
 
 /* Declare the structs this module refers to */
 struct precision * ppr;
@@ -30,9 +17,9 @@
 struct nonlinear * pnl;
 struct lensing * ple;
 struct output * pop;
+struct distortions * psd;
 
 #define _N_FILEROOT_ 100 /* Number of files that will be not overwritten for a given root */
->>>>>>> 504630c2
 
 /* macro for reading parameter values with routines from the parser */
 #define class_read_double(name,destination)                                     \
@@ -262,14 +249,9 @@
                  struct primordial * ppm,
                  struct spectra * psp,
                  struct nonlinear * pnl,
-<<<<<<< HEAD
                  struct lensing *ple,
                  struct distortions *psd,
                  struct output *pop,
-=======
-                 struct lensing * ple,
-                 struct output * pop,
->>>>>>> 504630c2
                  ErrorMsg errmsg);
 
   int input_find_file(int argc,
@@ -285,7 +267,6 @@
 
   int input_read_from_file(struct file_content * pfc,
                            struct precision * ppr,
-<<<<<<< HEAD
                            struct background *pba,
                            struct thermo *pth,
                            struct perturbs *ppt,
@@ -296,17 +277,6 @@
                            struct lensing *ple,
                            struct distortions *psd,
                            struct output *pop,
-=======
-                           struct background * pba,
-                           struct thermo * pth,
-                           struct perturbs * ppt,
-                           struct transfers * ptr,
-                           struct primordial * ppm,
-                           struct spectra * psp,
-                           struct nonlinear * pnl,
-                           struct lensing * ple,
-                           struct output * pop,
->>>>>>> 504630c2
                            ErrorMsg errmsg);
 
   /* Shooting */
@@ -319,14 +289,9 @@
                      struct primordial * ppm,
                      struct spectra * psp,
                      struct nonlinear * pnl,
-<<<<<<< HEAD
                      struct lensing *ple,
                      struct distortions *psd,
                      struct output *pop,
-=======
-                     struct lensing * ple,
-                     struct output * pop,
->>>>>>> 504630c2
                      int input_verbose,
                      int * has_shooting,
                      ErrorMsg errmsg);
@@ -420,24 +385,12 @@
                                     struct thermo * pth,
                                     ErrorMsg errmsg);
 
-<<<<<<< HEAD
-  int input_read_parameters_perturbs(struct file_content * pfc,
-                                     struct precision * ppr,
-                                     struct background * pba,
-                                     struct thermo * pth,
-                                     struct perturbs * ppt,
-                                     struct nonlinear * pnl,
-                                     struct distortions * psd,
-                                     int input_verbose,
-                                     ErrorMsg errmsg);
-=======
   int input_read_parameters_nonlinear(struct file_content * pfc,
                                       struct precision * ppr,
                                       struct perturbs * ppt,
                                       struct nonlinear * pnl,
                                       int input_verbose,
                                       ErrorMsg errmsg);
->>>>>>> 504630c2
 
   int input_prepare_pk_eq(struct precision * ppr,
                           struct background * pba,
@@ -467,21 +420,14 @@
                                     struct lensing * ple,
                                     ErrorMsg errmsg);
 
-<<<<<<< HEAD
   int input_read_parameters_distortions(struct file_content * pfc,
                                         struct distortions * psd,
                                         ErrorMsg errmsg);
 
-  int input_read_parameters_additional(struct file_content* pfc,
-                                       struct precision* ppr,
-                                       struct background* pba,
-                                       struct thermo* pth,
-=======
   int input_read_parameters_additional(struct file_content * pfc,
                                        struct precision * ppr,
                                        struct background * pba,
                                        struct thermo * pth,
->>>>>>> 504630c2
                                        ErrorMsg errmsg);
 
   int input_read_parameters_output(struct file_content * pfc,
@@ -492,21 +438,15 @@
                                    struct primordial * ppm,
                                    struct spectra * psp,
                                    struct nonlinear * pnl,
-<<<<<<< HEAD
                                    struct lensing *ple,
                                    struct distortions *psd,
                                    struct output *pop,
-=======
-                                   struct lensing * ple,
-                                   struct output * pop,
->>>>>>> 504630c2
                                    ErrorMsg errmsg);
 
   int compare_doubles(const void * a,
                       const void * b);
 
   /* Set default parameters */
-<<<<<<< HEAD
   int input_default_params(struct background *pba,
                            struct thermo *pth,
                            struct perturbs *ppt,
@@ -517,18 +457,6 @@
                            struct lensing *ple,
                            struct distortions *psd,
                            struct output *pop);
-=======
-  int input_default_params(struct background * pba,
-                           struct thermo * pth,
-                           struct perturbs * ppt,
-                           struct transfers * ptr,
-                           struct primordial * ppm,
-                           struct spectra * psp,
-                           struct nonlinear * pnl,
-                           struct lensing * ple,
-                           struct output * pop);
->>>>>>> 504630c2
-
 
 
 #ifdef __cplusplus
