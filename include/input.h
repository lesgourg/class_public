/** @file input.h Documented includes for input module */

#ifndef __INPUT__
#define __INPUT__

#include "common.h"
#include "parser.h"

/* Declare the structs this module refers to */
struct precision;
struct background;
struct thermo;
struct perturbs;
struct transfers;
struct primordial;
struct spectra;
struct nonlinear;
struct lensing;
struct output;
struct distortions;

#define _N_FILEROOT_ 100 /* Number of files that will be not overwritten for a given root */
<<<<<<< HEAD

/* macro for checking if string begins with certain character */
int string_begins_with(char* thestring,char beginchar);
=======
>>>>>>> 75987319

/* macro for reading parameter values with routines from the parser */
#define class_read_double(name,destination)                                     \
  do {                                                                          \
    double param_temp; int flag_temp;                                           \
    class_call(parser_read_double(pfc,name,&param_temp,&flag_temp,errmsg),      \
               errmsg,                                                          \
               errmsg);                                                         \
    if (flag_temp == _TRUE_){                                                   \
      destination = param_temp;                                                 \
    }                                                                           \
  } while(0);


#define class_read_int(name,destination)                                        \
  do {                                                                          \
    int int_temp,flag_temp;                                                     \
    class_call(parser_read_int(pfc,name,&int_temp,&flag_temp,errmsg),           \
               errmsg,                                                          \
               errmsg);                                                         \
    if (flag_temp == _TRUE_){                                                   \
      destination = int_temp;                                                   \
    }                                                                           \
  } while(0);

#define class_read_string(name,destination)                                     \
  do {                                                                          \
    char string_temp[_ARGUMENT_LENGTH_MAX_]; int flag_temp;                     \
    class_call(parser_read_string(pfc,name,&string_temp,&flag_temp,errmsg),     \
               errmsg,                                                          \
               errmsg);                                                         \
    if (flag_temp == _TRUE_){                                                   \
      strcpy(destination,string_temp);                                          \
    }                                                                           \
  } while(0);

#define class_read_flag(name,destination)                                       \
  do {                                                                          \
    char string_temp[_ARGUMENT_LENGTH_MAX_]; int flag_temp;                     \
    class_call(parser_read_string(pfc,name,&string_temp,&flag_temp,errmsg),     \
               errmsg,                                                          \
               errmsg);                                                         \
    if (flag_temp == _TRUE_){                                                   \
<<<<<<< HEAD
      if( string_begins_with(string_temp,'y')                                   \
         || string_begins_with(string_temp,'Y') ){                              \
        destination = _TRUE_;                                                   \
      }                                                                         \
      else if( string_begins_with(string_temp,'n')                              \
         || string_begins_with(string_temp,'N') ){                              \
=======
      if( (string_temp[0]=='y') || (string_temp[0]=='Y') ){                     \
        destination = _TRUE_;                                                   \
      }                                                                         \
      else if( (string_temp[0]=='n') || (string_temp[0]=='N') ){                \
>>>>>>> 75987319
        destination = _FALSE_;                                                  \
      }                                                                         \
      else {                                                                    \
        class_stop(errmsg,"incomprehensible input '%s' for the field '%s'.",    \
                   string_temp, name);                                          \
      }                                                                         \
    }                                                                           \
  } while(0);

#define class_read_flag_or_deprecated(name,oldname,destination)                 \
  do {                                                                          \
    char string_temp[_ARGUMENT_LENGTH_MAX_]; int flag_temp;                     \
    class_call(parser_read_string(pfc,name,&string_temp,&flag_temp,errmsg),     \
               errmsg,                                                          \
               errmsg);                                                         \
    /* Compatibility code BEGIN */                                              \
    if(flag_temp == _FALSE_){                                                   \
      class_call(parser_read_string(pfc,oldname,&string_temp,&flag_temp,errmsg),\
                 errmsg,                                                        \
                 errmsg);                                                       \
    }                                                                           \
    /* Compatibility code END */                                                \
    if (flag_temp == _TRUE_){                                                   \
<<<<<<< HEAD
      if( string_begins_with(string_temp,'y')                                   \
         || string_begins_with(string_temp,'Y') ){                              \
        destination = _TRUE_;                                                   \
      }                                                                         \
      else if( string_begins_with(string_temp,'n')                              \
         || string_begins_with(string_temp,'N') ){                              \
=======
      if( (string_temp[0]=='y') || (string_temp[0]=='Y') ){                     \
        destination = _TRUE_;                                                   \
      }                                                                         \
      else if( (string_temp[0]=='n') || (string_temp[0]=='N') ){                \
>>>>>>> 75987319
        destination = _FALSE_;                                                  \
      }                                                                         \
      else {                                                                    \
        class_stop(errmsg,"incomprehensible input '%s' for the field '%s'.",    \
                   string_temp, name);                                          \
      }                                                                         \
    }                                                                           \
  } while(0);

#define class_read_double_one_of_two(name1,name2,destination)                   \
  do {                                                                          \
    int flag_temp1,flag_temp2;                                                  \
    double param_temp1,param_temp2;                                             \
    class_call(parser_read_double(pfc,name1,&param_temp1,&flag_temp1,errmsg),   \
               errmsg,                                                          \
               errmsg);                                                         \
    class_call(parser_read_double(pfc,name2,&param_temp2,&flag_temp2,errmsg),   \
               errmsg,                                                          \
               errmsg);                                                         \
    class_test((flag_temp1 == _TRUE_) && (flag_temp2 == _TRUE_),                \
               errmsg,                                                          \
               "You can only enter one of '%s' or '%s'.",                       \
               name1,name2);                                                    \
    if (flag_temp1 == _TRUE_){                                                  \
      destination = param_temp1;                                                \
    }                                                                           \
    if (flag_temp2 == _TRUE_){                                                  \
      destination = param_temp2;                                                \
    }                                                                           \
  } while(0);

#define class_at_least_two_of_three(a,b,c)                                      \
  (((a) == _TRUE_) && ((b) == _TRUE_)) ||                                       \
  (((a) == _TRUE_) && ((c) == _TRUE_)) ||                                       \
  (((b) == _TRUE_) && ((c) == _TRUE_))

#define class_none_of_three(a,b,c)                                              \
  ((a) == _FALSE_) && ((b) == _FALSE_) && ((c) == _FALSE_)

#define class_read_list_of_doubles_or_default(name,destination,val_default,siz) \
  do {                                                                          \
    int flag_temp,entries_read_temp;                                            \
    class_call(parser_read_list_of_doubles(pfc,name,                            \
                                           &entries_read_temp,                  \
                                           &(destination),                      \
                                           &flag_temp,                          \
                                           errmsg),                             \
               errmsg,                                                          \
               errmsg);                                                         \
    if (flag_temp == _TRUE_){                                                   \
      class_test(entries_read_temp != siz, errmsg,                              \
                 "Number of entries of '%s' (%d) does not match expected number (%d).", \
                 name, entries_read_temp, siz);                                 \
    }else{                                                                      \
      class_alloc(destination,siz*sizeof(double),errmsg);                       \
      for(n=0; n<siz; n++){destination[n] = val_default;}                       \
    }                                                                           \
  } while(0);

#define class_read_list_of_integers_or_default(name,destination,val_default,siz)\
  do {                                                                          \
    int flag_temp,entries_read_temp;                                            \
    class_call(parser_read_list_of_integers(pfc,name,                           \
                                            &entries_read_temp,                 \
                                            &(destination),                     \
                                            &flag_temp,                         \
                                            errmsg),                            \
               errmsg,                                                          \
               errmsg);                                                         \
    if (flag_temp == _TRUE_){                                                   \
      class_test(entries_read_temp != siz, errmsg,                              \
                 "Number of entries of '%s' (%d) does not match expected number (%d).", \
                 name, entries_read_temp, siz);                                 \
    }else{                                                                      \
      class_alloc(destination,siz*sizeof(int),errmsg);                          \
      for(n=0; n<siz; n++){destination[n] = val_default;}                       \
    }                                                                           \
  } while(0);

#define class_read_list_of_doubles(name,destination,siz)                        \
  do {                                                                          \
    int flag_temp,entries_read_temp;                                            \
    class_call(parser_read_list_of_doubles(pfc,name,                            \
                                           &entries_read_temp,                  \
                                           &(destination),                      \
                                           &flag_temp,                          \
                                           errmsg),                             \
               errmsg,                                                          \
               errmsg);                                                         \
    class_test(flag_temp == _FALSE_, errmsg,                                    \
               "Entry '%s' is required but not found!", name)                   \
    class_test(entries_read_temp != siz, errmsg,                                \
               "Number of entries of '%s' (%d) does not match expected number (%d).", \
               name,entries_read_temp, siz);                                    \
  } while(0);

#define class_read_list_of_integers(name,destination,siz)                       \
  do {                                                                          \
    int flag_temp,entries_read_temp;                                            \
    class_call(parser_read_list_of_integers(pfc,name,                           \
                                            &entries_read_temp,                 \
                                            &(destination),                     \
                                            &flag_temp,                         \
                                            errmsg),                            \
               errmsg,                                                          \
               errmsg);                                                         \
    class_test(flag_temp == _FALSE_, errmsg,                                    \
               "Entry '%s' is required but not found!", name)                   \
    class_test(entries_read_temp != siz, errmsg,                                \
               "Number of entries of '%s' (%d) does not match expected number (%d).", \
               name,entries_read_temp, siz);                                    \
  } while(0);

/**
 * temporary parameters for background fzero function
 */

#define _NUM_TARGETS_ 7 //Keep this number as number of target_names
enum target_names {theta_s, Omega_dcdmdr, omega_dcdmdr, Omega_scf, Omega_ini_dcdm, omega_ini_dcdm, sigma8};
enum computation_stage {cs_background, cs_thermodynamics, cs_perturbations, cs_primordial, cs_nonlinear, cs_transfer, cs_spectra};

struct input_pprpba{
  struct precision * ppr;
  struct background * pba;
};

struct fzerofun_workspace {
  int * unknown_parameters_index;
  struct file_content fc;
  enum target_names * target_name;
  double * target_value;
  int target_size;
  enum computation_stage required_computation_stage;
};

/**************************************************************/
/* @cond INCLUDE_WITH_DOXYGEN */
/*
 * Boilerplate for C++
 */
#ifdef __cplusplus
extern "C" {
#endif

  /* Main functions */
  int input_init(int argc,
                 char **argv,
                 struct precision * ppr,
                 struct background * pba,
                 struct thermo * pth,
                 struct perturbs * ppt,
                 struct transfers * ptr,
                 struct primordial * ppm,
                 struct spectra * psp,
                 struct nonlinear * pnl,
<<<<<<< HEAD
                 struct lensing *ple,
                 struct distortions *psd,
                 struct output *pop,
=======
                 struct lensing * ple,
                 struct output * pop,
>>>>>>> 75987319
                 ErrorMsg errmsg);

  int input_find_file(int argc,
                      char ** argv,
                      struct file_content * fc,
                      ErrorMsg errmsg);

  int input_set_root(char* input_file,
                     struct file_content** ppfc_input,
                     struct file_content* pfc_setroot,
                     ErrorMsg errmsg);

  int file_exists(const char *fname);

  int input_read_from_file(struct file_content * pfc,
                           struct precision * ppr,
<<<<<<< HEAD
                           struct background *pba,
                           struct thermo *pth,
                           struct perturbs *ppt,
                           struct transfers *ptr,
                           struct primordial *ppm,
                           struct spectra *psp,
                           struct nonlinear *pnl,
                           struct lensing *ple,
                           struct distortions *psd,
                           struct output *pop,
=======
                           struct background * pba,
                           struct thermo * pth,
                           struct perturbs * ppt,
                           struct transfers * ptr,
                           struct primordial * ppm,
                           struct spectra * psp,
                           struct nonlinear * pnl,
                           struct lensing * ple,
                           struct output * pop,
>>>>>>> 75987319
                           ErrorMsg errmsg);

  /* Shooting */
  int input_shooting(struct file_content * pfc,
                     struct precision * ppr,
                     struct background * pba,
                     struct thermo * pth,
                     struct perturbs * ppt,
                     struct transfers * ptr,
                     struct primordial * ppm,
                     struct spectra * psp,
                     struct nonlinear * pnl,
<<<<<<< HEAD
                     struct lensing *ple,
                     struct distortions *psd,
                     struct output *pop,
=======
                     struct lensing * ple,
                     struct output * pop,
>>>>>>> 75987319
                     int input_verbose,
                     int * has_shooting,
                     ErrorMsg errmsg);

  int input_needs_shooting_for_target(struct file_content * pfc,
                                      enum target_names target_name,
                                      double target_value,
                                      int * aux_flag,
                                      ErrorMsg errmsg);

  int input_find_root(double * xzero,
                      int * fevals,
                      struct fzerofun_workspace * pfzw,
                      ErrorMsg errmsg);

  int input_fzerofun_1d(double input,
                        void * fzerofun_workspace,
                        double * output,
                        ErrorMsg error_message);
<<<<<<< HEAD

  int class_fzero_ridder(int (*func)(double x,
                                     void * param,
                                     double * y,
                                     ErrorMsg error_message),
                         double x1,
                         double x2,
                         double xtol,
                         void * param,
                         double * Fx1,
                         double * Fx2,
                         double * xzero,
                         int * fevals,
                         ErrorMsg error_message);

  int input_get_guess(double * xguess,
                      double * dxdy,
                      struct fzerofun_workspace * pfzw,
                      ErrorMsg errmsg);

  int input_try_unknown_parameters(double * unknown_parameter,
                                   int unknown_parameters_size,
                                   void * pfzw,
                                   double * output,
                                   ErrorMsg errmsg);

  /* Read from precision.h */
  int input_read_precisions(struct file_content * pfc,
                            struct precision * ppr,
                            struct background * pba,
                            struct thermo * pth,
                            struct perturbs * ppt,
                            struct transfers * ptr,
                            struct primordial * ppm,
                            struct spectra * psp,
                            struct nonlinear * pnl,
                            struct lensing * ple,
                            struct distortions *psd,
                            struct output * pop,
                            ErrorMsg errmsg);

  /* Read from .ini file */
  int input_read_parameters(struct file_content * pfc,
                            struct precision * ppr,
                            struct background * pba,
                            struct thermo * pth,
                            struct perturbs * ppt,
                            struct transfers * ptr,
                            struct primordial * ppm,
                            struct spectra * psp,
                            struct nonlinear * pnl,
                            struct lensing * ple,
                            struct distortions *psd,
                            struct output * pop,
                            ErrorMsg errmsg);

  int input_read_parameters_general(struct file_content * pfc,
                                    struct background * pba,
                                    struct thermo * pth,
                                    struct perturbs * ppt,
                                    struct distortions * psd,
                                    ErrorMsg errmsg);

  int input_read_parameters_species(struct file_content * pfc,
                                    struct precision * ppr,
                                    struct background * pba,
                                    struct thermo * pth,
                                    struct perturbs * ppt,
                                    int input_verbose,
                                    ErrorMsg errmsg);

  int input_read_parameters_heating(struct file_content * pfc,
                                    struct precision * ppr,
                                    struct thermo * pth,
                                    ErrorMsg errmsg);

  int input_read_parameters_nonlinear(struct file_content * pfc,
                                      struct precision * ppr,
                                      struct background *pba,
                                      struct thermo *pth,
                                      struct perturbs * ppt,
                                      struct nonlinear * pnl,
                                      int input_verbose,
                                      ErrorMsg errmsg);

  int input_prepare_pk_eq(struct precision * ppr,
                          struct background * pba,
                          struct thermo * pth,
                          struct nonlinear * pnl,
                          int input_verbose,
                          ErrorMsg errmsg);

  int input_read_parameters_primordial(struct file_content * pfc,
                                       struct perturbs * ppt,
                                       struct primordial * ppm,
                                       ErrorMsg errmsg);

  int input_read_parameters_spectra(struct file_content * pfc,
                                    struct precision * ppr,
                                    struct background * pba,
                                    struct primordial * ppm,
                                    struct perturbs * ppt,
                                    struct transfers * ptr,
                                    struct spectra * psp,
                                    struct output * pop,
                                    ErrorMsg errmsg);

  int input_read_parameters_lensing(struct file_content * pfc,
                                    struct precision * ppr,
                                    struct perturbs * ppt,
                                    struct transfers * ptr,
                                    struct lensing * ple,
                                    ErrorMsg errmsg);

  int input_read_parameters_distortions(struct file_content * pfc,
                                        struct precision * ppr,
                                        struct distortions * psd,
                                        ErrorMsg errmsg);

  int input_read_parameters_additional(struct file_content * pfc,
                                       struct precision * ppr,
                                       struct background * pba,
                                       struct thermo * pth,
                                       ErrorMsg errmsg);

  int input_read_parameters_output(struct file_content * pfc,
                                   struct background * pba,
                                   struct thermo * pth,
                                   struct perturbs * ppt,
                                   struct transfers * ptr,
                                   struct primordial * ppm,
                                   struct spectra * psp,
                                   struct nonlinear * pnl,
                                   struct lensing *ple,
                                   struct distortions *psd,
                                   struct output *pop,
                                   ErrorMsg errmsg);

  int compare_doubles(const void * a,
                      const void * b);

  /* Set default parameters */
  int input_default_params(struct background *pba,
                           struct thermo *pth,
                           struct perturbs *ppt,
                           struct transfers *ptr,
                           struct primordial *ppm,
                           struct spectra *psp,
                           struct nonlinear *pnl,
                           struct lensing *ple,
                           struct distortions *psd,
                           struct output *pop);
=======

  int class_fzero_ridder(int (*func)(double x,
                                     void * param,
                                     double * y,
                                     ErrorMsg error_message),
                         double x1,
                         double x2,
                         double xtol,
                         void * param,
                         double * Fx1,
                         double * Fx2,
                         double * xzero,
                         int * fevals,
                         ErrorMsg error_message);

  int input_get_guess(double * xguess,
                      double * dxdy,
                      struct fzerofun_workspace * pfzw,
                      ErrorMsg errmsg);

  int input_try_unknown_parameters(double * unknown_parameter,
                                   int unknown_parameters_size,
                                   void * pfzw,
                                   double * output,
                                   ErrorMsg errmsg);

  /* Read from precision.h */
  int input_read_precisions(struct file_content * pfc,
                            struct precision * ppr,
                            struct background * pba,
                            struct thermo * pth,
                            struct perturbs * ppt,
                            struct transfers * ptr,
                            struct primordial * ppm,
                            struct spectra * psp,
                            struct nonlinear * pnl,
                            struct lensing * ple,
                            struct output * pop,
                            ErrorMsg errmsg);

  /* Read from .ini file */
  int input_read_parameters(struct file_content * pfc,
                            struct precision * ppr,
                            struct background * pba,
                            struct thermo * pth,
                            struct perturbs * ppt,
                            struct transfers * ptr,
                            struct primordial * ppm,
                            struct spectra * psp,
                            struct nonlinear * pnl,
                            struct lensing * ple,
                            struct output * pop,
                            ErrorMsg errmsg);

  int input_read_parameters_general(struct file_content * pfc,
                                    struct background * pba,
                                    struct thermo * pth,
                                    struct perturbs * ppt,
                                    ErrorMsg errmsg);

  int input_read_parameters_species(struct file_content * pfc,
                                    struct precision * ppr,
                                    struct background * pba,
                                    struct thermo * pth,
                                    struct perturbs * ppt,
                                    int input_verbose,
                                    ErrorMsg errmsg);

  int input_read_parameters_heating(struct file_content * pfc,
                                    struct thermo * pth,
                                    ErrorMsg errmsg);

  int input_read_parameters_nonlinear(struct file_content * pfc,
                                      struct precision * ppr,
                                      struct background * pba,
                                      struct thermo * pth,
                                      struct perturbs * ppt,
                                      struct nonlinear * pnl,
                                      int input_verbose,
                                      ErrorMsg errmsg);

  int input_prepare_pk_eq(struct precision * ppr,
                          struct background * pba,
                          struct thermo * pth,
                          struct nonlinear * pnl,
                          int input_verbose,
                          ErrorMsg errmsg);

  int input_read_parameters_primordial(struct file_content * pfc,
                                       struct perturbs * ppt,
                                       struct primordial * ppm,
                                       ErrorMsg errmsg);

  int input_read_parameters_spectra(struct file_content * pfc,
                                    struct precision * ppr,
                                    struct background * pba,
                                    struct perturbs * ppt,
                                    struct transfers * ptr,
                                    struct spectra * psp,
                                    struct output * pop,
                                    ErrorMsg errmsg);

  int input_read_parameters_lensing(struct file_content * pfc,
                                    struct precision * ppr,
                                    struct perturbs * ppt,
                                    struct transfers * ptr,
                                    struct lensing * ple,
                                    ErrorMsg errmsg);

  int input_read_parameters_additional(struct file_content * pfc,
                                       struct precision * ppr,
                                       struct background * pba,
                                       struct thermo * pth,
                                       ErrorMsg errmsg);

  int input_read_parameters_output(struct file_content * pfc,
                                   struct background * pba,
                                   struct thermo * pth,
                                   struct perturbs * ppt,
                                   struct transfers * ptr,
                                   struct primordial * ppm,
                                   struct spectra * psp,
                                   struct nonlinear * pnl,
                                   struct lensing * ple,
                                   struct output * pop,
                                   ErrorMsg errmsg);

  int compare_doubles(const void * a,
                      const void * b);

  /* Set default parameters */
  int input_default_params(struct background * pba,
                           struct thermo * pth,
                           struct perturbs * ppt,
                           struct transfers * ptr,
                           struct primordial * ppm,
                           struct spectra * psp,
                           struct nonlinear * pnl,
                           struct lensing * ple,
                           struct output * pop);

>>>>>>> 75987319


#ifdef __cplusplus
}
#endif

/**************************************************************/

#endif
/* @endcond */<|MERGE_RESOLUTION|>--- conflicted
+++ resolved
@@ -20,12 +20,9 @@
 struct distortions;
 
 #define _N_FILEROOT_ 100 /* Number of files that will be not overwritten for a given root */
-<<<<<<< HEAD
 
 /* macro for checking if string begins with certain character */
 int string_begins_with(char* thestring,char beginchar);
-=======
->>>>>>> 75987319
 
 /* macro for reading parameter values with routines from the parser */
 #define class_read_double(name,destination)                                     \
@@ -69,19 +66,12 @@
                errmsg,                                                          \
                errmsg);                                                         \
     if (flag_temp == _TRUE_){                                                   \
-<<<<<<< HEAD
       if( string_begins_with(string_temp,'y')                                   \
          || string_begins_with(string_temp,'Y') ){                              \
         destination = _TRUE_;                                                   \
       }                                                                         \
       else if( string_begins_with(string_temp,'n')                              \
          || string_begins_with(string_temp,'N') ){                              \
-=======
-      if( (string_temp[0]=='y') || (string_temp[0]=='Y') ){                     \
-        destination = _TRUE_;                                                   \
-      }                                                                         \
-      else if( (string_temp[0]=='n') || (string_temp[0]=='N') ){                \
->>>>>>> 75987319
         destination = _FALSE_;                                                  \
       }                                                                         \
       else {                                                                    \
@@ -105,19 +95,12 @@
     }                                                                           \
     /* Compatibility code END */                                                \
     if (flag_temp == _TRUE_){                                                   \
-<<<<<<< HEAD
       if( string_begins_with(string_temp,'y')                                   \
          || string_begins_with(string_temp,'Y') ){                              \
         destination = _TRUE_;                                                   \
       }                                                                         \
       else if( string_begins_with(string_temp,'n')                              \
          || string_begins_with(string_temp,'N') ){                              \
-=======
-      if( (string_temp[0]=='y') || (string_temp[0]=='Y') ){                     \
-        destination = _TRUE_;                                                   \
-      }                                                                         \
-      else if( (string_temp[0]=='n') || (string_temp[0]=='N') ){                \
->>>>>>> 75987319
         destination = _FALSE_;                                                  \
       }                                                                         \
       else {                                                                    \
@@ -273,14 +256,9 @@
                  struct primordial * ppm,
                  struct spectra * psp,
                  struct nonlinear * pnl,
-<<<<<<< HEAD
                  struct lensing *ple,
                  struct distortions *psd,
                  struct output *pop,
-=======
-                 struct lensing * ple,
-                 struct output * pop,
->>>>>>> 75987319
                  ErrorMsg errmsg);
 
   int input_find_file(int argc,
@@ -297,7 +275,6 @@
 
   int input_read_from_file(struct file_content * pfc,
                            struct precision * ppr,
-<<<<<<< HEAD
                            struct background *pba,
                            struct thermo *pth,
                            struct perturbs *ppt,
@@ -308,17 +285,6 @@
                            struct lensing *ple,
                            struct distortions *psd,
                            struct output *pop,
-=======
-                           struct background * pba,
-                           struct thermo * pth,
-                           struct perturbs * ppt,
-                           struct transfers * ptr,
-                           struct primordial * ppm,
-                           struct spectra * psp,
-                           struct nonlinear * pnl,
-                           struct lensing * ple,
-                           struct output * pop,
->>>>>>> 75987319
                            ErrorMsg errmsg);
 
   /* Shooting */
@@ -331,14 +297,9 @@
                      struct primordial * ppm,
                      struct spectra * psp,
                      struct nonlinear * pnl,
-<<<<<<< HEAD
                      struct lensing *ple,
                      struct distortions *psd,
                      struct output *pop,
-=======
-                     struct lensing * ple,
-                     struct output * pop,
->>>>>>> 75987319
                      int input_verbose,
                      int * has_shooting,
                      ErrorMsg errmsg);
@@ -358,7 +319,6 @@
                         void * fzerofun_workspace,
                         double * output,
                         ErrorMsg error_message);
-<<<<<<< HEAD
 
   int class_fzero_ridder(int (*func)(double x,
                                      void * param,
@@ -437,8 +397,8 @@
 
   int input_read_parameters_nonlinear(struct file_content * pfc,
                                       struct precision * ppr,
-                                      struct background *pba,
-                                      struct thermo *pth,
+                                      struct background * pba,
+                                      struct thermo * pth,
                                       struct perturbs * ppt,
                                       struct nonlinear * pnl,
                                       int input_verbose,
@@ -511,149 +471,6 @@
                            struct lensing *ple,
                            struct distortions *psd,
                            struct output *pop);
-=======
-
-  int class_fzero_ridder(int (*func)(double x,
-                                     void * param,
-                                     double * y,
-                                     ErrorMsg error_message),
-                         double x1,
-                         double x2,
-                         double xtol,
-                         void * param,
-                         double * Fx1,
-                         double * Fx2,
-                         double * xzero,
-                         int * fevals,
-                         ErrorMsg error_message);
-
-  int input_get_guess(double * xguess,
-                      double * dxdy,
-                      struct fzerofun_workspace * pfzw,
-                      ErrorMsg errmsg);
-
-  int input_try_unknown_parameters(double * unknown_parameter,
-                                   int unknown_parameters_size,
-                                   void * pfzw,
-                                   double * output,
-                                   ErrorMsg errmsg);
-
-  /* Read from precision.h */
-  int input_read_precisions(struct file_content * pfc,
-                            struct precision * ppr,
-                            struct background * pba,
-                            struct thermo * pth,
-                            struct perturbs * ppt,
-                            struct transfers * ptr,
-                            struct primordial * ppm,
-                            struct spectra * psp,
-                            struct nonlinear * pnl,
-                            struct lensing * ple,
-                            struct output * pop,
-                            ErrorMsg errmsg);
-
-  /* Read from .ini file */
-  int input_read_parameters(struct file_content * pfc,
-                            struct precision * ppr,
-                            struct background * pba,
-                            struct thermo * pth,
-                            struct perturbs * ppt,
-                            struct transfers * ptr,
-                            struct primordial * ppm,
-                            struct spectra * psp,
-                            struct nonlinear * pnl,
-                            struct lensing * ple,
-                            struct output * pop,
-                            ErrorMsg errmsg);
-
-  int input_read_parameters_general(struct file_content * pfc,
-                                    struct background * pba,
-                                    struct thermo * pth,
-                                    struct perturbs * ppt,
-                                    ErrorMsg errmsg);
-
-  int input_read_parameters_species(struct file_content * pfc,
-                                    struct precision * ppr,
-                                    struct background * pba,
-                                    struct thermo * pth,
-                                    struct perturbs * ppt,
-                                    int input_verbose,
-                                    ErrorMsg errmsg);
-
-  int input_read_parameters_heating(struct file_content * pfc,
-                                    struct thermo * pth,
-                                    ErrorMsg errmsg);
-
-  int input_read_parameters_nonlinear(struct file_content * pfc,
-                                      struct precision * ppr,
-                                      struct background * pba,
-                                      struct thermo * pth,
-                                      struct perturbs * ppt,
-                                      struct nonlinear * pnl,
-                                      int input_verbose,
-                                      ErrorMsg errmsg);
-
-  int input_prepare_pk_eq(struct precision * ppr,
-                          struct background * pba,
-                          struct thermo * pth,
-                          struct nonlinear * pnl,
-                          int input_verbose,
-                          ErrorMsg errmsg);
-
-  int input_read_parameters_primordial(struct file_content * pfc,
-                                       struct perturbs * ppt,
-                                       struct primordial * ppm,
-                                       ErrorMsg errmsg);
-
-  int input_read_parameters_spectra(struct file_content * pfc,
-                                    struct precision * ppr,
-                                    struct background * pba,
-                                    struct perturbs * ppt,
-                                    struct transfers * ptr,
-                                    struct spectra * psp,
-                                    struct output * pop,
-                                    ErrorMsg errmsg);
-
-  int input_read_parameters_lensing(struct file_content * pfc,
-                                    struct precision * ppr,
-                                    struct perturbs * ppt,
-                                    struct transfers * ptr,
-                                    struct lensing * ple,
-                                    ErrorMsg errmsg);
-
-  int input_read_parameters_additional(struct file_content * pfc,
-                                       struct precision * ppr,
-                                       struct background * pba,
-                                       struct thermo * pth,
-                                       ErrorMsg errmsg);
-
-  int input_read_parameters_output(struct file_content * pfc,
-                                   struct background * pba,
-                                   struct thermo * pth,
-                                   struct perturbs * ppt,
-                                   struct transfers * ptr,
-                                   struct primordial * ppm,
-                                   struct spectra * psp,
-                                   struct nonlinear * pnl,
-                                   struct lensing * ple,
-                                   struct output * pop,
-                                   ErrorMsg errmsg);
-
-  int compare_doubles(const void * a,
-                      const void * b);
-
-  /* Set default parameters */
-  int input_default_params(struct background * pba,
-                           struct thermo * pth,
-                           struct perturbs * ppt,
-                           struct transfers * ptr,
-                           struct primordial * ppm,
-                           struct spectra * psp,
-                           struct nonlinear * pnl,
-                           struct lensing * ple,
-                           struct output * pop);
-
->>>>>>> 75987319
 
 
 #ifdef __cplusplus
