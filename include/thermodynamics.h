/** @file thermodynamics.h Documented includes for thermodynamics module */

#ifndef __THERMODYNAMICS__
#define __THERMODYNAMICS__

#include "background.h"
//#include "arrays.h"
//#include "helium.h"
//#include "hydrogen.h"

/**
 * List of possible recombination algorithms.
 */

enum recombination_algorithm {
  recfast,
  hyrec
};

/**
 * List of possible reionization schemes.
 */

enum reionization_parametrization {
  reio_none, /**< no reionization */
  reio_camb,  /**< reionization parameterized like in CAMB */
  reio_bins_tanh,  /**< binned reionization history with tanh inteprolation between bins */
  reio_half_tanh  /**< half a tanh, intead of the full tanh */
};

/**
 * Is the input parameter the reionization redshift or optical depth?
 */

enum reionization_z_or_tau {
  reio_z,  /**< input = redshift */
  reio_tau /**< input = tau */
};

/**
 * Two useful smooth step functions, for smoothing transitions in recfast.
 */

#define f1(x) (-0.75*x*(x*x/3.-1.)+0.5)  /* goes from 0 to 1 when x goes from -1 to 1 */
#define f2(x) (x*x*(0.5-x/3.)*6.)        /* goes from 0 to 1 when x goes from  0 to 1 */

/**
 * All thermodynamics parameters and evolution that other modules need to know.
 *
 * Once initialized by thermodynamics_init(), contains all the
 * necessary information on the thermodynamics, and in particular, a
 * table of thermodynamical quantities as a function of the redshift,
 * used for interpolation in other modules.
 */

struct thermo
{
  /** @name - input parameters initialized by user in input module
   *  (all other quantitites are computed in this module, given these parameters
   *   and the content of the 'precision' and 'background' structures) */

  //@{

  double YHe;  /**< \f$ Y_{He} \f$ : primordial helium fraction */

  enum recombination_algorithm recombination; /**< recombination code */

  enum reionization_parametrization reio_parametrization; /**< reionization scheme */

  enum reionization_z_or_tau reio_z_or_tau; /**< is the input parameter the reionization redshift or optical depth? */

  double tau_reio; /**< if above set to tau, input value of reionization optical depth */

  double z_reio;   /**< if above set to z,   input value of reionization redshift */

  short compute_cb2_derivatives; /**< do we want to include in computation derivatives of baryon sound speed? */

  /** parameters for reio_camb */

  double reionization_width; /**< width of H reionization */

  double reionization_exponent; /**< shape of H reionization */

  double helium_fullreio_redshift; /**< redshift for of helium reionization */

  double helium_fullreio_width; /**< width of helium reionization */

  /** parameters for reio_bins_tanh */

  int binned_reio_num; /**< with how many bins de we want to describe reionization? */

  double * binned_reio_z; /**< central z value for each bin */

  double * binned_reio_xe; /**< imposed x_e(z) value at center of each bin */

  double binned_reio_step_sharpness; /**< sharpness of tanh() step interpolating between binned values */

  /** parameters for energy injection */

  double annihilation; /** parameter describing CDM annihilation (f <sigma*v> / m_cdm, see e.g. 0905.0003) */

  short has_on_the_spot; /** flag to specify if we want to use the on-the-spot approximation **/

  double decay; /** parameter descibing CDM decay (f/tau, see e.g. 1109.6322)*/

  double annihilation_variation; /** if this parameter is non-zero,
				     the function F(z)=(f <sigma*v> /
				     m_cdm)(z) will be a parabola in
				     log-log scale between zmin and
				     zmax, with a curvature given by
				     annihlation_variation (must ne
				     negative), and with a maximum in
				     zmax; it will be constant outside
				     this range */

  double annihilation_z; /** if annihilation_variation is non-zero,
			     this is the value of z at which the
			     parameter annihilation is defined, i.e.
			     F(annihilation_z)=annihilation */

  double annihilation_zmax; /** if annihilation_variation is non-zero,
				redhsift above which annihilation rate
				is maximal */

  double annihilation_zmin; /** if annihilation_variation is non-zero,
				redhsift below which annihilation rate
				is constant */

  double annihilation_f_halo; /** takes the contribution of DM annihilation in halos into account*/
  double annihilation_z_halo; /** characteristic redshift for DM annihilation in halos*/

  //@}

  /** @name - all indices for the vector of thermodynamical (=th) quantities stored in table */

  //@{

  int index_th_xe;            /**< ionization fraction \f$ x_e \f$ */
  int index_th_dkappa;        /**< Thomson scattering rate \f$ d \kappa / d \tau\f$ (units 1/Mpc) */
  int index_th_tau_d;         /**< Baryon drag optical depth */
  int index_th_ddkappa;       /**< scattering rate derivative \f$ d^2 \kappa / d \tau^2 \f$ */
  int index_th_dddkappa;      /**< scattering rate second derivative \f$ d^3 \kappa / d \tau^3 \f$ */
  int index_th_exp_m_kappa;  /**< \f$ exp^{-\kappa} \f$ */
  int index_th_g;             /**< visibility function \f$ g = (d \kappa / d \tau) * exp^{-\kappa} \f$ */
  int index_th_dg;            /**< visibility function derivative \f$ (d g / d \tau) \f$ */
  int index_th_ddg;           /**< visibility function second derivative \f$ (d^2 g / d \tau^2) \f$ */
  int index_th_Tb;            /**< baryon temperature \f$ T_b \f$ */
  int index_th_cb2;           /**< squared baryon sound speed \f$ c_b^2 \f$ */
  int index_th_dcb2;          /**< derivative wrt conformal time of squared baryon sound speed \f$ d [c_b^2] / d \tau \f$ (only computed if some non-mininmal tight-coupling schemes is requested) */
  int index_th_ddcb2;         /**< second derivative wrt conformal time of squared baryon sound speed  \f$ d^2 [c_b^2] / d \tau^2 \f$ (only computed if some non0-minimal tight-coupling schemes is requested) */
  int index_th_rate;          /**< maximum variation rate of \f$ exp^{-\kappa}, g and (d g / d \tau), used for computing integration step in perturbation module */
  int th_size;                /**< size of thermodynamics vector */

  //@}

  /** @name - thermodynamics interpolation tables */

  //@{

  int tt_size; /**< number of lines (redshift steps) in the tables */
  double * z_table; /**< vector z_table[index_z] with values of redshift (vector of size tt_size) */
  double * thermodynamics_table; /**< table thermodynamics_table[index_z*pth->tt_size+pba->index_th] with all other quantities (array of size th_size*tt_size) */

  //@}

  /** @name - table of their second derivatives, used for spline interpolation */

  //@{

  double * d2thermodynamics_dz2_table; /**< table d2thermodynamics_dz2_table[index_z*pth->tt_size+pba->index_th] with values of \f$ d^2 t_i / dz^2 \f$ (array of size th_size*tt_size) */

  //@}

  /** @name - redshift, conformal time and sound horizon at recombination */

  //@{

  double z_rec;   /**< z at which the visibility reaches its maximum (= recombination redshift) */
  double tau_rec; /**< conformal time at which the visibility reaches its maximum (= recombination time) */
  double rs_rec;  /**< comoving sound horizon at recombination */
  double ds_rec;  /**< physical sound horizon at recombination */
  double ra_rec;  /**< conformal angular diameter distance to recombination */
  double da_rec;  /**< physical angular diameter distance to recombination */
  double z_d;     /**< baryon drag redshift */
  double tau_d;   /**< baryon drag time */
  double ds_d;    /**< physical sound horizon at baryon drag */
  double rs_d;    /**< comoving sound horizon at baryon drag */
  double tau_cut; /**< at at which the visibility goes below a fixed fraction of the maximum visibility, used for an approximation in perturbation module */
  double angular_rescaling; /**< [ratio ra_rec / (tau0-tau_rec)]: gives CMB rescaling in angular space relative to flat model (=1 for curvature K=0) */

  //@}

  /** @name - redshift, conformal time and sound horizon at recombination */

  //@{

  double tau_free_streaming;   /**< minimum value of tau at which sfree-streaming approximation can be switched on */

  //@}

  /** @name - initial conformal time at which thermodynamical variables have been be integrated */

  //@{

  double tau_ini;

  //@}

/** @name - total number density of electrons today (free or not) */

  //@{

  double n_e;

  //@}

  /**
   *@name - some flags needed for thermodynamics functions
   */

  //@{

  short inter_normal;  /**< flag for calling thermodynamics_at_z and find position in interpolation table normally */
  short inter_closeby; /**< flag for calling thermodynamics_at_z and find position in interpolation table starting from previous position in previous call */

  //@}

  /** @name - technical parameters */

  //@{

  short thermodynamics_verbose; /**< flag regulating the amount of information sent to standard output (none if set to zero) */

  ErrorMsg error_message; /**< zone for writing error messages */

  //@}

};

/**
 * Temporary structure where all the recombination history is defined and stored.
 *
 * This structure is used internally by the thermodynamics module,
 * but never passed to other modules.
 */

struct recombination {

  /** @name - indices of vector of thermodynamics variables related to recombination */

  //@{

  int index_re_z;          /**< redshift \f$ z \f$ */
  int index_re_xe;         /**< ionization fraction \f$ x_e \f$ */
  int index_re_Tb;         /**< baryon temperature \f$ T_b \f$ */
  int index_re_cb2;        /**< squared baryon sound speed \f$ c_b^2 \f$ */
  int index_re_dkappadtau; /**< Thomson scattering rate \f$ d \kappa / d \tau\f$ (units 1/Mpc) */
  int re_size;             /**< size of this vector */

  //@}

  /** @name - table of the above variables at each redshift, and number of redshits */

  //@{

  int rt_size; /**< number of lines (redshift steps) in the table */
  double * recombination_table; /**< table recombination_table[index_z*preco->re_size+index_re] with all other quantities (array of size preco->rt_size*preco->re_size) */

  //@}

  /** @name - recfast parameters needing to be passed to
      thermodynamics_derivs_with_recfast() routine */

  //@{

  double CDB;
  double CR;
  double CK;
  double CL;
  double CT;
  double fHe;
  double CDB_He;
  double CK_He;
  double CL_He;
  double fu;
  double H_frac;
  double Tnow;
  double Nnow;
  double Bfact;
  double CB1;
  double CB1_He1;
  double CB1_He2;
  double H0;
  double YHe;

  /** parameters for energy injection */

  double annihilation; /** parameter describing CDM annihilation (f <sigma*v> / m_cdm, see e.g. 0905.0003) */

  short has_on_the_spot; /** flag to specify if we want to use the on-the-spot approximation **/

  double decay; /** parameter descibing CDM decay (f/tau, see e.g. 1109.6322)*/

  double annihilation_variation; /** if this parameter is non-zero,
				     the function F(z)=(f <sigma*v> /
				     m_cdm)(z) will be a parabola in
				     log-log scale between zmin and
				     zmax, with a curvature given by
				     annihlation_variation (must ne
				     negative), and with a maximum in
				     zmax; it will be constant outside
				     this range */

  double annihilation_z; /** if annihilation_variation is non-zero,
			     this is the value of z at which the
			     parameter annihilation is defined, i.e.
			     F(annihilation_z)=annihilation */

  double annihilation_zmax; /** if annihilation_variation is non-zero,
				redhsift above which annihilation rate
				is maximal */

  double annihilation_zmin; /** if annihilation_variation is non-zero,
				redhsift below which annihilation rate
				is constant */

  double annihilation_f_halo; /* takes the contribution of DM annihilation in halos into account*/
  double annihilation_z_halo; /*characteristic redshift for DM annihilation in halos*/

  //@}

};

/**
 * Temporary structure where all the reionization history is defined and stored.
 *
 * This structure is used internally by the thermodynamics module,
 * but never passed to other modules.
 */

struct reionization {

  /** @name - indices of vector of thermodynamics variables related to reionization */

  //@{

  int index_re_z;          /**< redshift \f$ z \f$ */
  int index_re_xe;         /**< ionization fraction \f$ x_e \f$ */
  int index_re_Tb;         /**< baryon temperature \f$ T_b \f$ */
  int index_re_cb2;        /**< squared baryon sound speed \f$ c_b^2 \f$ */
  int index_re_dkappadtau; /**< Thomson scattering rate \f$ d \kappa / d \tau\f$ (units 1/Mpc) */
  int index_re_dkappadz;   /**< Thomson scattering rate with respect to redshift \f$ d \kappa / d z\f$ (units 1/Mpc) */
  int index_re_d3kappadz3; /**< second derivative of previous quantity with respect to redshift */
  int re_size;             /**< size of this vector */

  //@}

  /** @name - table of the above variables at each redshift, and number of redshits */

  //@{

  int rt_size;                 /**< number of lines (redshift steps) in the table */
  double * reionization_table; /**< table reionization_table[index_z*preio->re_size+index_re] with all other quantities (array of size preio->rt_size*preio->re_size) */

  //@}

  /** @name - reionization optical depth infered from reionization history */

  //@{

  double reionization_optical_depth;

  //@}

  /** @name - indices describing input parameters used in the definition of the various possible functions x_e(z) */

  //@{

  /** parameters used by reio_camb */

  int index_reio_redshift;  /**< hydrogen reionization redshift */
  int index_reio_exponent;  /**< an exponent used in the function x_e(z) in the reio_camb scheme */
  int index_reio_width;     /**< a width defining the duration of hydrogen reionization in the reio_camb scheme */
  int index_reio_xe_before; /**< ionization fraction at redshift 'reio_start' */
  int index_reio_xe_after;  /**< ionization fraction after full reionization */
  int index_helium_fullreio_fraction; /**< helium full reionization fraction infered from primordial helium fraction */
  int index_helium_fullreio_redshift; /**< helium full reionization redshift */
  int index_helium_fullreio_width;    /**< a width defining the duration of helium full reionization in the reio_camb scheme */

  /** parameters used by reio_bins_tanh */

  int reio_num_z;
  int index_reio_first_z;
  int index_reio_first_xe;
  int index_reio_step_sharpness;

  /** parameters used by all schemes */

  int index_reio_start;     /**< redshift above which hydrogen reionization neglected */

  //@}

  /** @name - vector of such parameters, and its size */

  double * reionization_parameters;
  int reio_num_params;

  //@}

  /** @name - index of line in recombination table corresponding to first line of reionization table */

  //@{

  int index_reco_when_reio_start;

  //@}

};

/**
 * temporary  parameters and workspace passed to the thermodynamics_derivs function
 */

struct thermodynamics_parameters_and_workspace {

  /* structures containing fixed input parameters (indices, ...) */
  struct background * pba;
  struct precision * ppr;
  struct recombination * preco;

  /* workspace */
  double * pvecback;

};

/**************************************************************/

/*
 * Boilerplate for C++
 */
#ifdef __cplusplus
extern "C" {
#endif

  int thermodynamics_at_z(
			  struct background * pba,
			  struct thermo * pth,
			  double z,
			  short inter_mode,
			  int * last_index,
			  double * pvecback,
			  double * pvecthermo
			  );

  int thermodynamics_init(
			  struct precision * ppr,
			  struct background * pba,
			  struct thermo * pth
			  );

  int thermodynamics_free(
			  struct thermo * pthermo
			  );

  int thermodynamics_indices(
			     struct thermo * pthermo,
			     struct recombination * preco,
			     struct reionization * preio
			     );

  int thermodynamics_helium_from_bbn(
				     struct precision * ppr,
				     struct background * pba,
				     struct thermo * pth
				     );

  int thermodynamics_onthespot_energy_injection(
				      struct precision * ppr,
				      struct background * pba,
				      struct recombination * preco,
				      double z,
				      double * energy_rate,
				      ErrorMsg error_message
				      );

  int thermodynamics_energy_injection(
				      struct precision * ppr,
				      struct background * pba,
				      struct recombination * preco,
				      double z,
				      double * energy_rate,
				      ErrorMsg error_message
				      );

  int thermodynamics_reionization_function(
					   double z,
					   struct thermo * pth,
					   struct reionization * preio,
					   double * xe
					   );

  int thermodynamics_reionization(
				  struct precision * ppr,
				  struct background * pba,
				  struct thermo * pth,
				  struct recombination * preco,
				  struct reionization * preio,
				  double * pvecback
				  );

  int thermodynamics_reionization_sample(
					 struct precision * ppr,
					 struct background * pba,
					 struct thermo * pth,
					 struct recombination * preco,
					 struct reionization * preio,
					 double * pvecback
					 );
<<<<<<< HEAD
  
  int thermodynamics_get_xe_before_reionization(
                                                struct precision * ppr,
=======

  int thermodynamics_get_xe_before_reionization(struct precision * ppr,
>>>>>>> 9c7ac14b
						struct thermo * pth,
						struct recombination * preco,
						double z,
						double * xe);

  int thermodynamics_recombination(
				   struct precision * ppr,
				   struct background * pba,
				   struct thermo * pth,
				   struct recombination * prec,
				   double * pvecback
				   );

  int thermodynamics_recombination_with_hyrec(
						struct precision * ppr,
						struct background * pba,
						struct thermo * pth,
						struct recombination * prec,
						double * pvecback
						);

  int thermodynamics_recombination_with_recfast(
						struct precision * ppr,
						struct background * pba,
						struct thermo * pth,
						struct recombination * prec,
						double * pvecback
						);

  int thermodynamics_derivs_with_recfast(
					 double z,
					 double * y,
					 double * dy,
					 void * fixed_parameters,
					 ErrorMsg error_message
					 );

  int thermodynamics_merge_reco_and_reio(
					 struct precision * ppr,
					 struct thermo * pth,
					 struct recombination * preco,
					 struct reionization * preio
					 );

#ifdef __cplusplus
}
#endif

/**************************************************************/

/**
 * @name some flags
 */

//@{

#define _BBN_ -1

//@}

/**
 * @name Some basic constants needed by RECFAST:
 */

//@{

#define _m_e_ 9.10938215e-31  /**< electron mass in Kg */
#define _m_p_ 1.672621637e-27 /**< proton mass in Kg */
#define _m_H_ 1.673575e-27    /**< Hydrogen mass in Kg */
#define _not4_ 3.9715         /**< Helium to Hydrogen mass ratio */
#define _sigma_ 6.6524616e-29 /**< Thomson cross-section in m^2 */

//@}

/**
 * @name Some specific constants needed by RECFAST:
 */

//@{

#define _RECFAST_INTEG_SIZE_ 3

#define _Lambda_ 8.2245809
#define _Lambda_He_ 51.3
#define _L_H_ion_ 1.096787737e7
#define _L_H_alpha_ 8.225916453e6
#define _L_He1_ion_ 1.98310772e7
#define _L_He2_ion_ 4.389088863e7
#define _L_He_2s_ 1.66277434e7
#define _L_He_2p_ 1.71134891e7
#define	_A2P_s_		1.798287e9     /*updated like in recfast 1.4*/
#define	_A2P_t_		177.58e0       /*updated like in recfast 1.4*/
#define	_L_He_2Pt_	1.690871466e7  /*updated like in recfast 1.4*/
#define	_L_He_2St_	1.5985597526e7 /*updated like in recfast 1.4*/
#define	_L_He2St_ion_	3.8454693845e6 /*updated like in recfast 1.4*/
#define	_sigma_He_2Ps_	1.436289e-22   /*updated like in recfast 1.4*/
#define	_sigma_He_2Pt_	1.484872e-22   /*updated like in recfast 1.4*/

//@}

/**
 * @name Some specific constants needed by recfast_derivs:
 */

//@{

#define _a_PPB_ 4.309
#define _b_PPB_ -0.6166
#define _c_PPB_ 0.6703
#define _d_PPB_ 0.5300
#define _T_0_ pow(10.,0.477121)   /* from recfast 1.4 */
#define _a_VF_ pow(10.,-16.744)
#define _b_VF_ 0.711
#define _T_1_ pow(10.,5.114)
#define	_a_trip_ pow(10.,-16.306) /* from recfast 1.4 */
#define	_b_trip_ 0.761            /* from recfast 1.4 */

//@}

/**
 * @name Some limits imposed on cosmological parameter values:
 */

//@{

#define _YHE_BIG_ 0.5      /**< maximal \f$ Y_{He} \f$ */
#define _YHE_SMALL_ 0.01   /**< minimal \f$ Y_{He} \f$ */
#define _Z_REC_MAX_ 2000.
#define _Z_REC_MIN_ 500.

//@}

#endif<|MERGE_RESOLUTION|>--- conflicted
+++ resolved
@@ -516,18 +516,13 @@
 					 struct reionization * preio,
 					 double * pvecback
 					 );
-<<<<<<< HEAD
-  
+
   int thermodynamics_get_xe_before_reionization(
                                                 struct precision * ppr,
-=======
-
-  int thermodynamics_get_xe_before_reionization(struct precision * ppr,
->>>>>>> 9c7ac14b
-						struct thermo * pth,
-						struct recombination * preco,
-						double z,
-						double * xe);
+                                                struct thermo * pth,
+                                                struct recombination * preco,
+                                                double z,
+                                                double * xe);
 
   int thermodynamics_recombination(
 				   struct precision * ppr,
