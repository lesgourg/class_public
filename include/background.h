--- conflicted
+++ resolved
@@ -125,7 +125,6 @@
   double phi_ini_scf;      /**< \f$ \phi(t_0) \f$: scalar field initial value */
   double phi_prime_ini_scf;/**< \f$ d\phi(t_0)/d\tau \f$: scalar field initial derivative wrt conformal time */
   int scf_parameters_size; /**< size of scf_parameters */
-<<<<<<< HEAD
   /* EDE-edit, making Cobaya happy */
   double n_scf;
   double f_scf;
@@ -136,12 +135,11 @@
   double log10m_scf;
   double log10z_c;
   double log10f_scf;
-=======
+
   double varconst_alpha; /**< finestructure constant for varying fundamental constants */
   double varconst_me; /**< electron mass for varying fundamental constants */
   enum varconst_dependence varconst_dep; /**< dependence of the varying fundamental constants as a function of time */
   double varconst_transition_redshift; /**< redshift of transition between varied fundamental constants and normal fundamental constants in the 'varconst_instant' case*/
->>>>>>> de055a9e
 
   //@}
 
