/** @file common.h Generic libraries, parameters and functions used in the whole code. */

#include "stdio.h"
#include "stdlib.h"
#include "math.h"
#include "string.h"
#include "float.h"
#include "svnversion.h"
#include <stdarg.h>

#ifdef _OPENMP
#include "omp.h"
#endif

#ifndef __COMMON__
#define __COMMON__

<<<<<<< HEAD
#define _VERSION_ "v2.2.0"
=======
#define _VERSION_ "v2.3.0"
>>>>>>> 8ed36f27

#define _TRUE_ 1 /**< integer associated to true statement */
#define _FALSE_ 0 /**< integer associated to false statement */

#define _SUCCESS_ 0 /**< integer returned after successfull call of a function */
#define _FAILURE_ 1 /**< integer returned after failure in a function */

#define _ERRORMSGSIZE_ 2048 /**< generic error messages are cut beyond this number of characters */
typedef char ErrorMsg[_ERRORMSGSIZE_]; /**< Generic error messages (there is such a field in each structure) */

#define _FILENAMESIZE_ 256 /**< size of the string read in each line of the file (extra characters not taken into account) */
typedef char FileName[_FILENAMESIZE_];

#define _PI_ 3.1415926535897932384626433832795e0 /**< The number pi */

#define _PIHALF_ 1.57079632679489661923132169164e0 /**< pi divided by 2 */

#define _TWOPI_ 6.283185307179586476925286766559e0 /**< 2 times pi */

#define _SQRT2_ 1.41421356237309504880168872421e0 /** < square root of 2. */

#define _SQRT6_ 2.4494897427831780981972840747059e0 /**< square root of 6. */

#define _SQRT_PI_ 1.77245385090551602729816748334e0 /**< square root of pi. */

#define _MAX_IT_ 10000/**< default maximum number of iterations in conditional loops (to avoid infinite loops) */

#define _QUADRATURE_MAX_ 250 /**< maximum allowed number of abssices in quadrature integral estimation */

#define _QUADRATURE_MAX_BG_ 800 /**< maximum allowed number of abssices in quadrature integral estimation */

#define _TOLVAR_ 100. /**< The minimum allowed variation is the machine precision times this number */

#define _HUGE_ 1.e99

#define _OUTPUTPRECISION_ 12 /**< Number of significant digits in some output files */

#define _COLUMNWIDTH_ 24 /**< Must be at least _OUTPUTPRECISION_+8 for guaranteed fixed width columns */

#ifndef __CLASSDIR__
#define __CLASSDIR__ "." /**< The directory of CLASS. This is set to the absolute path to the CLASS directory so this is just a failsafe. */
#endif

#define MIN(a,b) (((a)<(b)) ? (a) : (b) ) /**< the usual "min" function */
#define MAX(a,b) (((a)<(b)) ? (b) : (a) ) /**< the usual "max" function */
#define SIGN(a) (((a)>0) ? 1. : -1. )
#define NRSIGN(a,b) ((b) >= 0.0 ? fabs(a) : -fabs(a))

#define index_symmetric_matrix(i1,i2,N) (((i1)<=(i2)) ? (i2+N*i1-(i1*(i1+1))/2) : (i1+N*i2-(i2*(i2+1))/2)) /**< assigns an index from 0 to [N(N+1)/2-1] to the coefficients M_{i1,i2} of an N*N symmetric matrix; useful for converting a symmetric matrix to a vector, without loosing or double-counting any information */

// needed because of weird openmp bug on macosx lion...
void class_protect_sprintf(char* dest, char* tpl,...);
void class_protect_fprintf(FILE* dest, char* tpl,...);
void* class_protect_memcpy(void* dest, void* from, size_t sz);


#define class_build_error_string(dest,tmpl,...) {                                                                \
  ErrorMsg FMsg;                                                                                                 \
  class_protect_sprintf(FMsg,tmpl,__VA_ARGS__);                                                                  \
  class_protect_sprintf(dest,"%s(L:%d) :%s",__func__,__LINE__,FMsg);                                             \
}

// Error reporting macros

// Call
#define class_call_message(err_out,extra,err_mess)   \
  class_build_error_string(err_out,"error in %s;\n=>%s",extra,err_mess);

/* macro for calling function and returning error if it failed */
#define class_call_except(function, error_message_from_function, error_message_output,list_of_commands) {        \
  if (function == _FAILURE_) {                                                                                   \
    class_call_message(error_message_output,#function,error_message_from_function);                              \
    list_of_commands;                                                                                            \
    return _FAILURE_;                                                                                            \
  }                                                                                                              \
}

/* macro for calling function and returning error if it failed */
#define class_call(function, error_message_from_function, error_message_output)                                  \
  class_call_except(function, error_message_from_function,error_message_output,)

/* same in parallel region */
#define class_call_parallel(function, error_message_from_function, error_message_output) {                       \
  if (abort == _FALSE_) {                                                                                        \
    if (function == _FAILURE_) {                                                                                 \
      class_call_message(error_message_output,#function,error_message_from_function);                            \
      abort=_TRUE_;                                                                                              \
    }                                                                                                            \
  }                                                                                                              \
}




// Alloc
#define class_alloc_message(err_out,extra,sz)                                                                    \
  class_build_error_string(err_out,"could not allocate %s with size %d",extra,sz);

/* macro for allocating memory and returning error if it failed */
#define class_alloc(pointer, size, error_message_output)  {                                                      \
  pointer=malloc(size);                                                                                          \
  if (pointer == NULL) {                                                                                         \
    int size_int;                                                                                                \
    size_int = size;                                                                                             \
    class_alloc_message(error_message_output,#pointer, size_int);                                                \
    return _FAILURE_;                                                                                            \
  }                                                                                                              \
}

/* same inside parallel structure */
#define class_alloc_parallel(pointer, size, error_message_output)  {                                             \
  pointer=NULL;                                                                                                  \
  if (abort == _FALSE_) {                                                                                        \
    pointer=malloc(size);                                                                                        \
    if (pointer == NULL) {                                                                                       \
      int size_int;                                                                                              \
      size_int = size;                                                                                           \
      class_alloc_message(error_message_output,#pointer, size_int);                                              \
      abort=_TRUE_;                                                                                              \
    }                                                                                                            \
  }                                                                                                              \
}

/* macro for allocating memory, initializing it with zeros/ and returning error if it failed */
#define class_calloc(pointer, init,size, error_message_output)  {                                                \
  pointer=calloc(init,size);                                                                                     \
  if (pointer == NULL) {                                                                                         \
    int size_int;                                                                                                \
    size_int = size;                                                                                             \
    class_alloc_message(error_message_output,#pointer, size_int);                                                \
    return _FAILURE_;                                                                                            \
  }                                                                                                              \
}

/* macro for re-allocating memory, returning error if it failed */
#define class_realloc(pointer, newname, size, error_message_output)  {                                          \
    pointer=realloc(newname,size);                                                                               \
  if (pointer == NULL) {                                                                                         \
    int size_int;                                                                                                \
    size_int = size;                                                                                             \
    class_alloc_message(error_message_output,#pointer, size_int);                                                \
    return _FAILURE_;                                                                                            \
  }                                                                                                              \
}

// Testing

#define class_test_message(err_out,extra,args...) {                                                              \
  ErrorMsg Optional_arguments;                                                                                   \
  class_protect_sprintf(Optional_arguments,args);                                                                \
  class_build_error_string(err_out,"condition (%s) is true; %s",extra,Optional_arguments);                       \
}

/* macro for testing condition and returning error if condition is true;
   args is a variable list of optional arguments, e.g.: args="x=%d",x
   args cannot be empty, if there is nothing to pass use args="" */
#define class_test_except(condition, error_message_output,list_of_commands, args...) {                           \
  if (condition) {                                                                                               \
    class_test_message(error_message_output,#condition, args);                                                   \
    list_of_commands;                                                                                            \
    return _FAILURE_;                                                                                            \
  }                                                                                                              \
}

#define class_test(condition, error_message_output, args...) {                                                   \
  if (condition) {                                                                                               \
    class_test_message(error_message_output,#condition, args);                                                   \
    return _FAILURE_;                                                                                            \
  }                                                                                                              \
}

#define class_test_parallel(condition, error_message_output, args...) {                                          \
  if (abort == _FALSE_) {                                                                                        \
    if (condition) {                                                                                             \
      class_test_message(error_message_output,#condition, args);                                                 \
      abort=_TRUE_;                                                                                              \
    }                                                                                                            \
  }                                                                     \
}

/* macro for returning error message;
   args is a variable list of optional arguments, e.g.: args="x=%d",x
   args cannot be empty, if there is nothing to pass use args="" */
#define class_stop(error_message_output,args...) {                                                               \
  ErrorMsg Optional_arguments;                                                                                   \
  class_protect_sprintf(Optional_arguments,args);                                                                \
  class_build_error_string(error_message_output,"error; %s",Optional_arguments);                                 \
  return _FAILURE_;                                                                                              \
}

// IO
/* macro for opening file and returning error if it failed */
#define class_open(pointer, filename,	mode, error_output) {                                                      \
  pointer=fopen(filename,mode);                                                                                  \
  if (pointer == NULL) {                                                                                         \
    class_build_error_string(error_output,"could not open %s with name %s and mode %s",#pointer,filename,#mode); \
    return _FAILURE_;                                                                                            \
  }                                                                                                              \
}

/* macro for defining indices (usually one, sometimes a block) */
#define class_define_index(index,                                       \
                           condition,                                   \
                           running_index,                               \
                           number_of_indices) {                         \
    if (condition) {                                                    \
      index = running_index;                                            \
      running_index += number_of_indices;                               \
    }                                                                   \
  }

/* macros for writing formatted output */
#define class_fprintf_double(file,                                      \
                             output,                                    \
                             condition){                                \
    if (condition == _TRUE_)                                            \
      fprintf(file,"%*.*e ",_COLUMNWIDTH_,_OUTPUTPRECISION_,output);    \
  }

#define class_fprintf_int(file,                                         \
                          output,                                       \
                          condition){                                   \
    if (condition == _TRUE_)                                            \
      fprintf(file,"%*d%*s ",                                           \
              MAX(0,_COLUMNWIDTH_-_OUTPUTPRECISION_-5),                 \
              output, _OUTPUTPRECISION_+5," ");                          \
  }

#define class_fprintf_columntitle(file,                                 \
                                  title,                                \
                                  condition,                            \
                                  colnum){                              \
    if (condition == _TRUE_)                                            \
      fprintf(file,"%*s%2d:%-*s ",                                      \
              MAX(0,MIN(_COLUMNWIDTH_-_OUTPUTPRECISION_-6-3,_COLUMNWIDTH_-((int) strlen(title))-3)), \
              "",colnum++,_OUTPUTPRECISION_+6,title);                   \
  }

/** parameters related to the precision of the code and to the method of calculation */

/**
 * list of evolver types for integrating perturbations over time
 */
enum evolver_type {
  rk, /* Runge-Kutta integrator */
  ndf15 /* stiff integrator */
};

/**
 * List of ways in which matter power spectrum P(k) can be defined.
 * The standard definition is the first one (delta_m_squared) but
 * alternative definitions can be usfeul in some projects.
 *
 */
enum pk_def {
  delta_m_squared, /**< normal definition (delta_m includes all non-relativistic species at late times) */
  delta_tot_squared, /**< delta_tot includes all species contributions to (delta rho), and only non-relativistic contributions to rho */
  delta_bc_squared, /**< delta_bc includes contribution of baryons and cdm only to (delta rho) and to rho */
  delta_tot_from_poisson_squared /**< use delta_tot inferred from gravitational potential through Poisson equation */
};

/**
 * All precision parameters.
 *
 * Includes integrations
 * steps, flags telling how the computation is to be performed, etc.
 */
struct precision
{

  /** @name - parameters related to the background */
  //@{

  /**
   * default initial value of scale factor in background integration, in
   * units of scale factor today
   */
  double a_ini_over_a_today_default;

  /**
   * default step d tau in background integration, in units of
   * conformal Hubble time (\f$ d tau \f$ = back_integration_stepsize / aH )
   */
  double back_integration_stepsize;

  /**
   * parameter controlling precision of background integration
   */
  double tol_background_integration;


  /**
   * parameter controlling how deep inside radiation domination must the
   * initial time be chosen
   */
  double tol_initial_Omega_r;

  /**
   * parameter controlling relative precision of ncdm mass for given
   * ncdm current density
   */
  double tol_M_ncdm;

  /**
   * parameter controlling relative precision of integrals over ncdm
   * phase-space distribution during perturbation calculation
   */
  double tol_ncdm;
  double tol_ncdm_newtonian;
  double tol_ncdm_synchronous;

  /**
   * parameter controlling relative precision of integrals over ncdm
   * phase-space distribution during background evolution
   */
  double tol_ncdm_bg;

  /**
   * parameter controlling how relativistic must non-cold relics be at
   * initial time
   */
  double tol_ncdm_initial_w;

  //@}

  /** @name - parameters related to the thermodynamics */

  //@{

  /** - for bbn */

  FileName sBBN_file;

  /** - for recombination */

  /* initial and final redshifts in recfast */

  double recfast_z_initial;      /**< initial redshift in recfast */

  /* parameters governing precision of integration */

  int recfast_Nz0;               /**< number of integration steps */
  double tol_thermo_integration; /**< precision of each integration step */

  /* He fudge parameters from recfast 1.4 */

  int recfast_Heswitch;           /**< recfast 1.4 parameter */
  double recfast_fudge_He;        /**< recfast 1.4 parameter */

  /* H  fudge parameters from recfast 1.5 (Gaussian fits for extra H physics by Adam Moss) */

  int recfast_Hswitch;            /**< recfast 1.5 switching parameter */
  double recfast_fudge_H;         /**< H fudge factor when recfast_Hswitch set to false (v1.4 fudging) */
  double recfast_delta_fudge_H;   /**< correction to H fudge factor in v1.5 */
  double recfast_AGauss1;         /**< Amplitude of 1st Gaussian */
  double recfast_AGauss2;         /**< Amplitude of 2nd Gaussian */
  double recfast_zGauss1;         /**< ln(1+z) of 1st Gaussian */
  double recfast_zGauss2;         /**< ln(1+z) of 2nd Gaussian */
  double recfast_wGauss1;         /**< Width of 1st Gaussian */
  double recfast_wGauss2;         /**< Width of 2nd Gaussian */

  /* triggers for switching approximations; ranges for doing it smoothly */

  double recfast_z_He_1;              /**< down to which redshift Helium fully ionized */
  double recfast_delta_z_He_1;        /**< z range over which transition is smoothed */

  double recfast_z_He_2;              /**< down to which redshift first Helium recombination
					   not complete */
  double recfast_delta_z_He_2;        /**< z range over which transition is smoothed */

  double recfast_z_He_3;              /**< down to which redshift Helium singly ionized */
  double recfast_delta_z_He_3;        /**< z range over which transition is smoothed */

  double recfast_x_He0_trigger;       /**< below which Helium ionization fraction start using
                                           full equation for Helium */
  double recfast_x_He0_trigger2;      /**< a second threshold used in derivative routine */
  double recfast_x_He0_trigger_delta; /**< x_He range over which transition is smoothed */

  double recfast_x_H0_trigger;        /**< below which Helium ionization fraction start using
                                           full equation for Helium */
  double recfast_x_H0_trigger2;       /**< a second threshold used in derivative routine */
  double recfast_x_H0_trigger_delta;  /**< x_H range over which transition is smoothed */

  double recfast_H_frac;              /**< governs time at which full equation of evolution
					   for Tmat is used */

  FileName hyrec_Alpha_inf_file;
  FileName hyrec_R_inf_file;
  FileName hyrec_two_photon_tables_file;

  /** - for reionization */

  double reionization_z_start_max; /**< maximum redshift at which reionization should start. If not, return an error. */
  double reionization_sampling; /**< control stepsize in z during reionization */
  double reionization_optical_depth_tol; /**< fractional error on optical_depth */
  double reionization_start_factor; /**< parameter for CAMB-like parametrization */

  /** - general */

  int thermo_rate_smoothing_radius; /**< plays a minor (almost aesthetic) role in the definition of the variation rate of thermodynamical quantities */

  //@}

  /** @name - parameters related to the perturbation */

  //@{

  enum evolver_type evolver; /* which type of evolver for integrating perturbations (Runge-Kutta? Stiff?...) */

  double k_min_tau0; /**< number defining k_min for the computation of Cl's and P(k)'s (dimensionless): (k_min tau_0), usually chosen much smaller than one */

  double k_max_tau0_over_l_max; /**< number defining k_max for the computation of Cl's (dimensionless): (k_max tau_0)/l_max, usually chosen around two */

  double k_step_sub; /**< step in k space, in units of one period of acoustic oscillation at decoupling, for scales inside sound horizon at decoupling */
  double k_step_super; /**< step in k space, in units of one period of acoustic oscillation at decoupling, for scales above sound horizon at decoupling */
  double k_step_transition; /**< dimensionless number regulating the transition from 'sub' steps to 'super' steps. Decrease for more precision. */
  double k_step_super_reduction; /**< the step k_step_super is reduced by this amount in the k-->0 limit (below scale of Hubble and/or curvature radius) */

  double k_per_decade_for_pk; /**< if values needed between kmax inferred from k_oscillations and k_kmax_for_pk, this gives the number of k per decade outside the BAO region*/

  double k_per_decade_for_bao; /**< if values needed between kmax inferred from k_oscillations and k_kmax_for_pk, this gives the number of k per decade inside the BAO region (for finer sampling)*/

  double k_bao_center; /**< in ln(k) space, the central value of the BAO region where sampling is finer is defined as k_rec times this number (recommended: 3, i.e. finest sampling near 3rd BAO peak) */

  double k_bao_width; /**< in ln(k) space, width of the BAO region where sampling is finer: this number gives roughly the number of BAO oscillations well resolved on both sides of the central value (recommended: 4, i.e. finest sampling from before first up to 3+4=7th peak) */

  double start_small_k_at_tau_c_over_tau_h; /**< largest wavelengths start being sampled when universe is sufficiently opaque. This is quantified in terms of the ratio of thermo to hubble time scales, \f$ \tau_c/\tau_H \f$. Start when start_largek_at_tau_c_over_tau_h equals this ratio. Decrease this value to start integrating the wavenumbers earlier in time. */

  double start_large_k_at_tau_h_over_tau_k;  /**< largest wavelengths start being sampled when mode is sufficiently outside Hibble scale. This is quantified in terms of the ratio of hubble time scale to wavenumber time scale, \f$ \tau_h/\tau_k \f$ wich is roughly equal to (k*tau). Start when this ratio equals start_large_k_at_tau_k_over_tau_h. Decrease this value to start integrating the wavenumbers earlier in time. */

  /**
   * when to switch off tight-coupling approximation: first condition:
   * \f$ \tau_c/\tau_H \f$ > tight_coupling_trigger_tau_c_over_tau_h.
   * Decrease this value to switch off earlier in time.  If this
   * number is larger than start_sources_at_tau_c_over_tau_h, the code
   * returns an error, because the source computation requires
   * tight-coupling to be switched off.
   */
  double tight_coupling_trigger_tau_c_over_tau_h;

  /**
   * when to switch off tight-coupling approximation:
   * second condition: \f$ \tau_c/\tau_k \equiv k \tau_c \f$ <
   * tight_coupling_trigger_tau_c_over_tau_k.
   * Decrease this value to switch off earlier in time.
   */
  double tight_coupling_trigger_tau_c_over_tau_k;

  double start_sources_at_tau_c_over_tau_h; /**< sources start being sampled when universe is sufficiently opaque. This is quantified in terms of the ratio of thermo to hubble time scales, \f$ \tau_c/\tau_H \f$. Start when start_sources_at_tau_c_over_tau_h equals this ratio. Decrease this value to start sampling the sources earlier in time. */

  int tight_coupling_approximation;

  int l_max_g;     /**< number of momenta in Boltzmann hierarchy for photon temperature (scalar), at least 4 */
  int l_max_pol_g; /**< number of momenta in Boltzmann hierarchy for photon polarisation (scalar), at least 4 */
  int l_max_dr;   /**< number of momenta in Boltzmann hierarchy for decay radiation, at least 4 */
  int l_max_ur;   /**< number of momenta in Boltzmann hierarchy for relativistic neutrino/relics (scalar), at least 4 */
  int l_max_ncdm;   /**< number of momenta in Boltzmann hierarchy for relativistic neutrino/relics (scalar), at least 4 */
  int l_max_g_ten;     /**< number of momenta in Boltzmann hierarchy for photon temperature (tensor), at least 4 */
  int l_max_pol_g_ten; /**< number of momenta in Boltzmann hierarchy for photon polarisation (tensor), at least 4 */

  double curvature_ini;     /**< initial condition for curvature for adiabatic */
  double entropy_ini; /**< initial condition for entropy perturbation for isocurvature */
  double gw_ini;      /**< initial condition for tensor metric perturbation h */

  /**
   * default step \f$ d \tau \f$ in perturbation integration, in units of the timescale involved in the equations (usally, the min of \f$ 1/k \f$, \f$ 1/aH \f$, \f$ 1/\dot{\kappa} \f$)
   */
  double perturb_integration_stepsize;

  /**
   * default step \f$ d \tau \f$ for sampling the source function, in units of the timescale involved in the sources: \f$ (\dot{\kappa}- \ddot{\kappa}/\dot{\kappa})^{-1} \f$
   */
  double perturb_sampling_stepsize;

  /**
   * control parameter for the precision of the perturbation integration
   */
  double tol_perturb_integration;

  /**
   * precision with which the code should determine (by bisection) the
   * times at which sources start being sampled, and at which
   * approximations must be switched on/off (units of Mpc)
   */
  double tol_tau_approx;

  /**
   * method for switching off photon perturbations
   */
  int radiation_streaming_approximation;

  /**
   * when to switch off photon perturbations, ie when to switch
   * on photon free-streaming approximation (keep density and thtau, set
   * shear and higher momenta to zero):
   * first condition: \f$ k \tau \f$ > radiation_streaming_trigger_tau_h_over_tau_k
   */
  double radiation_streaming_trigger_tau_over_tau_k;

  /**
   * when to switch off photon perturbations, ie when to switch
   * on photon free-streaming approximation (keep density and theta, set
   * shear and higher momenta to zero):
   * second condition:
   */
  double radiation_streaming_trigger_tau_c_over_tau;

  int ur_fluid_approximation;

  /**
   * when to switch off ur (massless neutrinos / ultra-relativistic
   * relics) fluid approximation
   */
  double ur_fluid_trigger_tau_over_tau_k;

  int ncdm_fluid_approximation;

  /**
   * when to switch off ncdm (massive neutrinos / non-cold
   * relics) fluid approximation
   */
  double ncdm_fluid_trigger_tau_over_tau_k;

  double neglect_CMB_sources_below_visibility;

  //@}

  /** @name - parameters related to the primordial spectra */

  //@{

  double k_per_decade_primordial; /**< logarithmic sampling for primordial spectra (number of points per decade in k space) */

  double primordial_inflation_ratio_min;
  double primordial_inflation_ratio_max;
  int primordial_inflation_phi_ini_maxit;
  double primordial_inflation_pt_stepsize;
  double primordial_inflation_bg_stepsize;
  double primordial_inflation_tol_integration;
  double primordial_inflation_attractor_precision_pivot;
  double primordial_inflation_attractor_precision_initial;
  int primordial_inflation_attractor_maxit;
  double primordial_inflation_jump_initial;
  double primordial_inflation_tol_curvature;

  //@}

  /** @name - parameters related to the transfer function */

  //@{

  int l_linstep; /**< factor for logarithmic spacing of values of l over which bessel and transfer functions are sampled */

  double l_logstep; /**< maximum spacing of values of l over which Bessel and transfer functions are sampled (so, spacing becomes linear instead of logarithmic at some point) */

  /* parameters relevant for bessel functions */
  double hyper_x_min;
  double hyper_sampling_flat;
  double hyper_sampling_curved_low_nu;
  double hyper_sampling_curved_high_nu;
  double hyper_nu_sampling_step;
  double hyper_phi_min_abs;
  double hyper_x_tol;
  double hyper_flat_approximation_nu;

  /* parameters relevant for transfer function */

  double q_linstep;         /**< asymptotic linear sampling step in q
                               space, in units of 2pi/r_a(tau_rec)
                               (comoving angular diameter distance to
                               recombination) */

  double q_logstep_spline; /**< initial logarithmic sampling step in q
                                space, in units of 2pi/r_a(tau_rec)
                                (comoving angular diameter distance to
                                recombination) */

  double q_logstep_open;   /**< in open models, the value of
                                q_logstep_spline must be decreased
                                according to curvature. Increasing
                                this number will make the calculation
                                more accurate for large positive
                                Omega_k */

  double q_logstep_trapzd; /**< initial logarithmic sampling step in q
                                space, in units of 2pi/r_a(tau_rec)
                                (comoving angular diameter distance to
                                recombination), in the case of small
                                q's in the closed case, for which one
                                must used trapezoidal integration
                                instead of spline (the number of q's
                                for which this is the case decreases
                                with curvature and vanishes in the
                                flat limit) */

  double q_numstep_transition; /**< number of steps for the transition
                                 from q_logstep_trapzd steps to
                                 q_logstep_spline steps (transition
                                 must be smooth for spline) */

  /** for each type, range of k values (in 1/Mpc) taken into account in transfer function: for l < (k-delta_k)*tau0, ie for k > (l/tau0 + delta_k), the transfer function is set to zero */
  double transfer_neglect_delta_k_S_t0;
  double transfer_neglect_delta_k_S_t1;
  double transfer_neglect_delta_k_S_t2;
  double transfer_neglect_delta_k_S_e;
  double transfer_neglect_delta_k_V_t1;
  double transfer_neglect_delta_k_V_t2;
  double transfer_neglect_delta_k_V_e;
  double transfer_neglect_delta_k_V_b;
  double transfer_neglect_delta_k_T_t2;
  double transfer_neglect_delta_k_T_e;
  double transfer_neglect_delta_k_T_b;

  double transfer_neglect_late_source;

  /** when to use the Limber approximation for project gravitational potential cl's */
  double l_switch_limber;

  /** when to use the Limber approximation for density cl's (relative to central redshift of each bin) */
  double l_switch_limber_for_cl_density_over_z;

  /** in sigma units, where to cut gaussian selection functions */
  double selection_cut_at_sigma;

  /** controls sampling of integral over time when selection functions vary quicker than Bessel functions. Increase for better sampling. */
  double selection_sampling;

  /** controls sampling of integral over time when selection functions vary slower than Bessel functions. Increase for better sampling */
  double selection_sampling_bessel;

  /** controls how smooth are the edge of top-hat window function (<<1 for very sharp, 0.1 for sharp) */
  double selection_tophat_edge;

  //@}

  /** @name - parameters related to non-linear computations */

  //@{

  /** parameters relevant for HALOFIT computation */

  double halofit_dz; /* spacing in redshift space defining values of z
			at which HALOFIT will be used. Intermediate
			values will be obtained by
			interpolation. Decrease for more precise
			interpolations, at the expense of increasing
			time spent in nonlinear_init() */

  double halofit_min_k_nonlinear; /* value of k in 1/Mpc above
				     which non-linear corrections will
				     be computed */

  double halofit_sigma_precision; /* a smaller value will lead to a
				      more precise halofit result at
				      the highest requested redshift,
				      at the expense of requiring a
				      larger k_max */

  double halofit_min_k_max; /* when halofit is used, k_max must be at
                               least equal to this value (otherwise
                               halofit could not find the scale of
                               non-linearity) */

  //@}

  /** @name - parameters related to lensing */

  //@{

  int accurate_lensing; /**< switch between Gauss-Legendre quadrature integration and simple quadrature on a subdomain of angles */
  int num_mu_minus_lmax; /**< difference between num_mu and l_max, increase for more precision */
  int delta_l_max; /**<difference between l_max in unlensed and lensed spectra */
  double tol_gauss_legendre; /**< tolerance with which quadrature points are found: must be very small for an accurate integration (if not entered manually, set automatically to match machine precision) */
  //@}

  /** @name - general precision parameters */

  //@{

  double smallest_allowed_variation; /**< machine-dependent, assigned automatically by the code */

  //@}

  /** @name - zone for writing error messages */

  //@{

  ErrorMsg error_message;

  //@}

};



#endif<|MERGE_RESOLUTION|>--- conflicted
+++ resolved
@@ -15,11 +15,7 @@
 #ifndef __COMMON__
 #define __COMMON__
 
-<<<<<<< HEAD
-#define _VERSION_ "v2.2.0"
-=======
 #define _VERSION_ "v2.3.0"
->>>>>>> 8ed36f27
 
 #define _TRUE_ 1 /**< integer associated to true statement */
 #define _FALSE_ 0 /**< integer associated to false statement */
