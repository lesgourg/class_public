/** @file input.c Documented input module.
 *
 * Julien Lesgourgues, 27.08.2010
 */

#include "input.h"
#include "quadrature.h"
#include "background.h"
#include "thermodynamics.h"
#include "perturbations.h"
#include "transfer.h"
#include "primordial.h"
#include "spectra.h"
#include "nonlinear.h"
#include "lensing.h"
#include "output.h"


/**
 * Initialize input parameters from external file.
 *
 * @param argc    Input: Number of command line arguments
 * @param argv    Input: Command line argument strings
 * @param pfc     Input: pointer to local structure
 * @param ppr     Input: pointer to precision structure
 * @param pba     Input: pointer to background structure
 * @param pth     Input: pointer to thermodynamics structure
 * @param ppt     Input: pointer to perturbation structure
 * @param ptr     Input: pointer to transfer structure
 * @param ppm     Input: pointer to primordial structure
 * @param psp     Input: pointer to spectra structure
 * @param pnl     Input: pointer to nonlinear structure
 * @param ple     Input: pointer to lensing structure
 * @param pop     Input: pointer to output structure
 * @param errmsg  Input: Error message
 */
int input_init(int argc,
               char **argv,
               struct precision * ppr,
               struct background *pba,
               struct thermo *pth,
               struct perturbs *ppt,
               struct transfers *ptr,
               struct primordial *ppm,
               struct spectra *psp,
               struct nonlinear * pnl,
               struct lensing *ple,
               struct output *pop,
               ErrorMsg errmsg){

  /** Summary: */

  /** Define local variables */
  struct file_content fc;        // Structure with all parameters

  /** Find and read input file */
  class_call(input_find_file(argc,
                             argv,
                             &fc,
                             errmsg),
             errmsg,
             errmsg);

  /** Initialize all parameters given the input 'file_content' structure.
      If its size is null, all parameters take their default values. */
  class_call(input_read_from_file(&fc,ppr,pba,pth,ppt,ptr,ppm,psp,pnl,ple,pop,
                                  errmsg),
             errmsg,
             errmsg);

  /** Free local struture */
  class_call(parser_free(&fc),
             errmsg,
             errmsg);

  return _SUCCESS_;

}


/**
 * Find and read external file (xxx.ini or xxx.pre) containing the input
 * parameters. All data is stored in the local structure 'file_content'.
 *
 * @param argc    Input: Number of command line arguments
 * @param argv    Input: Command line argument strings
 * @param pfc     Output: pointer to local file_content structure
 * @param errmsg  Input: Error message
 */
int input_find_file(int argc,
                    char **argv,
                    struct file_content * fc,
                    ErrorMsg errmsg){

  /** Summary: */

  /** Define local variables */
  struct file_content fc_input;       // Temporary structure with all input parameters
  struct file_content fc_precision;   // Temporary structure with all precision parameters
  struct file_content * pfc_input;    // Pointer to either fc_root or fc_inputroot
  struct file_content fc_setroot;     // Temporary structure for setroot

  int i;
  char extension[5];
  int flag1;
  char input_file[_ARGUMENT_LENGTH_MAX_];
  char precision_file[_ARGUMENT_LENGTH_MAX_];

  pfc_input = &fc_input;

  /** Initialize the two file_content structures (for input parameters and
      precision parameters) to some null content. If no arguments are passed,
      they will remain null and inform input_init that all parameters take
      default values. */
  fc->size = 0;
  fc_input.size = 0;
  fc_precision.size = 0;
  input_file[0]='\0';
  precision_file[0]='\0';

  /** If some arguments are passed, identify eventually some 'xxx.ini' and
      'xxx.pre' files, and store their name. */
  if (argc > 1) {
    for (i=1; i<argc; i++) {
      strncpy(extension,(argv[i]+strlen(argv[i])-4),4);
      extension[4]='\0';
      if (strcmp(extension,".ini") == 0) {
        class_test(input_file[0] != '\0',
                   errmsg,
                   "You have passed more than one input file with extension '.ini', choose one.");
        strcpy(input_file,argv[i]);
      }
      else if (strcmp(extension,".pre") == 0) {
        class_test(precision_file[0] != '\0',
                   errmsg,
                   "You have passed more than one precision with extension '.pre', choose one.");
        strcpy(precision_file,argv[i]);
      }
      else {
        fprintf(stdout,"Warning: the file '%s' has an extension different from .ini and .pre, so it has been ignored\n",argv[i]);
      }
    }
  }

  /** If there is an 'xxx.ini' file, read it and store its content. */
  if (input_file[0] != '\0'){
    class_call(parser_read_file(input_file,&fc_input,errmsg),
               errmsg,
               errmsg);

    /* *
     * Set correctly the pfc_input within the set_root function,
     * including the adjusted 'root' field.
     * It is either set to a pointer to fc_input,
     * or when a new filecontent is created with root appended,
     * it is set as the pointer to fc_inputroot.
     * */
    class_call(input_set_root(input_file,&pfc_input,&fc_setroot,errmsg),
               errmsg,
               errmsg);
  }

  /** If there is an 'xxx.pre' file, read it and store its content. */
  if (precision_file[0] != '\0'){
    class_call(parser_read_file(precision_file,&fc_precision,errmsg),
               errmsg,
               errmsg);
  }

  /** If one or two files were read, merge their contents in a single 'file_content'
      structure. */
  if ((input_file[0]!='\0') || (precision_file[0]!='\0')){
    class_call(parser_cat(pfc_input,
                          &fc_precision,
                          fc,
                          errmsg),
               errmsg,
               errmsg);
  }

  /** Free local strutures */
  class_call(parser_free(pfc_input),
             errmsg,
             errmsg);
  class_call(parser_free(&fc_precision),
             errmsg,
             errmsg);

  return _SUCCESS_;

}

/**
 * Defines wether or not a file exists.
 *
 * @param fname  Input: File name
 */
int file_exists(const char *fname){
  FILE *file = fopen(fname, "r");
  if (file != NULL){
    fclose(file);
    return _TRUE_;
  }

  return _FALSE_;

}

/**
 * Sets the 'root' variable in the input file content
 *
 * @param input_file      Input: filename of the input file
 * @param ppfc_input      Input/Output: pointer to (pointer to input file structure)
 * @param errmsg          Input/Output: the error message
 * */
int input_set_root(char* input_file, struct file_content** ppfc_input, struct file_content * pfc_setroot, ErrorMsg errmsg){

  /** Define local variables */
  int flag1, flag2, filenum, iextens;
  int index_root_in_fc_input;
  int overwrite_root;
  int found_filenum;

  /* The filename of the output root INCLUDING 'output/' */
  FileArg outfname;

  /* Temporary variables for parser reading etc. */
  char tmp_file[_ARGUMENT_LENGTH_MAX_+26]; // 26 is enough to extend the file name [...] with the
                                           // characters "output/[...]%02d_parameters.ini" (as done below)
  struct file_content fc_root;             // Temporary structure with only the root name

  FileArg string1;                         //Is ignored
  char string2[_ARGUMENT_LENGTH_MAX_];

  int n_extensions = 7;                    //Keep this as the length of the below list
  char* output_extensions[7] = {"cl.dat","pk.dat","tk.dat","parameters.ini","background.dat","thermodynamics.dat","perturbations_k0.dat"};

  /* Shorthand notation */
  struct file_content * pfc = *ppfc_input;


  /** Check whether a root name has been set, and wether overwrite_root is true */
  class_call(parser_read_string(pfc,"root",&string1,&flag1,errmsg),
             errmsg, errmsg);

  /* Set overwrite_root */
  overwrite_root = _FALSE_;
  class_read_flag("overwrite_root",overwrite_root);

  /** If root has not been set, use the default of 'output/<thisfilename>' */
  if (flag1 == _FALSE_){
    strncpy(outfname, "output/", 7);
    strncpy(outfname+7, input_file, strlen(input_file)-4);
    outfname[7+strlen(input_file)-4] = '\0';
  }
  /* Check here for the index of the 'root' field in case it was set in fc_input */
  else{
    for(index_root_in_fc_input=0;index_root_in_fc_input<pfc->size;++index_root_in_fc_input){
      if(strcmp(pfc->name[index_root_in_fc_input],"root") == 0){
        strcpy(outfname,pfc->value[index_root_in_fc_input]);
        break;
      }
    }
  }

  /** If we don't want to overwrite the root name, check now for the existence of output for the given root name + N */
  if(overwrite_root == _FALSE_){

    /* Assume files exist, until proven otherwise */
    found_filenum = _TRUE_;
    /** For each 'filenum', test if it exists. Only stop if it has not been found. */
    for (filenum = 0; filenum < _N_FILEROOT_ && found_filenum; filenum++){
      /* No file has been found yet */
      found_filenum = _FALSE_;
      for(iextens = 0; iextens < n_extensions; ++iextens){
        sprintf(tmp_file,"%s%02d_%s", outfname, filenum, output_extensions[iextens]);
        if (file_exists(tmp_file) == _TRUE_){
          /* Found a file, the outer loop is forced to keep searching */
          found_filenum = _TRUE_;
        }
      }
      /* Didn't find a file. This is the correct number. Break the loop. */
      if(found_filenum == _FALSE_){
        break;
      }
    }
    /* If no root was found, add root through the parser routine */
    if(flag1 == _FALSE_){
      class_call(parser_init(&fc_root,
                             1,
                             pfc->filename,
                             errmsg),
                 errmsg,errmsg);
      sprintf(fc_root.name[0],"root");
      sprintf(fc_root.value[0],"%s%02d_",outfname,filenum);
      fc_root.read[0] = _FALSE_;
      class_call(parser_cat(pfc,
                            &fc_root,
                            pfc_setroot,
                            errmsg),
                 errmsg,
                 errmsg);
      class_call(parser_free(pfc),
                 errmsg,
                 errmsg);
      class_call(parser_free(&fc_root),
                 errmsg,
                 errmsg);
      (*ppfc_input) = pfc_setroot;
    }
    /* If root was found, set the index in the fc_input struct */
    else{
      sprintf(pfc->value[index_root_in_fc_input],"%s%02d_",outfname,filenum);
      (*ppfc_input) = pfc;
    }
  }

  /** If we do want to overwrite, just take the given root name */
  else{
    /* If no root was found, add root through the parser routine */
    if(flag1 == _FALSE_){
      class_call(parser_init(&fc_root,
                             1,
                             pfc->filename,
                             errmsg),
                 errmsg,errmsg);
      sprintf(fc_root.name[0],"root");
      sprintf(fc_root.value[0],"%s_",outfname);
      fc_root.read[0] = _FALSE_;
      class_call(parser_cat(pfc,
                            &fc_root,
                            pfc_setroot,
                            errmsg),
                 errmsg,
                 errmsg);
      class_call(parser_free(pfc),
                 errmsg,
                 errmsg);
      class_call(parser_free(&fc_root),
                 errmsg,
                 errmsg);
      (*ppfc_input) = pfc_setroot;
    }
    /* If root was found, set the index in the fc_input struct */
    else{
      sprintf(pfc->value[index_root_in_fc_input],"%s_",outfname);
      (*ppfc_input) = pfc;
    }
  }

  return _SUCCESS_;
}



/**
 * Initialize each parameter, first to its default values, and then
 * from what can be interpreted from the values passed in the input
 * 'file_content' structure. If its size is null, all parameters keep
 * their default values.
 *
 * @param pfc     Input: pointer to local structure
 * @param ppr     Input: pointer to precision structure
 * @param pba     Input: pointer to background structure
 * @param pth     Input: pointer to thermodynamics structure
 * @param ppt     Input: pointer to perturbation structure
 * @param ptr     Input: pointer to transfer structure
 * @param ppm     Input: pointer to primordial structure
 * @param psp     Input: pointer to spectra structure
 * @param pnl     Input: pointer to nonlinear structure
 * @param ple     Input: pointer to lensing structure
 * @param pop     Input: pointer to output structure
 * @param errmsg  Input: Error message
 */
int input_read_from_file(struct file_content * pfc,
                         struct precision * ppr,
                         struct background *pba,
                         struct thermo *pth,
                         struct perturbs *ppt,
                         struct transfers *ptr,
                         struct primordial *ppm,
                         struct spectra *psp,
                         struct nonlinear * pnl,
                         struct lensing *ple,
                         struct output *pop,
                         ErrorMsg errmsg) {

  /** Summary: */

  /** - Define local variables */
  int int1,flag1;
  int input_verbose = 0;
  int has_shooting;

  /** Set default values
      Before getting into the assignment of parameters and the shooting, we want
      to already fix our precision parameters. No precision parameter should
      depend on any input parameter  */
  class_call(input_read_precisions(pfc,ppr,pba,pth,ppt,ptr,ppm,psp,pnl,ple,pop,
                                   errmsg),
             errmsg,
             errmsg);

  class_read_int("input_verbose",input_verbose);
  if (input_verbose >0) printf("Reading input parameters\n");

  /** Find out if shooting necessary and, eventually, shoot and initialize
      read parameters */
  class_call(input_shooting(pfc,ppr,pba,pth,ppt,ptr,ppm,psp,pnl,ple,pop,
                            input_verbose,
                            &has_shooting,
                            errmsg),
             errmsg,
             errmsg);
  /** If no shooting is necessary, initialize read parameters without it */
  if(has_shooting == _FALSE_){
    class_call(input_read_parameters(pfc,ppr,pba,pth,ppt,ptr,ppm,psp,pnl,ple,pop,
                                     errmsg),
               errmsg,
               errmsg);
  }

  return _SUCCESS_;

}


/**
 * In CLASS, we can do something we call 'shooting', where a variable, which is
 * not directly given is calculated by another variable through successive runs
 * of class.
 * This is needed for variables which do not immediately follow from other input
 * parameters. An example is theta_s, the angular scale of the sound horizon
 * giving us the horizontal peak positions. This quantity can only replace the
 * hubble parameter h, if we run all the way into class through to
 * thermodynamics to figure out how h and theta_s relate numerically.
 * A default parameter for h is chosen, and then we shoot through CLASS, finding
 * what the corresponding theta_s is. We adjust our initial h, and shoot again,
 * repeating this process until a suitable value for h is found which gives the
 * correct 00*theta_s value.
 * These two arrays must contain the strings of names to be searched for and the
 * corresponding new parameter The third array contains the module inside of
 * which the old parameter is calculated.
 *
 * See input_try_unknown_parameters for the actual shooting.
 *
 * @param pfc               Input: pointer to local structure
 * @param ppr               Input: pointer to precision structure
 * @param pba               Input: pointer to background structure
 * @param pth               Input: pointer to thermodynamics structure
 * @param ppt               Input: pointer to perturbation structure
 * @param ptr               Input: pointer to transfer structure
 * @param ppm               Input: pointer to primordial structure
 * @param psp               Input: pointer to spectra structure
 * @param pnl               Input: pointer to nonlinear structure
 * @param ple               Input: pointer to lensing structure
 * @param pop               Input: pointer to output structure
 * @param input_verbose     Input: Verbosity of input
 * @param has_shooting      Output: Presence or absence of shooting
 * @param errmsg            Input: Error message
 */
int input_shooting(struct file_content * pfc,
                   struct precision * ppr,
                   struct background *pba,
                   struct thermo *pth,
                   struct perturbs *ppt,
                   struct transfers *ptr,
                   struct primordial *ppm,
                   struct spectra *psp,
                   struct nonlinear * pnl,
                   struct lensing *ple,
                   struct output *pop,
                   int input_verbose,
                   int * has_shooting,
                   ErrorMsg errmsg){

  /** Summary: */

  /** Define local variables */
  int flag1;
  double param1;
  double * unknown_parameter;
  int unknown_parameters_size;
  int counter, index_target, i;
  int fevals=0;
  double xzero;
  double *dxdF, *x_inout;
  int target_indices[_NUM_TARGETS_];
  int int1, aux_flag;
  int shooting_failed=_FALSE_;

  char * const target_namestrings[] = {"100*theta_s","Omega_dcdmdr","omega_dcdmdr",
                                       "Omega_scf","Omega_ini_dcdm","omega_ini_dcdm","sigma8"};
  char * const unknown_namestrings[] = {"h","Omega_ini_dcdm","Omega_ini_dcdm",
                                        "scf_shooting_parameter","Omega_dcdmdr","omega_dcdmdr","A_s"};
  enum computation_stage target_cs[] = {cs_thermodynamics, cs_background, cs_background,
                                        cs_background, cs_background, cs_background, cs_nonlinear};

  struct fzerofun_workspace fzw;

  *has_shooting=_FALSE_;

  /** Do we need to fix unknown parameters? */
  unknown_parameters_size = 0;
  fzw.required_computation_stage = 0;
  for (index_target = 0; index_target < _NUM_TARGETS_; index_target++){
    class_call(parser_read_double(pfc,target_namestrings[index_target],&param1,&flag1,errmsg),
               errmsg,
               errmsg);
    if (flag1 == _TRUE_){
<<<<<<< HEAD
      /* input_needs_shoting_for_target takes care of the case where, for
         instance, Omega_dcdmdr is set to 0.0, and we don't need shooting */
      class_call(input_needs_shooting_for_target(pfc,
                                                index_target,
                                                param1,
                                                &aux_flag,
                                                errmsg),
                 errmsg,
                 errmsg);

=======
      /** - --> input_auxillary_target_conditions() takes care of the case where for
          instance Omega_dcdmdr is set to 0.0.
      */
      class_call(input_auxillary_target_conditions(pfc,
                                                   index_target,
                                                   param1,
                                                   &aux_flag,
                                                   errmsg),
                 errmsg, errmsg);
>>>>>>> e1120c5b
      if (aux_flag == _TRUE_){
        target_indices[unknown_parameters_size] = index_target;
        fzw.required_computation_stage = MAX(fzw.required_computation_stage,target_cs[index_target]);
        unknown_parameters_size++;
      }

    }
  }

  /** In the case of unknown parameters, start shooting... */
  if (unknown_parameters_size > 0) {

    /* We need to remember that we shot so we can clean up properly */
    *has_shooting=_TRUE_;

    /* Create file content structure with additional entries */
    class_call(parser_init(&(fzw.fc),
                           pfc->size+unknown_parameters_size,
                           pfc->filename,
                           errmsg),
               errmsg,errmsg);

    /* Copy input file content to the new file content structure: */
    memcpy(fzw.fc.name, pfc->name, pfc->size*sizeof(FileArg));
    memcpy(fzw.fc.value, pfc->value, pfc->size*sizeof(FileArg));
    memcpy(fzw.fc.read, pfc->read, pfc->size*sizeof(short));

    class_alloc(unknown_parameter,
                unknown_parameters_size*sizeof(double),
                errmsg);
    class_alloc(fzw.unknown_parameters_index,
                unknown_parameters_size*sizeof(int),
                errmsg);

    fzw.target_size = unknown_parameters_size;
    class_alloc(fzw.target_name,
                fzw.target_size*sizeof(enum target_names),
                errmsg);
    class_alloc(fzw.target_value,
                fzw.target_size*sizeof(double),
                errmsg);

    /** Go through all cases with unknown parameters */
    for (counter = 0; counter < unknown_parameters_size; counter++){
      index_target = target_indices[counter];
      class_call(parser_read_double(pfc,
                                    target_namestrings[index_target],
                                    &param1,
                                    &flag1,
                                    errmsg),
                 errmsg,
                 errmsg);

      /* store name of target parameter */
      fzw.target_name[counter] = index_target;
      /* store target value of target parameter */
      fzw.target_value[counter] = param1;
      fzw.unknown_parameters_index[counter]=pfc->size+counter;
      /* substitute the name of the target parameter with the name of the
         corresponding unknown parameter */
      strcpy(fzw.fc.name[fzw.unknown_parameters_index[counter]],unknown_namestrings[index_target]);
    }

    /** If there is only one parameter, we use a more efficient Newton method for 1D cases */
    if (unknown_parameters_size == 1){

      /* We can do 1 dimensional root finding */
      if (input_verbose > 0) {
<<<<<<< HEAD
        fprintf(stdout,"Computing unknown input parameter '%s' using input parameter '%s'\n",
                fzw.fc.name[fzw.unknown_parameters_index[0]],target_namestrings[fzw.target_name[0]]);
=======
        fprintf(
                stdout,
                "Computing unknown input parameter '%s' using input parameter '%s'\n",
                fzw.fc.name[fzw.unknown_parameters_index[0]],
                target_namestrings[fzw.target_name[0]]
                );
>>>>>>> e1120c5b
      }

      /* If shooting fails, postpone error to background module to play nice with MontePython. */
      class_call_try(input_find_root(&xzero,
                                     &fevals,
                                     &fzw,
                                     errmsg),
                     errmsg,
                     pba->shooting_error,
                     shooting_failed=_TRUE_);

      /* Store xzero */
      sprintf(fzw.fc.value[fzw.unknown_parameters_index[0]],"%e",xzero);
      if (input_verbose > 0) {
        fprintf(stdout," -> found '%s = %s'\n",
                fzw.fc.name[fzw.unknown_parameters_index[0]],
                fzw.fc.value[fzw.unknown_parameters_index[0]]);
      }

    }
    /** Otherwise we do multidimensional shooting */
    else{

      /* We need to do multidimensional root finding */
      if (input_verbose > 0) {
        fprintf(stdout,"Computing unknown input parameters\n");
      }

      /* Allocate local variables */
      class_alloc(x_inout,
                  sizeof(double)*unknown_parameters_size,
                  errmsg);
      class_alloc(dxdF,
                  sizeof(double)*unknown_parameters_size,
                  errmsg);

      /* Get the guess for the initial variables */
      class_call(input_get_guess(x_inout, dxdF, &fzw, errmsg),
                 errmsg,
                 errmsg);

      /* Use multi-dimensional Newton method */
      class_call_try(fzero_Newton(input_try_unknown_parameters,
                                  x_inout,
                                  dxdF,
                                  unknown_parameters_size,
                                  1e-4,
                                  1e-6,
                                  &fzw,
                                  &fevals,
                                  errmsg),
                     errmsg,
                     pba->shooting_error,
                     shooting_failed=_TRUE_);

      /* Store xzero */
      for (counter = 0; counter < unknown_parameters_size; counter++){
        sprintf(fzw.fc.value[fzw.unknown_parameters_index[counter]],
                "%e",x_inout[counter]);
        if (input_verbose > 0) {
          fprintf(stdout," -> found '%s = %s'\n",
                  fzw.fc.name[fzw.unknown_parameters_index[counter]],
                  fzw.fc.value[fzw.unknown_parameters_index[counter]]);
        }
      }

      /* Free local variables */
      free(x_inout);
      free(dxdF);
    }

    if (input_verbose > 1) {
      fprintf(stdout,"Shooting completed using %d function evaluations\n",fevals);
    }

    /** Read all parameters from the fc obtained through shooting */
    class_call(input_read_parameters(&(fzw.fc),ppr,pba,pth,ppt,ptr,ppm,psp,pnl,ple,pop,
                                     errmsg),
               errmsg,
               errmsg);

    /** Set status of shooting */
    pba->shooting_failed = shooting_failed;

    /* all parameters read in fzw must be considered as read in pfc. At the same
       time the parameters read before in pfc (like theta_s,...) must still be
       considered as read (hence we could not do a memcopy) */
    for (i=0; i < pfc->size; i ++) {
      if (fzw.fc.read[i] == _TRUE_)
        pfc->read[i] = _TRUE_;
    }

    /* Free tuned pfc */
    parser_free(&(fzw.fc));

    /** Free arrays allocated */
    free(unknown_parameter);
    free(fzw.unknown_parameters_index);
    free(fzw.target_name);
    free(fzw.target_value);
  }

  return _SUCCESS_;

}


/**
 * Checking out auxillary conditions (i.e. that any of the
 * non-standard Omega are defined and nonzero)
 * Then additional checks need to be made within the shooting method
 *
 * @param pfc             Input: pointer to local structure
 * @param target_names    Input: list of possible target names
 * @param target_value    Input: list of possible target values
 * @param aux_flag        Output: Presence or absence of flags
 * @param errmsg          Input: Error message
 */
int input_needs_shooting_for_target(struct file_content * pfc,
                                    enum target_names target_name,
                                    double target_value,
                                    int * aux_flag,
                                    ErrorMsg errmsg){

  *aux_flag = _TRUE_;
  switch (target_name){
    case Omega_dcdmdr:
    case omega_dcdmdr:
    case Omega_scf:
    case Omega_ini_dcdm:
    case omega_ini_dcdm:
      /* Check that Omega's or omega's are nonzero: */
      if (target_value == 0.)
        *aux_flag = _FALSE_;
      break;
    default:
      /* Default is no additional checks */
      *aux_flag = _TRUE_;
      break;
  }

  return _SUCCESS_;

}
<<<<<<< HEAD

=======
int input_read_precisions(
                          struct file_content * pfc,
                          struct precision * ppr,
                          struct background *pba,
                          struct thermo *pth,
                          struct perturbs *ppt,
                          struct transfers *ptr,
                          struct primordial *ppm,
                          struct spectra *psp,
                          struct nonlinear * pnl,
                          struct lensing *ple,
                          struct output *pop,
                          ErrorMsg errmsg
                          ) {
  /** - set all precision parameters to default values */

  /**
   * Declare initial params to read into
   * */
  class_call(input_default_precision(ppr),
             errmsg,
             errmsg);

  int int1;
  int flag1;
  double param1;
  char string1[_ARGUMENT_LENGTH_MAX_];

  /**
   * Parse all precision parameters
   * */

#define __PARSE_PRECISION_PARAMETER__
#include "precisions.h"
#undef __PARSE_PRECISION_PARAMETER__
>>>>>>> e1120c5b

int input_find_root(double *xzero,
                    int *fevals,
                    struct fzerofun_workspace *pfzw,
                    ErrorMsg errmsg){

  /** Summary: */

<<<<<<< HEAD
  /** Define local variables */
  double x1, x2, f1, f2, dxdy, dx;
  int iter, iter2;
  int return_function;
=======
  /** - define local variables */

  int flag1,flag2,flag3;
  double param1,param2,param3;
  int N_ncdm=0,n,entries_read;
  int int1,fileentries;
  double scf_lambda;
  double fnu_factor;
  double * pointer1;
  char string1[_ARGUMENT_LENGTH_MAX_];
  char string2[_ARGUMENT_LENGTH_MAX_];
  double k1=0.;
  double k2=0.;
  double prr1=0.;
  double prr2=0.;
  double pii1=0.;
  double pii2=0.;
  double pri1=0.;
  double pri2=0.;
  double n_iso=0.;
  double f_iso=0.;
  double n_cor=0.;
  double c_cor=0.;
  double stat_f_idr = 7./8.;

  double Omega_tot;

  int i;

  double sigma_B; /* Stefan-Boltzmann constant in \f$ W/m^2/K^4 = Kg/K^4/s^3 \f$*/

  double rho_ncdm;
  double R0,R1,R2,R3,R4;
  double PSR0,PSR1,PSR2,PSR3,PSR4;
  double HSR0,HSR1,HSR2,HSR3,HSR4;

  double z_max=0.;
  int bin;
  int input_verbose=0;

  sigma_B = 2. * pow(_PI_,5) * pow(_k_B_,4) / 15. / pow(_h_P_,3) / pow(_c_,2);

  /** - set all input parameters to default values */
>>>>>>> e1120c5b

  /** Fisrt we do our guess */
  class_call(input_get_guess(&x1, &dxdy, pfzw, errmsg),
             errmsg,
             errmsg);

  class_call(input_fzerofun_1d(x1, pfzw, &f1, errmsg),
             errmsg,
             errmsg);

  (*fevals)++;
  dx = 1.5*f1*dxdy;

  /** Then we do a linear hunt for the boundaries */
  /* Try fifteen times to go above and below the root (i.e. where shooting succeeds) */
  for (iter=1; iter<=15; iter++){
    x2 = x1 - dx;
    /* Try three times to get a 'reasonable' value, i.e. no CLASS error */
    for (iter2=1; iter2 <= 3; iter2++) {
      return_function = input_fzerofun_1d(x2, pfzw, &f2, errmsg);
      (*fevals)++;
      if (return_function ==_SUCCESS_) {
        break;
      }
      else if (iter2 < 3) {
        dx*=0.5;
        x2 = x1-dx;
      }
      else {
        class_stop(errmsg,errmsg);
      }
    }
    if (f1*f2<0.0){
      /* Root has been bracketed */
      break;
    }
    x1 = x2;
    f1 = f2;
  }

  /** Find root using Ridders method. (Exchange for bisection if you are old-school.)*/
  class_call(class_fzero_ridder(input_fzerofun_1d,
                                x1,
                                x2,
                                1e-5*MAX(fabs(x1),fabs(x2)),
                                pfzw,
                                &f1,
                                &f2,
                                xzero,
                                fevals,
                                errmsg),
             errmsg,errmsg);

  return _SUCCESS_;

}


int input_fzerofun_1d(double input,
                      void* pfzw,
                      double *output,
                      ErrorMsg error_message){

  class_call(input_try_unknown_parameters(&input,
                                          1,
                                          pfzw,
                                          output,
                                          error_message),
             error_message,
             error_message);

  return _SUCCESS_;

}


/**
 * Using Ridders' method, return the root of a function func known to
 * lie between x1 and x2. The root, returned as zriddr, will be found to
 * an approximate accuracy xtol.
 */
int class_fzero_ridder(int (*func)(double x,
                                   void *param,
                                   double *y,
                                   ErrorMsg error_message),
                       double x1,
                       double x2,
                       double xtol,
                       void *param,
                       double *Fx1,
                       double *Fx2,
                       double *xzero,
                       int *fevals,
                       ErrorMsg error_message){

  /** Summary: */

  /** Define local variables */
  int j,MAXIT=1000;
  double ans,fh,fl,fm,fnew,s,xh,xl,xm,xnew;

  if ((Fx1!=NULL)&&(Fx2!=NULL)){
    fl = *Fx1;
    fh = *Fx2;
  }
  else{
    class_call((*func)(x1, param, &fl, error_message),
               error_message, error_message);
    class_call((*func)(x2, param, &fh, error_message),
               error_message, error_message);

    *fevals = (*fevals)+2;
  }
  if ((fl > 0.0 && fh < 0.0) || (fl < 0.0 && fh > 0.0)) {
    xl=x1;
    xh=x2;
    ans=-1.11e11;
    for (j=1;j<=MAXIT;j++) {
      xm=0.5*(xl+xh);
      class_call((*func)(xm, param, &fm, error_message),
                 error_message, error_message);
      *fevals = (*fevals)+1;
      s=sqrt(fm*fm-fl*fh);
      if (s == 0.0){
        *xzero = ans;
        return _SUCCESS_;
      }
      xnew=xm+(xm-xl)*((fl >= fh ? 1.0 : -1.0)*fm/s);
      if (fabs(xnew-ans) <= xtol) {
        *xzero = ans;
        return _SUCCESS_;
      }

      ans=xnew;
      class_call((*func)(ans, param, &fnew, error_message),
                 error_message, error_message);
      *fevals = (*fevals)+1;
      if (fnew == 0.0){
        *xzero = ans;
        return _SUCCESS_;
      }

      if (NRSIGN(fm,fnew) != fm) {
        xl=xm;
        fl=fm;
        xh=ans;
        fh=fnew;
      }
      else if (NRSIGN(fl,fnew) != fl) {
        xh=ans;
        fh=fnew;
      }
      else if (NRSIGN(fh,fnew) != fh) {
        xl=ans;
        fl=fnew;
      }
      else{
        return _FAILURE_;
      }
      if (fabs(xh-xl) <= xtol) {
        *xzero = ans;
        return _SUCCESS_;
      }
    }
    class_stop(error_message,"zriddr exceed maximum iterations");
  }
  else {
    if (fl == 0.0) return x1;
    if (fh == 0.0) return x2;
    class_stop(error_message,"root must be bracketed in zriddr.");
  }
  class_stop(error_message,"Failure in int.");
}


/**
 * Here we should write reasonable guesses for the unknown parameters.
 * Also estimate dxdy, i.e. how the unknown parameter responds to the known.
 * This can simply be estimated as the derivative of the guess formula.
 */
int input_get_guess(double *xguess,
                    double *dxdy,
                    struct fzerofun_workspace * pfzw,
                    ErrorMsg errmsg){

  /** Summary: */

<<<<<<< HEAD
  /** Define local variables */
  struct precision pr;        /* for precision parameters */
  struct background ba;       /* for cosmological background */
  struct thermo th;           /* for thermodynamics */
  struct perturbs pt;         /* for source functions */
  struct transfers tr;        /* for transfer functions */
  struct primordial pm;       /* for primordial spectra */
  struct spectra sp;          /* for output spectra */
  struct nonlinear nl;        /* for non-linear spectra */
  struct lensing le;          /* for lensed spectra */
  struct output op;           /* for output files */
  int i;
  double Omega_M, a_decay, gamma, Omega0_dcdmdr=1.0;
  int index_guess;

  /* Cheat to read only known parameters: */
  pfzw->fc.size -= pfzw->target_size;

  class_call(input_read_precisions(&(pfzw->fc),&pr,&ba,&th,&pt,&tr,&pm,&sp,&nl,&le,&op,
                                   errmsg),
=======
  /** - Omega_0_idr (interacting dark radiation) */
  /* Can take both the ethos parameters, and the NADM parameters */

  class_read_double("stat_f_idr",stat_f_idr);

  class_call(parser_read_double(pfc,"N_idr",&param1,&flag1,errmsg),
             errmsg,
             errmsg);
  class_call(parser_read_double(pfc,"N_dg",&param2,&flag2,errmsg),
             errmsg,
             errmsg);
  class_call(parser_read_double(pfc,"xi_idr",&param3,&flag3,errmsg),
             errmsg,
             errmsg);
  class_test(class_at_least_two_of_three(flag1,flag2,flag3),
             errmsg,
             "In input file, you can only enter one of N_idr, N_dg or xi_idr, choose one");

  if (flag1 == _TRUE_) {
    pba->T_idr = pow(param1/stat_f_idr*(7./8.)/pow(11./4.,(4./3.)),(1./4.)) * pba->T_cmb;
    if (input_verbose > 1)
      printf("You passed N_idr = N_dg = %e, this is equivalent to xi_idr = %e in the ETHOS notation. \n", param2, pba->T_idr/pba->T_cmb);
  }
  else if (flag2 == _TRUE_) {
    pba->T_idr = pow(param2/stat_f_idr*(7./8.)/pow(11./4.,(4./3.)),(1./4.)) * pba->T_cmb;
    if (input_verbose > 2)
      printf("You passed N_dg = N_idr = %e, this is equivalent to xi_idr = %e in the ETHOS notation. \n", param2, pba->T_idr/pba->T_cmb);
  }
  else if (flag3 == _TRUE_) {
    pba->T_idr = param3 * pba->T_cmb;
    if (input_verbose > 1)
      printf("You passed xi_idr = %e, this is equivalent to N_idr = N_dg = %e in the NADM notation. \n", param3, stat_f_idr*pow(param3,4.)/(7./8.)*pow(11./4.,(4./3.)));
  }

  pba->Omega0_idr = stat_f_idr*pow(pba->T_idr/pba->T_cmb,4.)*pba->Omega0_g;

  Omega_tot += pba->Omega0_idr;

  /** - Omega_0_cdm (CDM) */
  class_call(parser_read_double(pfc,"Omega_cdm",&param1,&flag1,errmsg),
             errmsg,
             errmsg);
  class_call(parser_read_double(pfc,"omega_cdm",&param2,&flag2,errmsg),
             errmsg,
             errmsg);
  class_test(((flag1 == _TRUE_) && (flag2 == _TRUE_)),
             errmsg,
             "In input file, you can only enter one of Omega_cdm or omega_cdm, choose one");
  if (flag1 == _TRUE_)
    pba->Omega0_cdm = param1;
  if (flag2 == _TRUE_)
    pba->Omega0_cdm = param2/pba->h/pba->h;

  if ((ppt->gauge == synchronous) && (pba->Omega0_cdm==0)) pba->Omega0_cdm = ppr->Omega0_cdm_min_synchronous;

  Omega_tot += pba->Omega0_cdm;

  /** - Omega_0_icdm_dr (DM interacting with DR) */
  class_call(parser_read_double(pfc,"Omega_idm_dr",&param1,&flag1,errmsg),
             errmsg,
             errmsg);
  class_call(parser_read_double(pfc,"omega_idm_dr",&param2,&flag2,errmsg),
             errmsg,
             errmsg);
  class_call(parser_read_double(pfc,"f_idm_dr",&param3,&flag3,errmsg),
             errmsg,
             errmsg);
  class_test(class_at_least_two_of_three(flag1,flag2,flag3),
             errmsg,
             "In input file, you can only enter one of Omega_idm_dr, omega_idm_dr or f_idm_dr, choose one");

  /* ---> if user passes directly the density of idm_dr */
  if (flag1 == _TRUE_)
    pba->Omega0_idm_dr = param1;
  if (flag2 == _TRUE_)
    pba->Omega0_idm_dr = param2/pba->h/pba->h;

  /* ---> if user passes density of idm_dr as a fraction of the CDM one */
  if (flag3 == _TRUE_) {
    class_test((param3 < 0.) || (param3 > 1.),
               errmsg,
               "The fraction of interacting DM with DR must be between 0 and 1, you asked for f_idm_dr=%e",param3);
    class_test((param3 > 0.) && (pba->Omega0_cdm == 0.),
               errmsg,
               "If you want a fraction of interacting DM with DR, to be consistent, you should not set the fraction of CDM to zero");

    pba->Omega0_idm_dr = param3 * pba->Omega0_cdm;
    /* readjust Omega0_cdm */
    pba->Omega0_cdm -= pba->Omega0_idm_dr;
    /* to be consistent, remove same amount from Omega_tot */
    Omega_tot -= pba->Omega0_idm_dr;
    /* avoid Omega0_cdm =0 in synchronous gauge */
    if ((ppt->gauge == synchronous) && (pba->Omega0_cdm==0)) {
      pba->Omega0_cdm += ppr->Omega0_cdm_min_synchronous;
      Omega_tot += ppr->Omega0_cdm_min_synchronous;
      pba->Omega0_idm_dr -= ppr->Omega0_cdm_min_synchronous;
    }
  }

  Omega_tot += pba->Omega0_idm_dr;

  if (pba->Omega0_idm_dr > 0.) {

    class_test(pba->Omega0_idr == 0.0,
               errmsg,
               "You have requested interacting DM ith DR, this requires a non-zero density of interacting DR. Please set either N_idr or xi_idr");

    class_call(parser_read_double(pfc,"a_idm_dr",&param1,&flag1,errmsg),
               errmsg,
               errmsg);
    class_call(parser_read_double(pfc,"a_dark",&param2,&flag2,errmsg),
               errmsg,
               errmsg);
    class_call(parser_read_double(pfc,"Gamma_0_nadm",&param3,&flag3,errmsg),
               errmsg,
               errmsg);
    class_test(class_at_least_two_of_three(flag1,flag2,flag3),
               errmsg,
               "In input file, you can only enter one of a_idm_dr, a_dark or Gamma_0_nadm, choose one");

    if (flag1 == _TRUE_){
      pth->a_idm_dr = param1;
      if (input_verbose > 1)
        printf("You passed a_idm_dr = a_dark = %e, this is equivalent to Gamma_0_nadm = %e in the NADM notation. \n", param1, param1*(4./3.)*(pba->h*pba->h*pba->Omega0_idr));
    }
    else if (flag2 == _TRUE_){
      pth->a_idm_dr = param2;
      if (input_verbose > 1)
        printf("You passed a_dark = a_idm_dr = %e, this is equivalent to Gamma_0_nadm = %e in the NADM notation. \n", param2, param2*(4./3.)*(pba->h*pba->h*pba->Omega0_idr));
    }
    else if (flag3 == _TRUE_){
      pth->a_idm_dr = param3*(3./4.)/(pba->h*pba->h*pba->Omega0_idr);
      if (input_verbose > 1)
        printf("You passed Gamma_0_nadm = %e, this is equivalent to a_idm_dr = a_dark = %e in the ETHOS notation. \n", param3, pth->a_idm_dr);
    }

    /** - Load the rest of the parameters for idm and idr */

    if (flag3 == _TRUE_){ /* If the user passed Gamma_0_nadm, assume they want nadm parameterisation*/
      pth->nindex_idm_dr = 0;
      ppt->idr_nature = idr_fluid;
      if (input_verbose > 1)
        printf("NADM requested. Defaulting on nindex_idm_dr = %e and idr_nature = fluid \n", pth->nindex_idm_dr);
    }

    else{

      class_read_double_one_of_two("nindex_dark","nindex_idm_dr",pth->nindex_idm_dr);

      class_call(parser_read_string(pfc,"idr_nature",&string1,&flag1,errmsg),
                 errmsg,
                 errmsg);

      if (flag1 == _TRUE_) {
        if ((strstr(string1,"free_streaming") != NULL) || (strstr(string1,"Free_Streaming") != NULL) || (strstr(string1,"Free_streaming") != NULL) || (strstr(string1,"FREE_STREAMING") != NULL)) {
          ppt->idr_nature = idr_free_streaming;
        }
        if ((strstr(string1,"fluid") != NULL) || (strstr(string1,"Fluid") != NULL) || (strstr(string1,"FLUID") != NULL)) {
          ppt->idr_nature = idr_fluid;
        }
      }
    }

    class_read_double_one_of_two("m_idm","m_dm",pth->m_idm);

    class_read_double_one_of_two("b_dark","b_idr",pth->b_idr);

    /* Read alpha_idm_dr or alpha_dark */

    class_call(parser_read_list_of_doubles(pfc,"alpha_idm_dr",&entries_read,&(ppt->alpha_idm_dr),&flag1,errmsg),
               errmsg,
               errmsg);

    /* try with the other syntax */
    if (flag1 == _FALSE_) {
      class_call(parser_read_list_of_doubles(pfc,"alpha_dark",&entries_read,&(ppt->alpha_idm_dr),&flag1,errmsg),
                 errmsg,
                 errmsg);
    }

    if(flag1 == _TRUE_){
      if(entries_read != (ppr->l_max_idr-1)){
        class_realloc(ppt->alpha_idm_dr,ppt->alpha_idm_dr,(ppr->l_max_idr-1)*sizeof(double),errmsg);
        for(n=entries_read; n<(ppr->l_max_idr-1); n++) ppt->alpha_idm_dr[n] = ppt->alpha_idm_dr[entries_read-1];
      }
    }
    else{
      class_alloc(ppt->alpha_idm_dr,(ppr->l_max_idr-1)*sizeof(double),errmsg);
      for(n=0; n<(ppr->l_max_idr-1); n++) ppt->alpha_idm_dr[n] = 1.5;
    }

    /* Read alpha_idm_dr or alpha_dark */

    class_call(parser_read_list_of_doubles(pfc,"beta_idr",&entries_read,&(ppt->beta_idr),&flag1,errmsg),
               errmsg,
               errmsg);

    /* try with the other syntax */
    if (flag1 == _FALSE_) {
      class_call(parser_read_list_of_doubles(pfc,"beta_dark",&entries_read,&(ppt->beta_idr),&flag1,errmsg),
                 errmsg,
                 errmsg);
    }

    if(flag1 == _TRUE_){
      if(entries_read != (ppr->l_max_idr-1)){
        class_realloc(ppt->beta_idr,ppt->beta_idr,(ppr->l_max_idr-1)*sizeof(double),errmsg);
        for(n=entries_read; n<(ppr->l_max_idr-1); n++) ppt->beta_idr[n] = ppt->beta_idr[entries_read-1];
      }
    }
    else{
      class_alloc(ppt->beta_idr,(ppr->l_max_idr-1)*sizeof(double),errmsg);
      for(n=0; n<(ppr->l_max_idr-1); n++) ppt->beta_idr[n] = 1.5;
    }
  }

  /** - Omega_0_dcdmdr (DCDM) */
  class_call(parser_read_double(pfc,"Omega_dcdmdr",&param1,&flag1,errmsg),
>>>>>>> e1120c5b
             errmsg,
             errmsg);
  class_call(input_read_parameters(&(pfzw->fc),&pr,&ba,&th,&pt,&tr,&pm,&sp,&nl,&le,&op,
                                   errmsg),
             errmsg,
             errmsg);

  pfzw->fc.size += pfzw->target_size;

  /** Estimate dxdy */
  for (index_guess=0; index_guess < pfzw->target_size; index_guess++) {
    switch (pfzw->target_name[index_guess]) {
    case theta_s:
      xguess[index_guess] = 3.54*pow(pfzw->target_value[index_guess],2)-5.455*pfzw->target_value[index_guess]+2.548;
      dxdy[index_guess] = (7.08*pfzw->target_value[index_guess]-5.455);
      /** Update pb to reflect guess */
      ba.h = xguess[index_guess];
      ba.H0 = ba.h *  1.e5 / _c_;
      break;
    case Omega_dcdmdr:
      Omega_M = ba.Omega0_cdm+ba.Omega0_dcdmdr+ba.Omega0_b;
      /* *
       * This formula is exact in a Matter + Lambda Universe, but only for Omega_dcdm,
       * not the combined.
       * sqrt_one_minus_M = sqrt(1.0 - Omega_M);
       * xguess[index_guess] = pfzw->target_value[index_guess]*
       *                       exp(2./3.*ba.Gamma_dcdm/ba.H0*
       *                       atanh(sqrt_one_minus_M)/sqrt_one_minus_M);
       * dxdy[index_guess] = 1.0;//exp(2./3.*ba.Gamma_dcdm/ba.H0*atanh(sqrt_one_minus_M)/sqrt_one_minus_M);
       * */
      gamma = ba.Gamma_dcdm/ba.H0;
      if (gamma < 1)
        a_decay = 1.0;
      else
        a_decay = pow(1+(gamma*gamma-1.)/Omega_M,-1./3.);
      xguess[index_guess] = pfzw->target_value[index_guess]/a_decay;
      dxdy[index_guess] = 1./a_decay;
      break;
    case omega_dcdmdr:
      Omega_M = ba.Omega0_cdm+ba.Omega0_dcdmdr+ba.Omega0_b;
      gamma = ba.Gamma_dcdm/ba.H0;
      if (gamma < 1)
        a_decay = 1.0;
      else
        a_decay = pow(1+(gamma*gamma-1.)/Omega_M,-1./3.);
      xguess[index_guess] = pfzw->target_value[index_guess]/ba.h/ba.h/a_decay;
      dxdy[index_guess] = 1./a_decay/ba.h/ba.h;
      break;
    case Omega_scf:
      /* *
       * This guess is arbitrary, something nice using WKB should be implemented.
       * Version 2 uses a fit
       * xguess[index_guess] = 1.77835*pow(ba.Omega0_scf,-2./7.);
       * dxdy[index_guess] = -0.5081*pow(ba.Omega0_scf,-9./7.)`;
       * Version 3: use attractor solution
       * */
      if (ba.scf_tuning_index == 0){
        xguess[index_guess] = sqrt(3.0/ba.Omega0_scf);
        dxdy[index_guess] = -0.5*sqrt(3.0)*pow(ba.Omega0_scf,-1.5);
      }
      else{
        /* Default: take the passed value as xguess and set dxdy to 1. */
        xguess[index_guess] = ba.scf_parameters[ba.scf_tuning_index];
        dxdy[index_guess] = 1.;
      }
      break;
    case omega_ini_dcdm:
      Omega0_dcdmdr = 1./(ba.h*ba.h);
    case Omega_ini_dcdm:
      /* This works since correspondence is Omega_ini_dcdm -> Omega_dcdmdr and
         omega_ini_dcdm -> omega_dcdmdr */
      Omega0_dcdmdr *=pfzw->target_value[index_guess];
      Omega_M = ba.Omega0_cdm+Omega0_dcdmdr+ba.Omega0_b;
      gamma = ba.Gamma_dcdm/ba.H0;
      if (gamma < 1)
        a_decay = 1.0;
      else
        a_decay = pow(1+(gamma*gamma-1.)/Omega_M,-1./3.);
      xguess[index_guess] = pfzw->target_value[index_guess]*a_decay;
      dxdy[index_guess] = a_decay;
      if (gamma > 100)
        dxdy[index_guess] *= gamma/100;
      break;

    case sigma8:
      /* Assume linear relationship between A_s and sigma8 and fix coefficient
         according to vanilla LambdaCDM. Should be good enough... */
      xguess[index_guess] = 2.43e-9/0.87659*pfzw->target_value[index_guess];
      dxdy[index_guess] = 2.43e-9/0.87659;
      break;
    }
  }

  for (i=0; i<pfzw->fc.size; i++) {
    pfzw->fc.read[i] = _FALSE_;
  }

  /** - Deallocate everything allocated by input_read_parameters */
  background_free_input(&ba);

  return _SUCCESS_;

}


int input_try_unknown_parameters(double * unknown_parameter,
                                 int unknown_parameters_size,
                                 void * voidpfzw,
                                 double * output,
                                 ErrorMsg errmsg){
  /** Summary */

  /** Define local variables */
  struct precision pr;        /* for precision parameters */
  struct background ba;       /* for cosmological background */
  struct thermo th;           /* for thermodynamics */
  struct perturbs pt;         /* for source functions */
  struct transfers tr;        /* for transfer functions */
  struct primordial pm;       /* for primordial spectra */
  struct spectra sp;          /* for output spectra */
  struct nonlinear nl;        /* for non-linear spectra */
  struct lensing le;          /* for lensed spectra */
  struct output op;           /* for output files */

  int i;
  double rho_dcdm_today, rho_dr_today;
  struct fzerofun_workspace * pfzw;
  int input_verbose;
  int flag;
  int param;
  short compute_sigma8 = _FALSE_;

  pfzw = (struct fzerofun_workspace *) voidpfzw;
  /** Read input parameters */
  for (i=0; i < unknown_parameters_size; i++) {
    sprintf(pfzw->fc.value[pfzw->unknown_parameters_index[i]],"%e",unknown_parameter[i]);
  }

  class_call(input_read_precisions(&(pfzw->fc),&pr,&ba,&th,&pt,&tr,&pm,&sp,&nl,&le,&op,
                                   errmsg),
             errmsg,
             errmsg);

  class_call(input_read_parameters(&(pfzw->fc),&pr,&ba,&th,&pt,&tr,&pm,&sp,&nl,&le,&op,
                                   errmsg),
             errmsg,
             errmsg);

  class_call(parser_read_int(&(pfzw->fc),"input_verbose",&param,&flag,errmsg),
             errmsg,
             errmsg);

  if (flag == _TRUE_)
    input_verbose = param;
  else
    input_verbose = 0;

  /** Optimise flags for sigma8 calculation.*/
  for (i=0; i < unknown_parameters_size; i++) {
    if (pfzw->target_name[i] == sigma8) {
      compute_sigma8 = _TRUE_;
    }
  }
  if (compute_sigma8 == _TRUE_) {
    pt.k_max_for_pk=1.0;
    pt.has_pk_matter=_TRUE_;
    pt.has_perturbations = _TRUE_;
    pt.has_cl_cmb_temperature = _FALSE_;
    pt.has_cls = _FALSE_;
    pt.has_cl_cmb_polarization = _FALSE_;
    pt.has_cl_cmb_lensing_potential = _FALSE_;
    pt.has_cl_number_count = _FALSE_;
    pt.has_cl_lensing_potential=_FALSE_;
    pt.has_density_transfers=_FALSE_;
    pt.has_velocity_transfers=_FALSE_;
  }

  /** Shoot forward into class up to required stage */
  if (pfzw->required_computation_stage >= cs_background){
    if (input_verbose>2)
      printf("Stage 1: background\n");
    ba.background_verbose = 0;
    class_call(background_init(&pr,&ba), ba.error_message, errmsg);
  }

  if (pfzw->required_computation_stage >= cs_thermodynamics){
   if (input_verbose>2)
     printf("Stage 2: thermodynamics\n");
    pr.recfast_Nz0 = 10000;
    th.thermodynamics_verbose = 0;
    class_call(thermodynamics_init(&pr,&ba,&th), th.error_message, errmsg);
  }

  if (pfzw->required_computation_stage >= cs_perturbations){
       if (input_verbose>2)
         printf("Stage 3: perturbations\n");
    pt.perturbations_verbose = 0;
    class_call(perturb_init(&pr,&ba,&th,&pt), pt.error_message, errmsg);
  }

  if (pfzw->required_computation_stage >= cs_primordial){
    if (input_verbose>2)
      printf("Stage 4: primordial\n");
    pm.primordial_verbose = 0;
    class_call(primordial_init(&pr,&pt,&pm), pm.error_message, errmsg);
  }

  if (pfzw->required_computation_stage >= cs_nonlinear){
    if (input_verbose>2)
      printf("Stage 5: nonlinear\n");
    nl.nonlinear_verbose = 0;
    class_call(nonlinear_init(&pr,&ba,&th,&pt,&pm,&nl), nl.error_message, errmsg);
  }

  if (pfzw->required_computation_stage >= cs_transfer){
    if (input_verbose>2)
      printf("Stage 6: transfer\n");
    tr.transfer_verbose = 0;
    class_call(transfer_init(&pr,&ba,&th,&pt,&nl,&tr), tr.error_message, errmsg);
  }

<<<<<<< HEAD
  if (pfzw->required_computation_stage >= cs_spectra){
    if (input_verbose>2)
      printf("Stage 7: spectra\n");
    sp.spectra_verbose = 0;
    class_call(spectra_init(&pr,&ba,&pt,&pm,&nl,&tr,&sp),sp.error_message, errmsg);
  }
=======
  /** - --> (flag3 == _FALSE_) || (param3 >= 0.) explained:
   *  it means that either we have not read Omega_scf so we are ignoring it
   *  (unlike lambda and fld!) OR we have read it, but it had a
   *  positive value and should not be used for filling.
   *  We now proceed in two steps:
   *  1) set each Omega0 and add to the total for each specified component.
   *  2) go through the components in order {lambda, fld, scf} and
   *     fill using first unspecified component.
   */
>>>>>>> e1120c5b

  /** Get the corresponding shoot variable and put into output */
  for (i=0; i < pfzw->target_size; i++) {
    switch (pfzw->target_name[i]) {
    case theta_s:
      output[i] = 100.*th.rs_rec/th.ra_rec-pfzw->target_value[i];
      break;
    case Omega_dcdmdr:
      rho_dcdm_today = ba.background_table[(ba.bt_size-1)*ba.bg_size+ba.index_bg_rho_dcdm];
      if (ba.has_dr == _TRUE_)
        rho_dr_today = ba.background_table[(ba.bt_size-1)*ba.bg_size+ba.index_bg_rho_dr];
      else
        rho_dr_today = 0.;
      output[i] = (rho_dcdm_today+rho_dr_today)/(ba.H0*ba.H0)-pfzw->target_value[i];
      break;
    case omega_dcdmdr:
      rho_dcdm_today = ba.background_table[(ba.bt_size-1)*ba.bg_size+ba.index_bg_rho_dcdm];
      if (ba.has_dr == _TRUE_)
        rho_dr_today = ba.background_table[(ba.bt_size-1)*ba.bg_size+ba.index_bg_rho_dr];
      else
        rho_dr_today = 0.;
      output[i] = (rho_dcdm_today+rho_dr_today)/(ba.H0*ba.H0)-pfzw->target_value[i]/ba.h/ba.h;
      break;
    case Omega_scf:
      /** In case scalar field is used to fill, pba->Omega0_scf is not equal to pfzw->target_value[i].*/
      output[i] = ba.background_table[(ba.bt_size-1)*ba.bg_size+ba.index_bg_rho_scf]/(ba.H0*ba.H0)-ba.Omega0_scf;
      break;
    case Omega_ini_dcdm:
    case omega_ini_dcdm:
      rho_dcdm_today = ba.background_table[(ba.bt_size-1)*ba.bg_size+ba.index_bg_rho_dcdm];
      if (ba.has_dr == _TRUE_)
        rho_dr_today = ba.background_table[(ba.bt_size-1)*ba.bg_size+ba.index_bg_rho_dr];
      else
        rho_dr_today = 0.;
      output[i] = -(rho_dcdm_today+rho_dr_today)/(ba.H0*ba.H0)+ba.Omega0_dcdmdr;
      break;
    case sigma8:
      output[i] = sp.sigma8-pfzw->target_value[i];
      break;
    }
  }

  /** Free structures */
  if (pfzw->required_computation_stage >= cs_spectra){
    class_call(spectra_free(&sp), sp.error_message, errmsg);
  }
  if (pfzw->required_computation_stage >= cs_transfer){
    class_call(transfer_free(&tr), tr.error_message, errmsg);
  }
  if (pfzw->required_computation_stage >= cs_nonlinear){
    class_call(nonlinear_free(&nl), nl.error_message, errmsg);
  }
  if (pfzw->required_computation_stage >= cs_primordial){
    class_call(primordial_free(&pm), pm.error_message, errmsg);
  }
  if (pfzw->required_computation_stage >= cs_perturbations){
    class_call(perturb_free(&pt), pt.error_message, errmsg);
  }
  if (pfzw->required_computation_stage >= cs_thermodynamics){
    class_call(thermodynamics_free(&th), th.error_message, errmsg);
  }
  if (pfzw->required_computation_stage >= cs_background){
    class_call(background_free(&ba), ba.error_message, errmsg);
  }

<<<<<<< HEAD
  /** Set filecontent to unread */
  for (i=0; i<pfzw->fc.size; i++) {
    pfzw->fc.read[i] = _FALSE_;
  }
=======
  /*
    fprintf(stderr,"%e %e %e %e %e\n",
    pba->Omega0_lambda,
    pba->Omega0_fld,
    pba->Omega0_scf,
    pba->Omega0_k,
    Omega_tot);
  */
>>>>>>> e1120c5b

  return _SUCCESS_;

}

<<<<<<< HEAD
=======
    class_call(parser_read_string(pfc,
                                  "use_ppf",
                                  &string1,
                                  &flag1,
                                  errmsg),
               errmsg,
               errmsg);
>>>>>>> e1120c5b

/**
 * Initialize the precision parameter structure.
 *
 * All precision parameters used in the other modules are listed here
 * and assigned here a default value.
 *
 * @param pfc     Input: pointer to local structure
 * @param ppr     Input: pointer to precision structure
 * @param pba     Input: pointer to background structure
 * @param pth     Input: pointer to thermodynamics structure
 * @param ppt     Input: pointer to perturbations structure
 * @param ptr     Input: pointer to transfer structure
 * @param ppm     Input: pointer to primordial structure
 * @param psp     Input: pointer to spectra structure
 * @param pnl     Input: pointer to non-linear structure
 * @param ple     Input: pointer to lensing structure
 * @param pop     Input: pointer to output structure
 * @param errmsg  Input: Error message
 */
int input_read_precisions(struct file_content * pfc,
                          struct precision * ppr,
                          struct background *pba,
                          struct thermo *pth,
                          struct perturbs *ppt,
                          struct transfers *ptr,
                          struct primordial *ppm,
                          struct spectra *psp,
                          struct nonlinear * pnl,
                          struct lensing *ple,
                          struct output *pop,
                          ErrorMsg errmsg){

  /** Summary: */

  /** - Define local variables */
  int int1;
  int flag1;
  double param1;
  char string1[_ARGUMENT_LENGTH_MAX_];

  /** - Automatic estimate of machine precision */
  ppr->smallest_allowed_variation = DBL_EPSILON;

  class_test(ppr->smallest_allowed_variation < 0,
             ppr->error_message,
             "smallest_allowed_variation = %e < 0",
             ppr->smallest_allowed_variation);

  #define __ASSIGN_DEFAULT_PRECISION__
  #include "precisions.h"
  #undef __ASSIGN_DEFAULT_PRECISION__

  /** Set all precision parameters */
  #define __PARSE_PRECISION_PARAMETER__
  #include "precisions.h"
  #undef __PARSE_PRECISION_PARAMETER__

  return _SUCCESS_;

}


<<<<<<< HEAD
/**
 * If entries are passed in file_content structure, carefully read and
 * interpret each of them, and tune the relevant input parameters
 * accordingly
 *
 * @param pfc     Input: pointer to local structure
 * @param ppr     Input: pointer to precision structure
 * @param pba     Input: pointer to background structure
 * @param pth     Input: pointer to thermodynamics structure
 * @param ppt     Input: pointer to perturbation structure
 * @param ptr     Input: pointer to transfer structure
 * @param ppm     Input: pointer to primordial structure
 * @param psp     Input: pointer to spectra structure
 * @param pnl     Input: pointer to nonlinear structure
 * @param ple     Input: pointer to lensing structure
 * @param pop     Input: pointer to output structure
 * @param errmsg  Input: Error message
 */
int input_read_parameters(struct file_content * pfc,
                          struct precision * ppr,
                          struct background *pba,
                          struct thermo *pth,
                          struct perturbs *ppt,
                          struct transfers *ptr,
                          struct primordial *ppm,
                          struct spectra *psp,
                          struct nonlinear * pnl,
                          struct lensing *ple,
                          struct output *pop,
                          ErrorMsg errmsg){

  /** Summary: */
=======
    class_call(parser_read_string(pfc,
                                  "attractor_ic_scf",
                                  &string1,
                                  &flag1,
                                  errmsg),
               errmsg,
               errmsg);

    if (flag1 == _TRUE_){
      if((strstr(string1,"y") != NULL) || (strstr(string1,"Y") != NULL)){
        pba->attractor_ic_scf = _TRUE_;
      }
      else{
        pba->attractor_ic_scf = _FALSE_;
        class_test(pba->scf_parameters_size<2,
                   errmsg,
                   "Since you are not using attractor initial conditions, you must specify phi and its derivative phi' as the last two entries in scf_parameters. See explanatory.ini for more details.");
        pba->phi_ini_scf = pba->scf_parameters[pba->scf_parameters_size-2];
        pba->phi_prime_ini_scf = pba->scf_parameters[pba->scf_parameters_size-1];
      }
    }
  }
>>>>>>> e1120c5b

  /** Define local variables */
  int flag1, int1;
  double param1;
  char string1[_ARGUMENT_LENGTH_MAX_];
  int input_verbose=0;

  /** Set all input parameters to default values */
  class_call(input_default_params(pba,pth,ppt,ptr,ppm,psp,pnl,ple,pop),
             errmsg,
             errmsg);

  /** Read verbose for input structure */
  class_read_int("input_verbose",input_verbose);

  /**
   * Read the general parameters of the
   *  background, thermodynamics, and perturbation structures
   * This function is exclusively for those parameters, NOT
   *  related to any physical species
   * */
  class_call(input_read_parameters_general(pfc,pba,pth,ppt,
                                           errmsg),
             errmsg,
             errmsg);

  /** Read the parameters for each physical species  */
  class_call(input_read_parameters_species(pfc,ppr,pba,pth,ppt,
                                           input_verbose,
                                           errmsg),
             errmsg,
             errmsg);

<<<<<<< HEAD
  /** Read parameters for heating quantities */
  class_call(input_read_parameters_heating(pfc,pth,
                                           errmsg),
             errmsg,
             errmsg);
=======
  if (flag1 == _TRUE_) {
    flag2=_FALSE_;
    if (strcmp(string1,"reio_none") == 0) {
      pth->reio_parametrization=reio_none;
      flag2=_TRUE_;
    }
    if (strcmp(string1,"reio_camb") == 0) {
      pth->reio_parametrization=reio_camb;
      flag2=_TRUE_;
    }
    if (strcmp(string1,"reio_bins_tanh") == 0) {
      pth->reio_parametrization=reio_bins_tanh;
      flag2=_TRUE_;
    }
    if (strcmp(string1,"reio_half_tanh") == 0) {
      pth->reio_parametrization=reio_half_tanh;
      flag2=_TRUE_;
    }
    if (strcmp(string1,"reio_many_tanh") == 0) {
      pth->reio_parametrization=reio_many_tanh;
      flag2=_TRUE_;
    }
    if (strcmp(string1,"reio_inter") == 0) {
      pth->reio_parametrization=reio_inter;
      flag2=_TRUE_;
    }

    class_test(flag2==_FALSE_,
               errmsg,
               "could not identify reionization_parametrization value, check that it is one of 'reio_none', 'reio_camb', 'reio_bins_tanh', 'reio_half_tanh', 'reio_many_tanh', 'reio_inter'...");
  }

  /** - reionization parameters if reio_parametrization=reio_camb */
  if ((pth->reio_parametrization == reio_camb) || (pth->reio_parametrization == reio_half_tanh)){
    class_call(parser_read_double(pfc,"z_reio",&param1,&flag1,errmsg),
               errmsg,
               errmsg);
    class_call(parser_read_double(pfc,"tau_reio",&param2,&flag2,errmsg),
               errmsg,
               errmsg);
    class_test(((flag1 == _TRUE_) && (flag2 == _TRUE_)),
               errmsg,
               "In input file, you can only enter one of z_reio or tau_reio, choose one");
    if (flag1 == _TRUE_) {
      pth->z_reio=param1;
      pth->reio_z_or_tau=reio_z;
    }
    if (flag2 == _TRUE_) {
      pth->tau_reio=param2;
      pth->reio_z_or_tau=reio_tau;

    }

    class_read_double("reionization_exponent",pth->reionization_exponent);
    class_read_double("reionization_width",pth->reionization_width);
    class_read_double("helium_fullreio_redshift",pth->helium_fullreio_redshift);
    class_read_double("helium_fullreio_width",pth->helium_fullreio_width);

  }

  /** - reionization parameters if reio_parametrization=reio_bins_tanh */
  if (pth->reio_parametrization == reio_bins_tanh) {
    class_read_int("binned_reio_num",pth->binned_reio_num);
    class_read_list_of_doubles("binned_reio_z",pth->binned_reio_z,pth->binned_reio_num);
    class_read_list_of_doubles("binned_reio_xe",pth->binned_reio_xe,pth->binned_reio_num);
    class_read_double("binned_reio_step_sharpness",pth->binned_reio_step_sharpness);
  }

  /** - reionization parameters if reio_parametrization=reio_many_tanh */
  if (pth->reio_parametrization == reio_many_tanh) {
    class_read_int("many_tanh_num",pth->many_tanh_num);
    class_read_list_of_doubles("many_tanh_z",pth->many_tanh_z,pth->many_tanh_num);
    class_read_list_of_doubles("many_tanh_xe",pth->many_tanh_xe,pth->many_tanh_num);
    class_read_double("many_tanh_width",pth->many_tanh_width);
  }
>>>>>>> e1120c5b

  /** Read parameters for nonlinear quantities */
  class_call(input_read_parameters_nonlinear(pfc,ppr,pba,ppt,pnl,
                                             input_verbose,
                                             errmsg),
             errmsg,
             errmsg);

  /** Read parameters for primordial quantities */
  class_call(input_read_parameters_primordial(pfc,ppt,ppm,
                                              errmsg),
             errmsg,
             errmsg);

  /** Read parameters for spectra quantities */
  class_call(input_read_parameters_spectra(pfc,ppr,pba,ppt,ptr,psp,pop,
                                           errmsg),
             errmsg,
             errmsg);

  /** Read parameters for lensing quantities */
  class_call(input_read_parameters_lensing(pfc,ppr,ppt,ptr,ple,
                                           errmsg),
             errmsg,
             errmsg);

  /** Read obsolete parameters */
  class_call(input_read_parameters_additional(pfc,ppr,pba,pth,
                                              errmsg),
             errmsg,
             errmsg);

  /** Read parameters for output quantities */
  class_call(input_read_parameters_output(pfc,pba,pth,ppt,ptr,ppm,psp,pnl,ple,pop,
                                          errmsg),
             errmsg,
             errmsg);

  return _SUCCESS_;

}


/**
 * Read general parameters related to class, including
 *   - background, thermo, and perturbation quantities NOT associated to
 *     any particular species
 *   - calculationary quantities like the gauge/recombination code
 *   - output options
 *
 * @param pfc     Input: pointer to local structure
 * @param pba     Input: pointer to background structure
 * @param pth     Input: pointer to thermodynamics structure
 * @param ppt     Input: pointer to perturbation structure
 * @param errmsg  Input: Error message
 */
int input_read_parameters_general(struct file_content * pfc,
                                  struct background * pba,
                                  struct thermo * pth,
                                  struct perturbs * ppt,
                                  ErrorMsg errmsg){

  /** Summary: */

  /** - Define local variables */
  int flag1,flag2,flag3;
  double param1,param2,param3;
  char string1[_ARGUMENT_LENGTH_MAX_];
  char * options_output[30] =  {"tCl","pCl","lCl","nCl","dCl","sCl","mPk","mTk","dTk","vTk",
                                "TCl","PCl","LCl","NCl","DCl","SCl","MPk","MTk","DTk","VTk",
                                "TCL","PCL","LCL","NCL","DCL","SCL","MPK","MTK","DTK","VTK"};
  char * options_temp_contributions[10] = {"tsw","eisw","lisw","dop","pol","TSW","EISW","LISW","Dop","Pol"};
  char * options_number_count[8] = {"density","dens","rsd","RSD","lensing","lens","gr","GR"};
  char * options_modes[6] = {"s","v","t","S","V","T"};
  char * options_ics[10] = {"ad","bi","cdi","nid","niv","AD","BI","CDI","NID","NIV"};

  /* Set local default values */
  ppt->has_perturbations = _FALSE_;
  ppt->has_cls = _FALSE_;

  /** 1) List of output spectra requested */
  /* Read */
  class_call(parser_read_string(pfc,"output",&string1,&flag1,errmsg),
             errmsg,
             errmsg);
  /* Complete set of parameters */
  if (flag1 == _TRUE_) {
    if ((strstr(string1,"tCl") != NULL) || (strstr(string1,"TCl") != NULL) || (strstr(string1,"TCL") != NULL)) {
      ppt->has_cl_cmb_temperature = _TRUE_;
      ppt->has_perturbations = _TRUE_;
      ppt->has_cls = _TRUE_;
    }
    if ((strstr(string1,"pCl") != NULL) || (strstr(string1,"PCl") != NULL) || (strstr(string1,"PCL") != NULL)) {
      ppt->has_cl_cmb_polarization = _TRUE_;
      ppt->has_perturbations = _TRUE_;
      ppt->has_cls = _TRUE_;
    }
    if ((strstr(string1,"lCl") != NULL) || (strstr(string1,"LCl") != NULL) || (strstr(string1,"LCL") != NULL)) {
      ppt->has_cl_cmb_lensing_potential = _TRUE_;
      ppt->has_perturbations = _TRUE_;
      ppt->has_cls = _TRUE_;
    }
    if ((strstr(string1,"nCl") != NULL) || (strstr(string1,"NCl") != NULL) || (strstr(string1,"NCL") != NULL) ||
        (strstr(string1,"dCl") != NULL) || (strstr(string1,"DCl") != NULL) || (strstr(string1,"DCL") != NULL)) {
      ppt->has_cl_number_count = _TRUE_;
      ppt->has_perturbations = _TRUE_;
      ppt->has_cls = _TRUE_;
    }
    if ((strstr(string1,"sCl") != NULL) || (strstr(string1,"SCl") != NULL) || (strstr(string1,"SCL") != NULL)) {
      ppt->has_cl_lensing_potential=_TRUE_;
      ppt->has_perturbations = _TRUE_;
      ppt->has_cls = _TRUE_;
    }
    if ((strstr(string1,"mPk") != NULL) || (strstr(string1,"MPk") != NULL) || (strstr(string1,"MPK") != NULL)) {
      ppt->has_pk_matter=_TRUE_;
      ppt->has_perturbations = _TRUE_;
<<<<<<< HEAD
=======

      /*if (pba->Omega0_ncdm_tot != 0.0){
        class_call(parser_read_string(pfc,"pk_only_cdm_bar",&string1,&flag1,errmsg),
        errmsg,
        errmsg);
        if (flag1 == _TRUE_){
        if((strstr(string1,"y") != NULL) || (strstr(string1,"Y") != NULL)){
        ppt->pk_only_cdm_bar = _TRUE_;
        }
        else {
        ppt->pk_only_cdm_bar = _FALSE_;
        }
        }
        }*/

>>>>>>> e1120c5b
    }
    if ((strstr(string1,"mTk") != NULL) || (strstr(string1,"MTk") != NULL) || (strstr(string1,"MTK") != NULL) ||
        (strstr(string1,"dTk") != NULL) || (strstr(string1,"DTk") != NULL) || (strstr(string1,"DTK") != NULL)) {
      ppt->has_density_transfers=_TRUE_;
      ppt->has_perturbations = _TRUE_;
    }
    if ((strstr(string1,"vTk") != NULL) || (strstr(string1,"VTk") != NULL) || (strstr(string1,"VTK") != NULL)) {
      ppt->has_velocity_transfers=_TRUE_;
      ppt->has_perturbations = _TRUE_;
    }
<<<<<<< HEAD
    /* Test */
    class_call(parser_check_options(string1, options_output, 30, &flag1),
=======

  }

  /* The following lines make sure that if perturbations are not computed, IDR parameters are still freed */
  if(ppt->has_perturbations == _FALSE_) {
    free(ppt->alpha_idm_dr);
    free(ppt->beta_idr);
  }

  if (ppt->has_density_transfers == _TRUE_) {
    class_call(parser_read_string(pfc,"extra metric transfer functions",&string1,&flag1,errmsg),
>>>>>>> e1120c5b
               errmsg,
               errmsg);
    class_test(flag1==_FALSE_,
               errmsg, "The options for output are {'tCl','pCl','lCl','nCl','dCl','sCl','mPk','mTk','dTk','vTk'}, you entered '%s'",string1);
  }

  /** 1.a) Terms contributing to the temperature spectrum */
  if (ppt->has_cl_cmb_temperature == _TRUE_) {
    /* Read */
    class_call(parser_read_string(pfc,"temperature_contributions",&string1,&flag1,errmsg),
               errmsg,
               errmsg);
    /* Compatibility code BEGIN */
    if(flag1 == _FALSE_){
      class_call(parser_read_string(pfc,"temperature contributions",&string1,&flag1,errmsg),
                 errmsg,
                 errmsg);
    }
    /* Compatibility code END */
    /* Complete set of parameters */
    if (flag1 == _TRUE_){
      ppt->switch_sw = 0;
      ppt->switch_eisw = 0;
      ppt->switch_lisw = 0;
      ppt->switch_dop = 0;
      ppt->switch_pol = 0;
      if ((strstr(string1,"tsw") != NULL) || (strstr(string1,"TSW") != NULL)){
        ppt->switch_sw = 1;
      }
      if ((strstr(string1,"eisw") != NULL) || (strstr(string1,"EISW") != NULL)){
        ppt->switch_eisw = 1;
      }
      if ((strstr(string1,"lisw") != NULL) || (strstr(string1,"LISW") != NULL)){
        ppt->switch_lisw = 1;
      }
      if ((strstr(string1,"dop") != NULL) || (strstr(string1,"Dop") != NULL)){
        ppt->switch_dop = 1;
      }
      if ((strstr(string1,"pol") != NULL) || (strstr(string1,"Pol") != NULL)){
        ppt->switch_pol = 1;
      }
      /* Test */
      class_call(parser_check_options(string1, options_temp_contributions, 10, &flag1),
                 errmsg,
                 errmsg);
      class_test(flag1==_FALSE_,
                 errmsg, "The options for 'temperature_contributions' are {'tsw','eisw','lisw','dop','pol'}, you entered '%s'",string1);
      class_test((ppt->switch_sw == 0) && (ppt->switch_eisw == 0) && (ppt->switch_lisw == 0) && (ppt->switch_dop == 0) && (ppt->switch_pol == 0),
                 errmsg,
                 "You specified 'temperature_contributions' as '%s'. It has to contain some of {'tsw','eisw','lisw','dop','pol'}.",string1);

      /** 1.a.1) Split value of redshift z at which the isw is considered as late or early */
      /* Read */
      class_read_double("early/late isw redshift",ppt->eisw_lisw_split_z); //Deprecated parameter
      class_read_double("early_late_isw_redshift",ppt->eisw_lisw_split_z);
    }
  }

  /** 1.b) Obsevable number count fluctuation spectrum */
  if (ppt->has_cl_number_count == _TRUE_){
    /* Read */
    class_call(parser_read_string(pfc,"number_count_contributions",&string1,&flag1,errmsg),
               errmsg,
               errmsg);
    /* Compatibility code BEGIN */
    if(flag1 == _FALSE_){
      class_call(parser_read_string(pfc,"number count contributions",&string1,&flag1,errmsg),
                 errmsg,
                 errmsg);
    }
    /* Compatibility code END */
    /* Complete set of parameters */
    if (flag1 == _TRUE_) {
      if (strstr(string1,"density") != NULL || strstr(string1,"dens") != NULL){
        ppt->has_nc_density = _TRUE_;
      }
      if (strstr(string1,"rsd") != NULL || strstr(string1,"RSD") != NULL){
        ppt->has_nc_rsd = _TRUE_;
      }
      if (strstr(string1,"lensing") != NULL || strstr(string1,"lens") != NULL){
        ppt->has_nc_lens = _TRUE_;
      }
      if (strstr(string1,"gr") != NULL || strstr(string1,"GR") != NULL){
        ppt->has_nc_gr = _TRUE_;
      }
      /* Test */
      class_call(parser_check_options(string1, options_number_count, 8, &flag1),
                 errmsg,
                 errmsg);
      class_test(flag1==_FALSE_,
                 errmsg, "The options for 'number_count_contributions' are {'density','rsd','lensing','gr'}, you entered '%s'",string1);
      class_test((ppt->has_nc_density == _FALSE_) && (ppt->has_nc_rsd == _FALSE_) && (ppt->has_nc_lens == _FALSE_) && (ppt->has_nc_gr == _FALSE_),
                 errmsg,
                 "You specified 'number_count_contributions' as '%s'. It has to contain some of {'density','rsd','lensing','gr'}.",string1);
    }
    else {
      /* Set default value */
      ppt->has_nc_density = _TRUE_;
    }
  }

  /** 1.c) Transfer function of additional metric fluctuations */
  if (ppt->has_density_transfers == _TRUE_) {
    /* Read */
    class_read_flag_or_deprecated("extra_metric_transfer_functions","extra metric transfer functions",ppt->has_metricpotential_transfers);
  }


  /** 2) Perturbed recombination */
  if (ppt->has_perturbations == _TRUE_) {
    /* Read */
    class_read_flag_or_deprecated("perturbed_recombination","perturbed recombination",ppt->has_perturbed_recombination);

    /** 2.a) Modes */
    /* Read */
    class_call(parser_read_string(pfc,"modes",&string1,&flag1,errmsg),
               errmsg,
               errmsg);
    /* Complete set of parameters */
    if (flag1 == _TRUE_) {
      /* if no modes are specified, the default is has_scalars=_TRUE_;
         but if they are specified we should reset has_scalars to _FALSE_ before reading */
      ppt->has_scalars=_FALSE_;
      if ((strstr(string1,"s") != NULL) || (strstr(string1,"S") != NULL)){
        ppt->has_scalars=_TRUE_;
      }
      if ((strstr(string1,"v") != NULL) || (strstr(string1,"V") != NULL)){
        ppt->has_vectors=_TRUE_;
      }
      if ((strstr(string1,"t") != NULL) || (strstr(string1,"T") != NULL)){
        ppt->has_tensors=_TRUE_;
      }
      /* Test */
      class_call(parser_check_options(string1, options_modes, 6, &flag1),
                 errmsg,
                 errmsg);
      class_test(flag1==_FALSE_,
                 errmsg, "The options for 'modes' are {'s','v','t'}, you entered '%s'",string1);
      class_test(class_none_of_three(ppt->has_scalars,ppt->has_vectors,ppt->has_tensors),
                 errmsg,
                 "You specified 'modes' as '%s'. It has to contain some of {'s','v','t'}.",string1);
    }
    /* Test */
    if (ppt->has_vectors == _TRUE_){
      class_test((ppt->has_cl_cmb_temperature == _FALSE_) && (ppt->has_cl_cmb_polarization == _FALSE_),
                 errmsg,
                 "Inconsistent input: you asked for vectors, so you should have at least one non-zero tensor source type (temperature or polarization). Please adjust your input.");
    }
    if (ppt->has_tensors == _TRUE_){
      class_test((ppt->has_cl_cmb_temperature == _FALSE_) && (ppt->has_cl_cmb_polarization == _FALSE_),
                 errmsg,
                 "Inconsistent input: you asked for tensors, so you should have at least one non-zero tensor source type (temperature or polarization). Please adjust your input.");
    }

    /** 2.a.1) List of initial conditions for scalars */
    if (ppt->has_scalars == _TRUE_) {
      /* Read */
      class_call(parser_read_string(pfc,"ic",&string1,&flag1,errmsg),
                 errmsg,
                 errmsg);
      /* Complete set of parameters */
      if (flag1 == _TRUE_) {
        /* if no initial conditions are specified, the default is has_ad=_TRUE_;
           but if they are specified we should reset has_ad to _FALSE_ before reading */
        ppt->has_ad=_FALSE_;
        if ((strstr(string1,"ad") != NULL) || (strstr(string1,"AD") != NULL)){
          ppt->has_ad=_TRUE_;
        }
        if ((strstr(string1,"bi") != NULL) || (strstr(string1,"BI") != NULL)){
          ppt->has_bi=_TRUE_;
        }
        if ((strstr(string1,"cdi") != NULL) || (strstr(string1,"CDI") != NULL)){
          ppt->has_cdi=_TRUE_;
        }
        if ((strstr(string1,"nid") != NULL) || (strstr(string1,"NID") != NULL)){
          ppt->has_nid=_TRUE_;
        }
        if ((strstr(string1,"niv") != NULL) || (strstr(string1,"NIV") != NULL)){
          ppt->has_niv=_TRUE_;
        }
        /* Test */
        class_call(parser_check_options(string1, options_ics, 10, &flag1),
                   errmsg,
                   errmsg);
        class_test(flag1==_FALSE_,
                   errmsg, "The options for 'ic' are {'ad','bi','cdi','nid','niv'}, you entered '%s'",string1);
        class_test(ppt->has_ad==_FALSE_ && ppt->has_bi ==_FALSE_ && ppt->has_cdi ==_FALSE_ && ppt->has_nid ==_FALSE_ && ppt->has_niv ==_FALSE_,
                   errmsg,
                   "You specified 'ic' as '%s'. It has to contain some of {'ad','bi','cdi','nid','niv'}.",string1);
      }
    }
    else {
      /* Test */
      class_test(ppt->has_cl_cmb_lensing_potential == _TRUE_,
                 errmsg,
                 "Inconsistency: you want C_l's for cmb lensing potential, but no scalar modes\n");
      class_test(ppt->has_pk_matter == _TRUE_,
                 errmsg,
                 "Inconsistency: you want P(k) of matter, but no scalar modes\n");
    }

    /** 2.a.1) List of initial conditions for scalars */
    if (ppt->has_tensors == _TRUE_) {
      /* Read */
      class_call(parser_read_string(pfc,"tensor_method",&string1,&flag1,errmsg),
                 errmsg,
                 errmsg);
      /* Compatibility code BEGIN */
      if(flag1 == _FALSE_){
        class_call(parser_read_string(pfc,"tensor method",&string1,&flag1,errmsg),
                   errmsg,
                   errmsg);
      }
      /* Compatibility code END */
      /* Complete set of parameters */
      if (flag1 == _TRUE_) {
        if (strstr(string1,"photons") != NULL){
          ppt->tensor_method = tm_photons_only;
        }
        else if (strstr(string1,"massless") != NULL){
          ppt->tensor_method = tm_massless_approximation;
        }
        else if (strstr(string1,"exact") != NULL){
          ppt->tensor_method = tm_exact;
        }
        else{
          class_stop(errmsg,"incomprehensible input '%s' for the field 'tensor_method'",string1);
        }
      }
    }
  }


  /** 3) Gauge */
  /** 3.a) Set gauge */
  /* Read */
  class_call(parser_read_string(pfc,"gauge",&string1,&flag1,errmsg),
             errmsg,
             errmsg);
  /* Complete set of parameters */
  if (flag1 == _TRUE_) {
    if ((strstr(string1,"newtonian") != NULL) || (strstr(string1,"Newtonian") != NULL) || (strstr(string1,"new") != NULL)) {
      ppt->gauge = newtonian;
    }
    else if ((strstr(string1,"synchronous") != NULL) || (strstr(string1,"sync") != NULL) || (strstr(string1,"Synchronous") != NULL)) {
      ppt->gauge = synchronous;
    }
    else{
      class_stop(errmsg,
                 "You specified the gauge as '%s'. It has to be one of {'newtonian','synchronous'}.");
    }
  }

  /** 3.a) Do we want density and velocity transfer functions in Nbody gauge? */
  if ((ppt->has_density_transfers == _TRUE_) || (ppt->has_velocity_transfers == _TRUE_)){

    /* Read */
    class_read_flag_or_deprecated("nbody_gauge_transfer_functions","Nbody gauge transfer functions",ppt->has_Nbody_gauge_transfers);

  }


  /** 4) Scale factor today (arbitrary) */
  /* Read */
  class_read_double("a_today", pba->a_today);


  /** 5) h in [-] and H_0/c in [1/Mpc = h/2997.9 = h*10^5/c] */
  /* Read */
  class_call(parser_read_double(pfc,"H0",&param1,&flag1,errmsg),
             errmsg,
             errmsg);
  class_call(parser_read_double(pfc,"h",&param2,&flag2,errmsg),
             errmsg,
             errmsg);
  /* Test */
  class_test((flag1 == _TRUE_) && (flag2 == _TRUE_),
             errmsg,
             "You can only enter one of 'h' or 'H0'.");
  /* Complete set of parameters */
  if (flag1 == _TRUE_){
    pba->H0 = param1*1.e3/_c_;
    pba->h = param1/100.;
  }
  if (flag2 == _TRUE_){
    pba->H0 = param2*1.e5/_c_;
    pba->h = param2;
  }


  /** 6) Primordial helium fraction */
  /* Read */
  class_call(parser_read_string(pfc,"YHe",&string1,&flag1,errmsg),
             errmsg,
             errmsg);
  /* Complete set of parameters */
  if (flag1 == _TRUE_) {
    if ((strstr(string1,"BBN") != NULL) || (strstr(string1,"bbn") != NULL)){
      pth->YHe = _BBN_;
    }
    else {
      class_read_double("YHe",pth->YHe);
    }
  }


  /** 7) Recombination parameters */
  /* Read */
  class_call(parser_read_string(pfc,"recombination",&string1,&flag1,errmsg),
             errmsg,
             errmsg);
  /* Complete set of parameters */
  if (flag1 == _TRUE_){
    if ((strstr(string1,"RECFAST") != NULL) || (strstr(string1,"recfast") != NULL) || (strstr(string1,"Recfast") != NULL)){
      pth->recombination = recfast;
    }
    else if ((strstr(string1,"HYREC") != NULL) || (strstr(string1,"hyrec") != NULL) || (strstr(string1,"HyRec") != NULL)){
      pth->recombination = hyrec;
    }
    else{
      class_stop(errmsg,
                 "You specified 'recombination' as '%s'. It has to be one of {'recfast','hyrec'}.",string1);
    }
  }


  /** 8) Reionization parametrization */
  /* Read */
  class_call(parser_read_string(pfc,"reio_parametrization",&string1,&flag1,errmsg),
             errmsg,
             errmsg);
  /* Complete set of parameters */
  if (flag1 == _TRUE_){
    if (strcmp(string1,"reio_none") == 0){
      pth->reio_parametrization = reio_none;
    }
    else if (strcmp(string1,"reio_camb") == 0){
      pth->reio_parametrization = reio_camb;
    }
    else if (strcmp(string1,"reio_bins_tanh") == 0){
      pth->reio_parametrization = reio_bins_tanh;
    }
    else if (strcmp(string1,"reio_half_tanh") == 0){
      pth->reio_parametrization = reio_half_tanh;
    }
    else if (strcmp(string1,"reio_many_tanh") == 0){
      pth->reio_parametrization = reio_many_tanh;
    }
    else if (strcmp(string1,"reio_inter") == 0){
      pth->reio_parametrization = reio_inter;
    }
    else{
      class_stop(errmsg,
                 "You specified 'reio_parametrization' as '%s'. It has to be one of {'reio_none','reio_camb','reio_bins_tanh','reio_half_tanh','reio_many_tanh','reio_inter'}.",string1);
    }
  }

  /** 8.a) Reionization parameters if reio_parametrization=reio_camb */
  if ((pth->reio_parametrization == reio_camb) || (pth->reio_parametrization == reio_half_tanh)){
    /* Read */
    class_call(parser_read_double(pfc,"z_reio",&param1,&flag1,errmsg),
               errmsg,
               errmsg);
    class_call(parser_read_double(pfc,"tau_reio",&param2,&flag2,errmsg),
               errmsg,
               errmsg);
    class_read_double("reionization_exponent",pth->reionization_exponent);
    class_read_double("reionization_width",pth->reionization_width);
    class_read_double("helium_fullreio_redshift",pth->helium_fullreio_redshift);
    class_read_double("helium_fullreio_width",pth->helium_fullreio_width);
    /* Test */
    class_test(((flag1 == _TRUE_) && (flag2 == _TRUE_)),
               errmsg,
               "You can only enter one of 'z_reio' or 'tau_reio'.");
    /* Complete set of parameters */
    if (flag1 == _TRUE_){
      pth->z_reio=param1;
      pth->reio_z_or_tau=reio_z;
    }
    if (flag2 == _TRUE_){
      pth->tau_reio=param2;
      pth->reio_z_or_tau=reio_tau;
    }
  }

  if (pth->reio_parametrization == reio_bins_tanh){
    /** 8.b) Reionization parameters if reio_parametrization=reio_bins_tanh */
    /* Read */
    class_read_int("binned_reio_num",pth->binned_reio_num);
    class_read_list_of_doubles("binned_reio_z",pth->binned_reio_z,pth->binned_reio_num);
    class_read_list_of_doubles("binned_reio_xe",pth->binned_reio_xe,pth->binned_reio_num);
    class_read_double("binned_reio_step_sharpness",pth->binned_reio_step_sharpness);
  }

  if (pth->reio_parametrization == reio_many_tanh){
    /** 8.c) reionization parameters if reio_parametrization=reio_many_tanh */
    /* Read */
    class_read_int("many_tanh_num",pth->many_tanh_num);
    class_read_list_of_doubles("many_tanh_z",pth->many_tanh_z,pth->many_tanh_num);
    class_read_list_of_doubles("many_tanh_xe",pth->many_tanh_xe,pth->many_tanh_num);
    class_read_double("many_tanh_width",pth->many_tanh_width);
  }

  if (pth->reio_parametrization == reio_inter){
    /** 8.d) reionization parameters if reio_parametrization=reio_many_tanh */
    /* Read */
    class_read_int("reio_inter_num",pth->reio_inter_num);
    class_read_list_of_doubles("reio_inter_z",pth->reio_inter_z,pth->reio_inter_num);
    class_read_list_of_doubles("reio_inter_xe",pth->reio_inter_xe,pth->reio_inter_num);
  }


  /** 9) Damping scale */
  /* Read */
  class_read_flag_or_deprecated("compute_damping_scale","compute damping scale",pth->compute_damping_scale);

  return _SUCCESS_;

}


/**
 * Read the parameters for each physical species
 *
 * @param pfc            Input: pointer to local structure
 * @param ppr            Input: pointer to precision structure
 * @param pba            Input: pointer to background structure
 * @param pth            Input: pointer to thermodynamics structure
 * @param ppt            Input: pointer to perturbation structure
 * @param input_verbose  Input: verbosity of input
 * @param errmsg         Input: Error message
 */
int input_read_parameters_species(struct file_content * pfc,
                                  struct precision * ppr,
                                  struct background * pba,
                                  struct thermo * pth,
                                  struct perturbs * ppt,
                                  int input_verbose,
                                  ErrorMsg errmsg){

  /** Summary: */

  /** - Define local variables */
  int flag1, flag2, flag3;
  double param1, param2, param3;
  char string1[_ARGUMENT_LENGTH_MAX_];
  int int1, fileentries;
  int N_ncdm=0, n, entries_read;
  double rho_ncdm;
  double scf_lambda;
  double fnu_factor;
  double Omega_tot;
  double sigma_B; // Stefan-Boltzmann constant

  sigma_B = 2.*pow(_PI_,5.)*pow(_k_B_,4.)/15./pow(_h_P_,3.)/pow(_c_,2);  // [W/(m^2 K^4) = Kg/(K^4 s^3)]

  /** 1) Omega_0_g (photons) and T_cmb */
  /* Read */
  class_call(parser_read_double(pfc,"T_cmb",&param1,&flag1,errmsg),
             errmsg,
             errmsg);
  class_call(parser_read_double(pfc,"Omega_g",&param2,&flag2,errmsg),
             errmsg,
             errmsg);
  class_call(parser_read_double(pfc,"omega_g",&param3,&flag3,errmsg),
             errmsg,
             errmsg);
  class_test(class_at_least_two_of_three(flag1,flag2,flag3),
             errmsg,
             "You can only enter one of 'T_cmb', 'Omega_g' or 'omega_g'.");
  /* Complete set of parameters
     Note:  Omega0_g = rho_g/rho_c0, each of them expressed in [Kg/(m s^2)]
            rho_g = (4 sigma_B/c) T^4
            rho_c0 = 3 c^2 H_0^2/(8 \pi G) */
  if (class_none_of_three(flag1,flag2,flag3)){
    pba->Omega0_g = (4.*sigma_B/_c_*pow(pba->T_cmb,4.))/(3.*_c_*_c_*1.e10*pba->h*pba->h/_Mpc_over_m_/_Mpc_over_m_/8./_PI_/_G_);
  }
  else {
    if (flag1 == _TRUE_){
      pba->Omega0_g = (4.*sigma_B/_c_*pow(param1,4.))/(3.*_c_*_c_*1.e10*pba->h*pba->h/_Mpc_over_m_/_Mpc_over_m_/8./_PI_/_G_);
      pba->T_cmb=param1;
    }
    if (flag2 == _TRUE_){
      pba->Omega0_g = param2;
      pba->T_cmb = pow(pba->Omega0_g*(3.*_c_*_c_*1.e10*pba->h*pba->h/_Mpc_over_m_/_Mpc_over_m_/8./_PI_/_G_)/(4.*sigma_B/_c_),0.25);
    }
    if (flag3 == _TRUE_){
      pba->Omega0_g = param3/pba->h/pba->h;
      pba->T_cmb = pow(pba->Omega0_g*(3.*_c_*_c_*1.e10*pba->h*pba->h/_Mpc_over_m_/_Mpc_over_m_/8./_PI_/_G_)/(4.*sigma_B/_c_),0.25);
    }
  }


  /** 2) Omega_0_b (baryons) */
  /* Read */
  class_call(parser_read_double(pfc,"Omega_b",&param1,&flag1,errmsg),
             errmsg,
             errmsg);
  class_call(parser_read_double(pfc,"omega_b",&param2,&flag2,errmsg),
             errmsg,
             errmsg);
  /* Test */
  class_test(((flag1 == _TRUE_) && (flag2 == _TRUE_)),
             errmsg,
             "You can only enter one of 'Omega_b' or 'omega_b'.");
  /* Complete set of parameters */
  if (flag1 == _TRUE_){
    pba->Omega0_b = param1;
  }
  if (flag2 == _TRUE_){
    pba->Omega0_b = param2/pba->h/pba->h;
  }


  /** 3) Omega_0_ur (ultra-relativistic species / massless neutrino) */
  /**
   * We want to keep compatibility with old input files, and as such 'N_eff' is still
   * an allowed parameter name, although it is deprecated and its use is discouraged.
   * */
  /* Read */
  class_call(parser_read_double(pfc,"N_ur",&param1,&flag1,errmsg),
             errmsg,
             errmsg);
  /* Compability code BEGIN */
  class_call(parser_read_double(pfc,"N_eff",&param2,&flag2,errmsg),
               errmsg,
               errmsg);
  class_test((flag1 == _TRUE_) && (flag2 == _TRUE_),
             errmsg,
             "You added both 'N_eff' (deprecated) and 'N_ur'. Please use solely 'N_ur'.");
  if(flag2 == _TRUE_){
    param1 = param2;
    flag1 = _TRUE_;
  }
  /* Compability code END */
  class_call(parser_read_double(pfc,"Omega_ur",&param2,&flag2,errmsg),
             errmsg,
             errmsg);
  class_call(parser_read_double(pfc,"omega_ur",&param3,&flag3,errmsg),
             errmsg,
             errmsg);
  /* Test */
  class_test(class_at_least_two_of_three(flag1,flag2,flag3),
             errmsg,
             "You can only enter one of 'N_ur', 'Omega_ur' or 'omega_ur'.");
  /* Complete set of parameters */
  if (class_none_of_three(flag1,flag2,flag3)) {
    pba->Omega0_ur = 3.046*7./8.*pow(4./11.,4./3.)*pba->Omega0_g;
  }
  else {
    if (flag1 == _TRUE_) {
      pba->Omega0_ur = param1*7./8.*pow(4./11.,4./3.)*pba->Omega0_g;
    }
    if (flag2 == _TRUE_) {
      pba->Omega0_ur = param2;
    }
    if (flag3 == _TRUE_) {
      pba->Omega0_ur = param3/pba->h/pba->h;
    }
  }

  /** 3.a) Case of non-standard properties */
  /* Read */
  class_call(parser_read_double(pfc,"ceff2_ur",&param1,&flag1,errmsg),
             errmsg,
             errmsg);
  class_call(parser_read_double(pfc,"cvis2_ur",&param2,&flag2,errmsg),
             errmsg,
             errmsg);
  /* Complete set of parameters */
  if (flag1 == _TRUE_){
    ppt->three_ceff2_ur = 3.*param1;
  }
  if (flag2 == _TRUE_){
    ppt->three_cvis2_ur = 3.*param2;
  }


  /** 4) Omega_0_cdm (CDM) */
  /* Read */
  class_call(parser_read_double(pfc,"Omega_cdm",&param1,&flag1,errmsg),
             errmsg,
             errmsg);
  class_call(parser_read_double(pfc,"omega_cdm",&param2,&flag2,errmsg),
             errmsg,
             errmsg);
  /* Test */
  class_test(((flag1 == _TRUE_) && (flag2 == _TRUE_)),
             errmsg,
             "You can only enter one of 'Omega_cdm' or 'omega_cdm'.");
  /* Complete set of parameters */
  if (flag1 == _TRUE_){
    pba->Omega0_cdm = param1;
  }
  if (flag2 == _TRUE_){
    pba->Omega0_cdm = param2/pba->h/pba->h;
  }


  /** 5) Non-cold relics (ncdm) */
  /** 5.a) Number of non-cold relics */
  /* Read */
  class_read_int("N_ncdm",N_ncdm);
  /* Complete set of parameters */
  if (N_ncdm > 0){
    pba->N_ncdm = N_ncdm;
    if (ppt->gauge == synchronous){
      ppr->tol_ncdm = ppr->tol_ncdm_synchronous;
    }
    if (ppt->gauge == newtonian){
      ppr->tol_ncdm = ppr->tol_ncdm_newtonian;
    }

    /** 5.b) Check if filenames for interpolation tables are given */
    /* Read */
    class_read_list_of_integers_or_default("use_ncdm_psd_files",pba->got_files,_FALSE_,N_ncdm);
    /* Complete set of parameters */
    for(n=0,fileentries=0; n<N_ncdm; n++){
      if (pba->got_files[n] == _TRUE_){
        fileentries++;
      }
    }
    if (fileentries > 0) {

      /** 5.b.1) Check if filenames for interpolation tables are given */
      /* Read */
      class_call(parser_read_list_of_strings(pfc,"ncdm_psd_filenames",&entries_read,&(pba->ncdm_psd_files),&flag1,errmsg),
                 errmsg,
                 errmsg);
      /* Test */
      class_test(flag1 == _FALSE_,errmsg,
                 "Entry 'use_ncdm_files' is found, but no corresponding 'ncdm_psd_filenames' were found.");
      class_test(entries_read != fileentries,errmsg,
                 "Number of filenames found (%d) does not match number of _TRUE_ values in use_ncdm_files (%d).",
                 entries_read,fileentries);
    }

    /** 5.c) (optional) p.s.d.-parameters */
    /* Read */
    parser_read_list_of_doubles(pfc,"ncdm_psd_parameters",&entries_read,&(pba->ncdm_psd_parameters),&flag1,errmsg);

    /** 5.d) Mass or Omega of each ncdm species */
    /* Read */
    class_read_list_of_doubles_or_default("m_ncdm",pba->m_ncdm_in_eV,0.0,N_ncdm);
    class_read_list_of_doubles_or_default("Omega_ncdm",pba->Omega0_ncdm,0.0,N_ncdm);
    class_read_list_of_doubles_or_default("omega_ncdm",pba->M_ncdm,0.0,N_ncdm);
    for(n=0; n<N_ncdm; n++){
      if (pba->M_ncdm[n]!=0.0){
        /* Test */
        class_test(pba->Omega0_ncdm[n]!=0,errmsg,
                   "You can only enter one of 'Omega_ncdm' or 'omega_ncdm' for ncdm species %d.",n);
        /* Complete set of parameters */
        pba->Omega0_ncdm[n] = pba->M_ncdm[n]/pba->h/pba->h;
      }
      /* Set default value
         this is the right place for passing the default value of the mass
         (all parameters must have a default value; most of them are defined
         in input_default_params, but the ncdm mass is a bit special and
         there is no better place for setting its default value). We put an
         arbitrary value m << 10^-3 eV, i.e. the ultra-relativistic limit. */
      if ((pba->Omega0_ncdm[n]==0.0) && (pba->m_ncdm_in_eV[n]==0.0)) {
        pba->m_ncdm_in_eV[n]=1.e-5;
      }
    }

    /** 5.e) Temperatures */
    /* Read */
    class_read_list_of_doubles_or_default("T_ncdm",pba->T_ncdm,pba->T_ncdm_default,N_ncdm);

    /** 5.f) Chemical potentials */
    /* Read */
    class_read_list_of_doubles_or_default("ksi_ncdm",pba->ksi_ncdm,pba->ksi_ncdm_default,N_ncdm);

    /** 5.g) Degeneracy of each ncdm species */
    /* Read */
    class_read_list_of_doubles_or_default("deg_ncdm",pba->deg_ncdm,pba->deg_ncdm_default,N_ncdm);

    /** 5.h) Quadrature modes, 0 is qm_auto */
    /* Read */
    class_read_list_of_integers_or_default("Quadrature strategy",pba->ncdm_quadrature_strategy,0,N_ncdm); //Deprecated parameter, still read to keep compatibility
    class_read_list_of_integers_or_default("ncdm_quadrature_strategy",pba->ncdm_quadrature_strategy,0,N_ncdm);

    /** 5.h.1) qmax, if relevant */
    /* Read */
    class_read_list_of_doubles_or_default("Maximum q",pba->ncdm_qmax,15,N_ncdm); //Deprecated parameter, still read to keep compatibility
    class_read_list_of_doubles_or_default("ncdm_maximum_q",pba->ncdm_qmax,15,N_ncdm);

    /** 5.h.2) Number of momentum bins */
    class_read_list_of_integers_or_default("Number of momentum bins",pba->ncdm_input_q_size,150,N_ncdm); //Deprecated parameter, still read to keep compatibility
    class_read_list_of_integers_or_default("ncdm_N_momentum_bins",pba->ncdm_input_q_size,150,N_ncdm);

    /** Last step of 5) (i.e. NCDM) -- Calculate the masses and momenta */
    class_call(background_ncdm_init(ppr,pba),
               pba->error_message,
               errmsg);
    /* Complete set of parameters
     We must calculate M from omega or vice versa if one of them is missing.
     If both are present, we must update the degeneracy parameter to
     reflect the implicit normalization of the distribution function. */
    for (n=0; n < N_ncdm; n++){
      if (pba->m_ncdm_in_eV[n] != 0.0){
        /* Case of only mass or mass and Omega/omega: */
        pba->M_ncdm[n] = pba->m_ncdm_in_eV[n]/_k_B_*_eV_/pba->T_ncdm[n]/pba->T_cmb;
        class_call(background_ncdm_momenta(pba->q_ncdm_bg[n],
                                           pba->w_ncdm_bg[n],
                                           pba->q_size_ncdm_bg[n],
                                           pba->M_ncdm[n],
                                           pba->factor_ncdm[n],
                                           0.,
                                           NULL,
                                           &rho_ncdm,
                                           NULL,
                                           NULL,
                                           NULL),
                   pba->error_message,
                   errmsg);
        if (pba->Omega0_ncdm[n] == 0.0){
          pba->Omega0_ncdm[n] = rho_ncdm/pba->H0/pba->H0;
        }
        else{
          fnu_factor = (pba->H0*pba->H0*pba->Omega0_ncdm[n]/rho_ncdm);
          pba->factor_ncdm[n] *= fnu_factor;
          /* dlnf0dlnq is already computed, but it is independent of any
             normalization of f0. We don't need the factor anymore, but we
             store it nevertheless */
          pba->deg_ncdm[n] *=fnu_factor;
        }
      }
      else{
        /* Case of only Omega/omega: */
        class_call(background_ncdm_M_from_Omega(ppr,pba,n),
                   pba->error_message,
                   errmsg);
        pba->m_ncdm_in_eV[n] = _k_B_/_eV_*pba->T_ncdm[n]*pba->M_ncdm[n]*pba->T_cmb;
      }
      pba->Omega0_ncdm_tot += pba->Omega0_ncdm[n];
    }

  }


  /** 6) Omega_0_k (effective fractional density of curvature) */
  /* Read */
  class_read_double("Omega_k",pba->Omega0_k);
  /* Complete set of parameters */
  pba->K = -pba->Omega0_k*pow(pba->a_today*pba->H0,2);
  if (pba->K > 0.){
    pba->sgnK = 1;
  }
  else if (pba->K < 0.){
    pba->sgnK = -1;
  }


  /* ** ADDITIONAL SPECIES ** --> Add your species here */

  /** 7) Decaying DM */
  /** 7.a) Omega_0_dcdmdr (DCDM, i.e. decaying CDM) */
  /* Read */
  class_call(parser_read_double(pfc,"Omega_dcdmdr",&param1,&flag1,errmsg),
             errmsg,
             errmsg);
  class_call(parser_read_double(pfc,"omega_dcdmdr",&param2,&flag2,errmsg),
             errmsg,
             errmsg);
  /* Test */
  class_test(((flag1 == _TRUE_) && (flag2 == _TRUE_)),
             errmsg,
             "You can only enter one of 'Omega_dcdmdr' or 'omega_dcdmdr'.");
  /* Complete set of parameters */
  if (flag1 == _TRUE_){
    pba->Omega0_dcdmdr = param1;
  }
  if (flag2 == _TRUE_){
    pba->Omega0_dcdmdr = param2/pba->h/pba->h;
  }

  if (pba->Omega0_dcdmdr > 0) {
    /** 7.b) Omega_ini_dcdm or omega_ini_dcdm */
    /* Read */
    class_call(parser_read_double(pfc,"Omega_ini_dcdm",&param1,&flag1,errmsg),
               errmsg,
               errmsg);
    class_call(parser_read_double(pfc,"omega_ini_dcdm",&param2,&flag2,errmsg),
               errmsg,
               errmsg);
    /* Test */
    class_test(((flag1 == _TRUE_) && (flag2 == _TRUE_)),
               errmsg,
               "You can only enter one of 'Omega_ini_dcdm' or 'omega_ini_dcdm'.");
    /* Complete set of parameters */
    if (flag1 == _TRUE_){
      pba->Omega_ini_dcdm = param1;
    }
    if (flag2 == _TRUE_){
      pba->Omega_ini_dcdm = param2/pba->h/pba->h;
    }

    /** 7.c) Gamma in same units as H0, i.e. km/(s Mpc)*/
    /* Read */
    class_read_double("Gamma_dcdm",pba->Gamma_dcdm);
    /* Convert to Mpc */
    pba->Gamma_dcdm *= (1.e3 / _c_);
  }

  /* ** ADDITIONAL SPECIES ** */


  /* At this point all the species should be set, and used for the budget equation below */
  /** 8) Dark energy
         Omega_0_lambda (cosmological constant), Omega0_fld (dark energy
         fluid), Omega0_scf (scalar field) */
  /* Read */
  class_call(parser_read_double(pfc,"Omega_Lambda",&param1,&flag1,errmsg),
             errmsg,
             errmsg);
  class_call(parser_read_double(pfc,"Omega_fld",&param2,&flag2,errmsg),
             errmsg,
             errmsg);
  class_call(parser_read_double(pfc,"Omega_scf",&param3,&flag3,errmsg),
             errmsg,
             errmsg);
  /* Test */
  class_test((flag1 == _TRUE_) && (flag2 == _TRUE_) && ((flag3 == _FALSE_) || (param3 >= 0.)),
             errmsg,
             "'Omega_Lambda' or 'Omega_fld' must be left unspecified, except if 'Omega_scf' is set and < 0.");
  class_test(((flag1 == _FALSE_)||(flag2 == _FALSE_)) && ((flag3 == _TRUE_) && (param3 < 0.)),
             errmsg,
             "You have entered 'Omega_scf' < 0 , so you have to specify both 'Omega_lambda' and 'Omega_fld'.");
  /* Complete set of parameters
     Case of (flag3 == _FALSE_) || (param3 >= 0.) means that either we have not
     read Omega_scf so we are ignoring it (unlike lambda and fld!) OR we have
     read it, but it had a positive value and should not be used for filling.
     We now proceed in two steps:
        1) set each Omega0 and add to the total for each specified component.
        2) go through the components in order {lambda, fld, scf} and fill using
           first unspecified component. */

  /* ** BUDGET EQUATION ** -> Add your species here */

  /* Compute Omega_tot */
  Omega_tot = pba->Omega0_g;
  Omega_tot += pba->Omega0_b;
  Omega_tot += pba->Omega0_ur;
  Omega_tot += pba->Omega0_cdm;
  if (pba->Omega0_dcdmdr > 0) {
    Omega_tot += pba->Omega0_dcdmdr;
  }
  Omega_tot += pba->Omega0_ncdm_tot;
  /* Step 1 */
  if (flag1 == _TRUE_){
    pba->Omega0_lambda = param1;
    Omega_tot += pba->Omega0_lambda;
  }
  if (flag2 == _TRUE_){
    pba->Omega0_fld = param2;
    Omega_tot += pba->Omega0_fld;
  }
  if ((flag3 == _TRUE_) && (param3 >= 0.)){
    pba->Omega0_scf = param3;
    Omega_tot += pba->Omega0_scf;
  }
  /* Step 2 */
  if (flag1 == _FALSE_) {
    /* Fill with Lambda */
    pba->Omega0_lambda= 1. - pba->Omega0_k - Omega_tot;
    if (input_verbose > 0){
      printf(" -> matched budget equations by adjusting Omega_Lambda = %g\n",pba->Omega0_lambda);
    }
  }
  else if (flag2 == _FALSE_) {
    /* Fill up with fluid */
    pba->Omega0_fld = 1. - pba->Omega0_k - Omega_tot;
    if (input_verbose > 0){
      printf(" -> matched budget equations by adjusting Omega_fld = %g\n",pba->Omega0_fld);
    }
  }
  else if ((flag3 == _TRUE_) && (param3 < 0.)){
    /* Fill up with scalar field */
    pba->Omega0_scf = 1. - pba->Omega0_k - Omega_tot;
    if (input_verbose > 0){
      printf(" -> matched budget equations by adjusting Omega_scf = %g\n",pba->Omega0_scf);
    }
  }

  /* ** END OF BUDGET EQUATION ** */

  /** 8.a) If Omega fluid is different from 0 */
  if (pba->Omega0_fld != 0.) {
    /** 8.a.1) PPF approximation */
    /* Read */
    class_call(parser_read_string(pfc,"use_ppf",&string1,&flag1,errmsg),
               errmsg,
               errmsg);
    if (flag1 == _TRUE_){
      if((string1[0] == 'y') || (string1[0] == 'Y')){
        pba->use_ppf = _TRUE_;
        class_read_double("c_gamma_over_c_fld",pba->c_gamma_over_c_fld);
      }
      else {
        pba->use_ppf = _FALSE_;
      }
    }

    /** 8.a.2) Equation of state */
    /* Read */
    class_call(parser_read_string(pfc,"fluid_equation_of_state",&string1,&flag1,errmsg),
               errmsg,
               errmsg);
    /* Complete set of parameters */
    if (flag1 == _TRUE_) {
      if ((strstr(string1,"CLP") != NULL) || (strstr(string1,"clp") != NULL)) {
        pba->fluid_equation_of_state = CLP;
      }
      else if ((strstr(string1,"EDE") != NULL) || (strstr(string1,"ede") != NULL)) {
        pba->fluid_equation_of_state = EDE;
      }
      else {
        class_stop(errmsg,"incomprehensible input '%s' for the field 'fluid_equation_of_state'",string1);
      }
    }

    if (pba->fluid_equation_of_state == CLP) {
      /** 8.a.2.2) Equation of state of the fluid in 'CLP' case */
      /* Read */
      class_read_double("w0_fld",pba->w0_fld);
      class_read_double("wa_fld",pba->wa_fld);
      class_read_double("cs2_fld",pba->cs2_fld);
    }

    if (pba->fluid_equation_of_state == EDE) {
      /** 8.c.2) Equation of state of the fluid in 'EDE' case */
      /* Read */
      class_read_double("w0_fld",pba->w0_fld);
      class_read_double("Omega_EDE",pba->Omega_EDE);
      class_read_double("cs2_fld",pba->cs2_fld);
    }
  }

  /** 8.b) If Omega scalar field (SCF) is different from 0 */
  if (pba->Omega0_scf != 0.){

    /** 8.b.1) Additional SCF parameters */
    /* Read */
    class_call(parser_read_list_of_doubles(pfc,
                                           "scf_parameters",
                                           &(pba->scf_parameters_size),
                                           &(pba->scf_parameters),
                                           &flag1,
                                           errmsg),
               errmsg,errmsg);

    /** 8.b.2) SCF initial conditions from attractor solution */
    /* Read */
    class_call(parser_read_string(pfc,
                                  "attractor_ic_scf",
                                  &string1,
                                  &flag1,
                                  errmsg),
                errmsg,
                errmsg);
    /* Complete set of parameters */
    if (flag1 == _TRUE_){
      if((string1[0] == 'y') || (string1[0] == 'Y')){
        pba->attractor_ic_scf = _TRUE_;
      }
      else{
        pba->attractor_ic_scf = _FALSE_;
        /* Test */
        class_test(pba->scf_parameters_size<2,
                   errmsg,
                   "Since you are not using attractor initial conditions, you must specify phi and its derivative phi' as the last two entries in scf_parameters. See explanatory.ini for more details.");
        pba->phi_ini_scf = pba->scf_parameters[pba->scf_parameters_size-2];
        pba->phi_prime_ini_scf = pba->scf_parameters[pba->scf_parameters_size-1];
      }
    }

    /** 8.b.3) SCF tuning parameter */
    /* Read */
    class_read_int("scf_tuning_index",pba->scf_tuning_index);
    /* Test */
    class_test(pba->scf_tuning_index >= pba->scf_parameters_size,
               errmsg,
               "Tuning index 'scf_tuning_index' (%d) is larger than the number of entries (%d) in 'scf_parameters'.",
               pba->scf_tuning_index,pba->scf_parameters_size);

    /** 9.b.4) Shooting parameter */
    /* Read */
    class_read_double("scf_shooting_parameter",pba->scf_parameters[pba->scf_tuning_index]);
    /* Complete set of parameters */
    scf_lambda = pba->scf_parameters[0];
    if ((fabs(scf_lambda) < 3.)&&(pba->background_verbose>1)){
      printf("'scf_lambda' = %e < 3 won't be tracking (for exp quint) unless overwritten by tuning function.",scf_lambda);
    }
  }

  return _SUCCESS_;

}


/**
 * Read the parameters of heating structure.
 *
 * @param pfc     Input: pointer to local structure
 * @param pth     Input: pointer to thermodynamics structure
 * @param errmsg  Input: Error message
 */
int input_read_parameters_heating(struct file_content * pfc,
                                  struct thermo * pth,
                                  ErrorMsg errmsg){

  /** Summary: */

  /** - Define local variables */
  int flag1, flag2, flag3;
  double param1, param2, param3;
  char string1[_ARGUMENT_LENGTH_MAX_];

  /** 1) On-the-spot approximation */
  class_read_flag_or_deprecated("on_the_spot","on the spot",pth->has_on_the_spot);


  /** 2) DM annihilation */
  /** 2.a) Energy fraction absorbed by the gas */
  /* Read */
  class_read_double("annihilation",pth->annihilation);

  if (pth->annihilation > 0.) {
    /** 2.a.1) Model energy fraction absorbed by the gas as a function of redhsift */
    /* Read */
    class_read_double("annihilation_variation",pth->annihilation_variation);
    class_read_double("annihilation_z",pth->annihilation_z);
    class_read_double("annihilation_zmax",pth->annihilation_zmax);
    class_read_double("annihilation_zmin",pth->annihilation_zmin);
    class_read_double("annihilation_f_halo",pth->annihilation_f_halo);
    class_read_double("annihilation_z_halo",pth->annihilation_z_halo);
  }


  /** 3) DM decay */
  /** 3.a) Energy fraction absorbed by the gas divided by the lifetime of the
           particle */
  /* Read */
  class_read_double("decay",pth->decay);

  return _SUCCESS_;

}


/**
 * Read the parameters of nonlinear structure.
 *
 * @param pfc            Input: pointer to local structure
 * @param ppr            Input: pointer to precision structure
 * @param ppt            Input: pointer to perturbations structure
 * @param pnl            Input: pointer to nonlinear structure
 * @param input_verbose  Input: verbosity of input
 * @param errmsg         Input: Error message
 */
int input_read_parameters_nonlinear(struct file_content * pfc,
                                    struct precision * ppr,
                                    struct background * pba,
                                    struct perturbs * ppt,
                                    struct nonlinear * pnl,
                                    int input_verbose,
                                    ErrorMsg errmsg){

  /** Define local variables */
  int flag1;
  double param1;
  char string1[_ARGUMENT_LENGTH_MAX_];

  /** 1) Non-linearity */
  /* Read */
  class_call(parser_read_string(pfc,"non_linear",&string1,&flag1,errmsg),
             errmsg,
             errmsg);
  /* Compatibility code BEGIN */
  if(flag1 == _FALSE_){
    class_call(parser_read_string(pfc,"non linear",&string1,&flag1,errmsg),
               errmsg,
               errmsg);
  }
  /* Compatibility code END */
  if (flag1 == _TRUE_) {
    /* Test */
    class_test(ppt->has_perturbations == _FALSE_,
               errmsg,
               "You requested non-linear computation but no perturbations. You must set the 'output' field.");
    /* Complete set of parameters */
    if ((strstr(string1,"halofit") != NULL) || (strstr(string1,"Halofit") != NULL) || (strstr(string1,"HALOFIT") != NULL)) {
      pnl->method=nl_halofit;
      ppt->has_nl_corrections_based_on_delta_m = _TRUE_;
    }
    else{
      class_stop(errmsg,
                 "You specified 'non_linear' = '%s'. It has to be one of {'halofit'}.");
    }
  }
  if ((pnl->method == nl_halofit) && (pba->Omega0_fld != 0.) && (pba->wa_fld != 0.)){
    pnl->has_pk_eq = _TRUE_;
  }
  if (pnl->has_pk_eq == _TRUE_) {
    if (input_verbose > 0) {
      printf(" -> since you want to use Halofit with a non-zero wa_fld, calling background module to\n");
      printf("    extract the effective w(tau), Omega_m(tau) parameters required by the Pk_equal method\n");
    }
    class_call(input_prepare_pk_eq(ppr,pba,pth,pnl,input_verbose,errmsg),
               errmsg,
               errmsg);
  }

  return _SUCCESS_;
}


/**
 * Perform preliminary steps fur using the method called Pk_equal,
 * described in 0810.0190 and 1601.07230, extending the range of
 * validity of HALOFIT from constant w to (w0,wa) models. In that
 * case, one must compute here some effective values of w0_eff(z_i)
 * and Omega_m_eff(z_i), that will be interpolated later at arbitrary
 * redshift in the non-linear module.
 *
 * Returns table of values [z_i, tau_i, w0_eff_i, Omega_m_eff_i]
 * stored in nonlinear structure.
 *
 * @param ppr           Input: pointer to precision structure
 * @param pba           Input: pointer to background structure
 * @param pth           Input: pointer to thermodynamics structure
 * @param pnl           Input/Output: pointer to nonlinear structure
 * @param input_verbose Input: verbosity of this input module
 * @param errmsg        Input/Ouput: error message
 */
int input_prepare_pk_eq(struct precision * ppr,
                        struct background *pba,
                        struct thermo *pth,
                        struct nonlinear *pnl,
                        int input_verbose,
                        ErrorMsg errmsg) {

  /** Summary: */

  /** Define local variables */
  double tau_of_z;
  double delta_tau;
  double error;
  double delta_tau_eq;
  double * pvecback;
  int last_index=0;
  int index_pk_eq_z;
  int index_eq;
  int true_background_verbose;
  int true_thermodynamics_verbose;
  double true_w0_fld;
  double true_wa_fld;
  double * z;

  /** Store the true cosmological parameters (w0, wa) somwhere before using temporarily some fake ones in this function */
  true_background_verbose = pba->background_verbose;
  true_thermodynamics_verbose = pth->thermodynamics_verbose;
  true_w0_fld = pba->w0_fld;
  true_wa_fld = pba->wa_fld;

  /** The fake calls of the background and thermodynamics module will be done in non-verbose mode */
  pba->background_verbose = 0;
  pth->thermodynamics_verbose = 0;

  /** Allocate indices and arrays for storing the results */
  pnl->pk_eq_tau_size = 10;
  class_alloc(pnl->pk_eq_tau,
              pnl->pk_eq_tau_size*sizeof(double),
              errmsg);
  class_alloc(z,
              pnl->pk_eq_tau_size*sizeof(double),
              errmsg);

  index_eq = 0;
  class_define_index(pnl->index_pk_eq_w,_TRUE_,index_eq,1);
  class_define_index(pnl->index_pk_eq_Omega_m,_TRUE_,index_eq,1);
  pnl->pk_eq_size = index_eq;
  class_alloc(pnl->pk_eq_w_and_Omega,
              pnl->pk_eq_tau_size*pnl->pk_eq_size*sizeof(double),
              errmsg);
  class_alloc(pnl->pk_eq_ddw_and_ddOmega,
              pnl->pk_eq_tau_size*pnl->pk_eq_size*sizeof(double),
              errmsg);

  /** Call the background module in order to fill a table of tau_i[z_i] */
  class_call(background_init(ppr,pba), pba->error_message, errmsg);
  for (index_pk_eq_z=0; index_pk_eq_z<pnl->pk_eq_tau_size; index_pk_eq_z++) {
    z[index_pk_eq_z] = exp(log(1.+ppr->pk_eq_z_max)/(pnl->pk_eq_tau_size-1)*index_pk_eq_z)-1.;
    class_call(background_tau_of_z(pba,
                                   z[index_pk_eq_z],
                                   &tau_of_z),
               pba->error_message,
               errmsg);
    pnl->pk_eq_tau[index_pk_eq_z] = tau_of_z;
  }
  class_call(background_free_noinput(pba),
             pba->error_message,
             errmsg);

  /** Loop over z_i values. For each of them, we will call the
     background and thermodynamics module for fake models. The goal is
     to find, for each z_i, and effective w0_eff[z_i] and
     Omega_m_eff{z_i], such that: the true model with (w0,wa) and the
     equivalent model with (w0_eff[z_i],0) have the same conformal
     distance between z_i and z_recombination, namely chi = tau[z_i] -
     tau_rec. It is thus necessary to call both the background and
     thermodynamics module for each fake model and to re-compute
     tau_rec for each of them. Once the eqauivalent model is found we
     compute and store Omega_m_effa(z_i) of the equivalent model */
  for (index_pk_eq_z=0; index_pk_eq_z<pnl->pk_eq_tau_size; index_pk_eq_z++) {

    if (input_verbose > 2)
      printf("    * computing Pk_equal parameters at z=%e\n",z[index_pk_eq_z]);
    /* get chi = (tau[z_i] - tau_rec) in true model */
    pba->w0_fld = true_w0_fld;
    pba->wa_fld = true_wa_fld;
    class_call(background_init(ppr,pba),
               pba->error_message,
               errmsg);
    class_call(thermodynamics_init(ppr,pba,pth),
               pth->error_message,
               errmsg);
    delta_tau = pnl->pk_eq_tau[index_pk_eq_z] - pth->tau_rec;
    /* launch iterations in order to coverge to effective model with wa=0 but the same chi = (tau[z_i] - tau_rec) */
    pba->wa_fld=0.;

    do {
      class_call(background_free_noinput(pba),
                 pba->error_message,
                 errmsg);
      class_call(thermodynamics_free(pth),
                 pth->error_message,
                 errmsg);

      class_call(background_init(ppr,pba),
                 pba->error_message,
                 errmsg);
      class_call(background_tau_of_z(pba,
                                     z[index_pk_eq_z],
                                     &tau_of_z),
                 pba->error_message,
                 errmsg);
      class_call(thermodynamics_init(ppr,pba,pth),
                 pth->error_message,
                 errmsg);

      delta_tau_eq = tau_of_z - pth->tau_rec;

      error = 1.-delta_tau_eq/delta_tau;
      pba->w0_fld = pba->w0_fld*pow(1.+error,10.);

    }
    while(fabs(error) > ppr->pk_eq_tol);

    /* Equivalent model found. Store w0(z) in that model. Find Omega_m(z) in that model and store it. */
    pnl->pk_eq_w_and_Omega[pnl->pk_eq_size*index_pk_eq_z+pnl->index_pk_eq_w] = pba->w0_fld;
    class_alloc(pvecback,
                pba->bg_size*sizeof(double),
                pba->error_message);
    class_call(background_at_tau(pba,
                                 tau_of_z,
                                 pba->long_info,
                                 pba->inter_normal,
                                 &last_index,
                                 pvecback),
               pba->error_message, errmsg);
    pnl->pk_eq_w_and_Omega[pnl->pk_eq_size*index_pk_eq_z+pnl->index_pk_eq_Omega_m] = pvecback[pba->index_bg_Omega_m];
    free(pvecback);

    class_call(background_free_noinput(pba),
               pba->error_message,
               errmsg);
    class_call(thermodynamics_free(pth),
               pth->error_message,
               errmsg);
  }

  /** Restore cosmological parameters (w0, wa) to their true values before main call to CLASS modules */
  pba->background_verbose = true_background_verbose;
  pth->thermodynamics_verbose = true_thermodynamics_verbose;
  pba->w0_fld = true_w0_fld;
  pba->wa_fld = true_wa_fld;

  /* in verbose mode, report the results */

  if (input_verbose > 1) {
    fprintf(stdout,"    Effective parameters for Pk_equal:\n");

    for (index_pk_eq_z=0; index_pk_eq_z<pnl->pk_eq_tau_size; index_pk_eq_z++) {
      fprintf(stdout,"    * at z=%e, tau=%e w=%e Omega_m=%e\n",
              z[index_pk_eq_z],
              pnl->pk_eq_tau[index_pk_eq_z],
              pnl->pk_eq_w_and_Omega[pnl->pk_eq_size*index_pk_eq_z+pnl->index_pk_eq_w],
              pnl->pk_eq_w_and_Omega[pnl->pk_eq_size*index_pk_eq_z+pnl->index_pk_eq_Omega_m]);
    }
  }
  free(z);

  /** Spline the table for later interpolation */
  class_call(array_spline_table_lines(pnl->pk_eq_tau,
                                      pnl->pk_eq_tau_size,
                                      pnl->pk_eq_w_and_Omega,
                                      pnl->pk_eq_size,
                                      pnl->pk_eq_ddw_and_ddOmega,
                                      _SPLINE_NATURAL_,
                                      errmsg),
             errmsg,
             errmsg);

  return _SUCCESS_;

}


/**
 * Read the parameters of primordial structure.
 *
 * @param pfc     Input: pointer to local structure
 * @param ppt     Input: pointer to perturbations structure
 * @param ppm     Input: pointer to primordial structure
 * @param errmsg  Input: Error message
 */
int input_read_parameters_primordial(struct file_content * pfc,
                                     struct perturbs * ppt,
                                     struct primordial * ppm,
                                     ErrorMsg errmsg){

  /** Summary: */

  /** Define local variables */
  int flag1, flag2, flag3;
  double param1, param2, param3;
  char string1[_ARGUMENT_LENGTH_MAX_];
  char string2[_ARGUMENT_LENGTH_MAX_];
  double R0,R1,R2,R3,R4;
  double PSR0,PSR1,PSR2,PSR3,PSR4;
  double HSR0,HSR1,HSR2,HSR3,HSR4;
  double k1=0.;
  double k2=0.;
  double prr1=0.;
  double prr2=0.;
  double pii1=0.;
  double pii2=0.;
  double pri1=0.;
  double pri2=0.;
  double n_iso=0.;
  double f_iso=0.;
  double n_cor=0.;
  double c_cor=0.;

  /** 1) Primordial spectrum type */
  /* Read */
  class_call(parser_read_string(pfc,"P_k_ini_type",&string1,&flag1,errmsg),
             errmsg,
             errmsg);
  /* Compatibility code BEGIN */
  if(flag1 == _FALSE_){
    class_call(parser_read_string(pfc,"P_k_ini type",&string1,&flag1,errmsg),
               errmsg,
               errmsg);
  }
  /* Compatibility code END */
  /* Complete set of parameters */
  if (flag1 == _TRUE_) {
    if (strcmp(string1,"analytic_Pk") == 0){
      ppm->primordial_spec_type = analytic_Pk;
    }
    else if (strcmp(string1,"inflation_V") == 0){
      ppm->primordial_spec_type = inflation_V;
    }
    else if (strcmp(string1,"inflation_H") == 0){
      ppm->primordial_spec_type = inflation_H;
    }
    else if (strcmp(string1,"inflation_V_end") == 0){
      ppm->primordial_spec_type = inflation_V_end;
    }
    else if (strcmp(string1,"two_scales") == 0){
      ppm->primordial_spec_type = two_scales;
    }
    else if (strcmp(string1,"external_Pk") == 0){
      ppm->primordial_spec_type = external_Pk;
    }
    else{
      class_stop(errmsg,
                 "You specified 'P_k_ini_type' as '%s'. It has to be one of {'analytic_Pk','inflation_V','inflation_V_end','two_scales','external_Pk'}.",string1);
    }
  }

  /** 1.a) Pivot scale in Mpc-1 */
  /* Read */
  class_read_double("k_pivot",ppm->k_pivot);

  /** 1.b) For type 'analytic_Pk' */
  if (ppm->primordial_spec_type == analytic_Pk) {

    /** 1.b.1) For scalar perturbations */
    if (ppt->has_scalars == _TRUE_) {
      /* Read */
      class_call(parser_read_double(pfc,"A_s",&param1,&flag1,errmsg),
                 errmsg,
                 errmsg);
      class_call(parser_read_double(pfc,"ln10^{10}A_s",&param2,&flag2,errmsg),
                 errmsg,
                 errmsg);
      /* Test */
      class_test((flag1 == _TRUE_) && (flag2 == _TRUE_),
                 errmsg,
                 "You can only enter one of 'A_s' or 'ln10^{10}A_s'.");
      /* Complete set of parameters */
      if (flag1 == _TRUE_){
        ppm->A_s = param1;
      }
      else if (flag2 == _TRUE_){
        ppm->A_s = exp(param2)*1.e-10;
      }

      /** 1.b.1.1) Adiabatic perturbations */
      if (ppt->has_ad == _TRUE_) {
        /* Read */
        class_read_double("n_s",ppm->n_s);
        class_read_double("alpha_s",ppm->alpha_s);
      }

      /** 1.b.1.2) Isocurvature/entropy perturbations */
      /* Read */
      if (ppt->has_bi == _TRUE_) {
        class_read_double("f_bi",ppm->f_bi);
        class_read_double("n_bi",ppm->n_bi);
        class_read_double("alpha_bi",ppm->alpha_bi);
      }
      if (ppt->has_cdi == _TRUE_) {
        class_read_double("f_cdi",ppm->f_cdi);
        class_read_double("n_cdi",ppm->n_cdi);
        class_read_double("alpha_cdi",ppm->alpha_cdi);
      }
      if (ppt->has_nid == _TRUE_) {
        class_read_double("f_nid",ppm->f_nid);
        class_read_double("n_nid",ppm->n_nid);
        class_read_double("alpha_nid",ppm->alpha_nid);
      }
      if (ppt->has_niv == _TRUE_) {
        class_read_double("f_niv",ppm->f_niv);
        class_read_double("n_niv",ppm->n_niv);
        class_read_double("alpha_niv",ppm->alpha_niv);
      }

      /** 1.b.1.3) Cross-correlation between different adiabatic/entropy mode */
      /* Read */
      if ((ppt->has_ad == _TRUE_) && (ppt->has_bi == _TRUE_)) {
        class_read_double_one_of_two("c_ad_bi","c_bi_ad",ppm->c_ad_bi);
        class_read_double_one_of_two("n_ad_bi","n_bi_ad",ppm->n_ad_bi);
        class_read_double_one_of_two("alpha_ad_bi","alpha_bi_ad",ppm->alpha_ad_bi);
      }
      if ((ppt->has_ad == _TRUE_) && (ppt->has_cdi == _TRUE_)) {
        class_read_double_one_of_two("c_ad_cdi","c_cdi_ad",ppm->c_ad_cdi);
        class_read_double_one_of_two("n_ad_cdi","n_cdi_ad",ppm->n_ad_cdi);
        class_read_double_one_of_two("alpha_ad_cdi","alpha_cdi_ad",ppm->alpha_ad_cdi);
      }
      if ((ppt->has_ad == _TRUE_) && (ppt->has_nid == _TRUE_)) {
        class_read_double_one_of_two("c_ad_nid","c_nid_ad",ppm->c_ad_nid);
        class_read_double_one_of_two("n_ad_nid","n_nid_ad",ppm->n_ad_nid);
        class_read_double_one_of_two("alpha_ad_nid","alpha_nid_ad",ppm->alpha_ad_nid);
      }
      if ((ppt->has_ad == _TRUE_) && (ppt->has_niv == _TRUE_)) {
        class_read_double_one_of_two("c_ad_niv","c_niv_ad",ppm->c_ad_niv);
        class_read_double_one_of_two("n_ad_niv","n_niv_ad",ppm->n_ad_niv);
        class_read_double_one_of_two("alpha_ad_niv","alpha_niv_ad",ppm->alpha_ad_niv);
      }
      if ((ppt->has_bi == _TRUE_) && (ppt->has_cdi == _TRUE_)) {
        class_read_double_one_of_two("c_bi_cdi","c_cdi_bi",ppm->c_bi_cdi);
        class_read_double_one_of_two("n_bi_cdi","n_cdi_bi",ppm->n_bi_cdi);
        class_read_double_one_of_two("alpha_bi_cdi","alpha_cdi_bi",ppm->alpha_bi_cdi);
      }
      if ((ppt->has_bi == _TRUE_) && (ppt->has_nid == _TRUE_)) {
        class_read_double_one_of_two("c_bi_nid","c_nid_bi",ppm->c_bi_nid);
        class_read_double_one_of_two("n_bi_nid","n_nid_bi",ppm->n_bi_nid);
        class_read_double_one_of_two("alpha_bi_nid","alpha_nid_bi",ppm->alpha_bi_nid);
      }
      if ((ppt->has_bi == _TRUE_) && (ppt->has_niv == _TRUE_)) {
        class_read_double_one_of_two("c_bi_niv","c_niv_bi",ppm->c_bi_niv);
        class_read_double_one_of_two("n_bi_niv","n_niv_bi",ppm->n_bi_niv);
        class_read_double_one_of_two("alpha_bi_niv","alpha_niv_bi",ppm->alpha_bi_niv);
      }
      if ((ppt->has_cdi == _TRUE_) && (ppt->has_nid == _TRUE_)) {
        class_read_double_one_of_two("c_cdi_nid","c_nid_cdi",ppm->c_cdi_nid);
        class_read_double_one_of_two("n_cdi_nid","n_nid_cdi",ppm->n_cdi_nid);
        class_read_double_one_of_two("alpha_cdi_nid","alpha_nid_cdi",ppm->alpha_cdi_nid);
      }
      if ((ppt->has_cdi == _TRUE_) && (ppt->has_niv == _TRUE_)) {
        class_read_double_one_of_two("c_cdi_niv","c_niv_cdi",ppm->c_cdi_niv);
        class_read_double_one_of_two("n_cdi_niv","n_niv_cdi",ppm->n_cdi_niv);
        class_read_double_one_of_two("alpha_cdi_niv","alpha_niv_cdi",ppm->alpha_cdi_niv);
      }
      if ((ppt->has_nid == _TRUE_) && (ppt->has_niv == _TRUE_)) {
        class_read_double_one_of_two("c_nid_niv","c_niv_nid",ppm->c_nid_niv);
        class_read_double_one_of_two("n_nid_niv","n_niv_nid",ppm->n_nid_niv);
        class_read_double_one_of_two("alpha_nid_niv","alpha_niv_nid",ppm->alpha_nid_niv);
      }
    }

    /** 1.b.2) For tensor perturbations */
    if (ppt->has_tensors == _TRUE_){
      /* Read */
      class_read_double("r",ppm->r);
      if (ppt->has_scalars == _FALSE_){
        class_read_double("A_s",ppm->A_s);
      }
      if (ppm->r <= 0) {
        ppt->has_tensors = _FALSE_;
      }
      else {
        class_call(parser_read_string(pfc,"n_t",&string1,&flag1,errmsg),
                   errmsg,
                   errmsg);
        class_call(parser_read_string(pfc,"alpha_t",&string2,&flag2,errmsg),
                   errmsg,
                   errmsg);
        /* Complete set of parameters */
        if ((flag1 == _TRUE_) && !((strstr(string1,"SCC") != NULL) || (strstr(string1,"scc") != NULL))){
          class_read_double("n_t",ppm->n_t);
        }
        else {
          ppm->n_t = -ppm->r/8.*(2.-ppm->r/8.-ppm->n_s);        // enforce single slow-roll self-consistency condition (order 2 in slow-roll)
        }
        if ((flag2 == _TRUE_) && !((strstr(string2,"SCC") != NULL) || (strstr(string2,"scc") != NULL))) {
          class_read_double("alpha_t",ppm->alpha_t);
        }
        else {
          ppm->alpha_t = ppm->r/8.*(ppm->r/8.+ppm->n_s-1.);     // enforce single slow-roll self-consistency condition (order 2 in slow-roll)
        }
      }
    }
  }

  else if ((ppm->primordial_spec_type == inflation_V) || (ppm->primordial_spec_type == inflation_H)) {

    /** 1.c) For type 'inflation_V' */
    if (ppm->primordial_spec_type == inflation_V) {

      /** 1.c.1) Type of potential */
      /* Read */
      class_call(parser_read_string(pfc,"potential",&string1,&flag1,errmsg),    // only polynomial coded so far:
                 errmsg,                                                        // no need to interpret string1
                 errmsg);

      /** 1.c.2) Coefficients of the Taylor expansion */
      /* Read */
      class_call(parser_read_string(pfc,"PSR_0",&string1,&flag1,errmsg),
                 errmsg,
                 errmsg);
      if (flag1 == _TRUE_){
        PSR0=0.;
        PSR1=0.;
        PSR2=0.;
        PSR3=0.;
        PSR4=0.;
        class_read_double("PSR_0",PSR0);
        class_read_double("PSR_1",PSR1);
        class_read_double("PSR_2",PSR2);
        class_read_double("PSR_3",PSR3);
        class_read_double("PSR_4",PSR4);
        /* Test */
        class_test(PSR0 <= 0.,
                   errmsg,
                   "inconsistent parametrization of polynomial inflation potential");
        class_test(PSR1 <= 0.,
                   errmsg,
                   "inconsistent parametrization of polynomial inflation potential");
        /* Complete set of parameters */
        R0 = PSR0;
        R1 = PSR1*16.*_PI_;
        R2 = PSR2*8.*_PI_;
        R3 = PSR3*pow(8.*_PI_,2);
        R4 = PSR4*pow(8.*_PI_,3);
        ppm->V0 = R0*R1*3./128./_PI_;
        ppm->V1 = -sqrt(R1)*ppm->V0;
        ppm->V2 = R2*ppm->V0;
        ppm->V3 = R3*ppm->V0*ppm->V0/ppm->V1;
        ppm->V4 = R4*ppm->V0/R1;
      }
      else {
        /* Read */
        class_call(parser_read_string(pfc,"R_0",&string1,&flag1,errmsg),
                   errmsg,
                   errmsg);
        if (flag1 == _TRUE_) {
          R0=0.;
          R1=0.;
          R2=0.;
          R3=0.;
          R4=0.;
          class_read_double("R_0",R0);
          class_read_double("R_1",R1);
          class_read_double("R_2",R2);
          class_read_double("R_3",R3);
          class_read_double("R_4",R4);
          /* Test */
          class_test(R0 <= 0.,
                     errmsg,
                     "inconsistent parametrization of polynomial inflation potential");
          class_test(R1 <= 0.,
                     errmsg,
                     "inconsistent parametrization of polynomial inflation potential");
          /* Complete set of parameters */
          ppm->V0 = R0*R1*3./128./_PI_;
          ppm->V1 = -sqrt(R1)*ppm->V0;
          ppm->V2 = R2*ppm->V0;
          ppm->V3 = R3*ppm->V0*ppm->V0/ppm->V1;
          ppm->V4 = R4*ppm->V0/R1;
        }
        else {
          /* Read */
          class_read_double("V_0",ppm->V0);
          class_read_double("V_1",ppm->V1);
          class_read_double("V_2",ppm->V2);
          class_read_double("V_3",ppm->V3);
          class_read_double("V_4",ppm->V4);
        }
      }
    }

    /** 1.d) For type 'inflation_H' */
    else {
      /* Read */
      class_call(parser_read_string(pfc,"HSR_0",&string1,&flag1,errmsg),
                 errmsg,
                 errmsg);
      if (flag1 == _TRUE_) {
        HSR0=0.;
        HSR1=0.;
        HSR2=0.;
        HSR3=0.;
        HSR4=0.;
        class_read_double("HSR_0",HSR0);
        class_read_double("HSR_1",HSR1);
        class_read_double("HSR_2",HSR2);
        class_read_double("HSR_3",HSR3);
        class_read_double("HSR_4",HSR4);
        /* Complete set of parameters */
        ppm->H0 = sqrt(HSR0*HSR1*_PI_);
        ppm->H1 = -sqrt(4.*_PI_*HSR1)*ppm->H0;
        ppm->H2 = 4.*_PI_*HSR2*ppm->H0;
        ppm->H3 = 4.*_PI_*HSR3*ppm->H0*ppm->H0/ppm->H1;
        ppm->H4 = 4.*_PI_*HSR4*ppm->H0*ppm->H0*ppm->H0/ppm->H1/ppm->H1;

      }
      else {
        /* Read */
        class_read_double("H_0",ppm->H0);
        class_read_double("H_1",ppm->H1);
        class_read_double("H_2",ppm->H2);
        class_read_double("H_3",ppm->H3);
        class_read_double("H_4",ppm->H4);
      }
      /* Test */
      class_test(ppm->H0 <= 0.,
                 errmsg,
                 "inconsistent parametrization of polynomial inflation potential");
    }
  }

  /** 1.e) For type 'inflation_V_end' */
  else if (ppm->primordial_spec_type == inflation_V_end) {

    /** 1.e.1) Value of the field at the minimum of the potential */
    /* Read */
    class_read_double("phi_end",ppm->phi_end);

    /** 1.e.2) Shape of the potential */
    /* Read */
    class_call(parser_read_string(pfc,"full_potential",&string1,&flag1,errmsg),
               errmsg,
               errmsg);
    /* Complete set of parameters */
    if (flag1 == _TRUE_) {
      if (strcmp(string1,"polynomial") == 0){
        ppm->potential = polynomial;
      }
      else if (strcmp(string1,"higgs_inflation") == 0){
        ppm->potential = higgs_inflation;
      }
      else{
        class_stop(errmsg,"You specified 'full_potential' as '%s'. It has to be one of {'polynomial','higgs_inflation'}.",string1);
      }
    }

    /** 1.e.3) Parameters of the potential */
    /* Read */
    class_read_double("Vparam0",ppm->V0);
    class_read_double("Vparam1",ppm->V1);
    class_read_double("Vparam2",ppm->V2);
    class_read_double("Vparam3",ppm->V3);
    class_read_double("Vparam4",ppm->V4);

    /** 1.e.4) How much the scale factor a or the product (aH) increases between
               Hubble crossing for the pivot scale (during inflation) and the
               end of inflation */
    /* Read */
    class_call(parser_read_string(pfc,"ln_aH_ratio",&string1,&flag1,errmsg),
               errmsg,
               errmsg);
    class_call(parser_read_string(pfc,"N_star",&string2,&flag2,errmsg),
               errmsg,
               errmsg);
    /* Test */
    class_test((flag1 == _TRUE_) && (flag2 == _TRUE_),
               errmsg,
               "You can only enter one of 'ln_aH_ratio' or 'N_star'.");
    /* Complete set of parameters */
    if (flag1 == _TRUE_) {
      if ((strstr(string1,"auto") != NULL) || (strstr(string1,"AUTO") != NULL)){
        ppm->phi_pivot_method = ln_aH_ratio_auto;
      }
      else {
        ppm->phi_pivot_method = ln_aH_ratio;
        class_read_double("ln_aH_ratio",ppm->phi_pivot_target);
      }
    }
    if (flag2 == _TRUE_) {
      ppm->phi_pivot_method = N_star;
      class_read_double("N_star",ppm->phi_pivot_target);
    }

     /** 1.e.5) Should the inflation module do its nomral job of numerical
                integration ('numerical') or use analytical slow-roll formulas
                to infer the primordial spectrum from the potential
                ('analytical')? */
    /* Read */
    class_call(parser_read_string(pfc,"inflation_behavior",&string1,&flag1,errmsg),
               errmsg,
               errmsg);
    /* Complete set of parameters */
    if (flag1 == _TRUE_) {
      if (strstr(string1,"numerical") != NULL){
        ppm->behavior = numerical;
      }
<<<<<<< HEAD
      else if (strstr(string1,"analytical") != NULL){
        ppm->behavior = analytical;
      }
      else{
        class_stop(errmsg,"You specified 'inflation_behavior' as '%s'. It has to be one of {'numerical','analytical'}.",string1);
=======

      if ((ppt->has_cl_number_count == _TRUE_) || (ppt->has_cl_lensing_potential == _TRUE_)) {

        for (bin=0; bin<ppt->selection_num; bin++) {

          /* the few lines below should be consistent with their counterpart in transfer.c, in transfer_selection_times() */
          if (ppt->selection==gaussian) {
            z_max = ppt->selection_mean[bin]+ppt->selection_width[bin]*ppr->selection_cut_at_sigma;
          }
          if (ppt->selection==tophat) {
            z_max = ppt->selection_mean[bin]+(1.+ppr->selection_cut_at_sigma*ppr->selection_tophat_edge)*ppt->selection_width[bin];
          }
          if (ppt->selection==dirac) {
            z_max = ppt->selection_mean[bin];
          }
          ppt->z_max_pk = MAX(ppt->z_max_pk,z_max);
        }
>>>>>>> e1120c5b
      }
    }
  }

<<<<<<< HEAD
  /** 1.f) For type 'two_scales' */
  else if (ppm->primordial_spec_type == two_scales) {
=======
  class_call(parser_read_string(pfc,"root",&string1,&flag1,errmsg),
             errmsg,
             errmsg);
  if (flag1 == _TRUE_){
    class_test(strlen(string1)>_FILENAMESIZE_-32,errmsg,"Root directory name is too long. Please install in other directory, or increase _FILENAMESIZE_ in common.h");
    strcpy(pop->root,string1);
  }

  class_call(parser_read_string(pfc,
                                "headers",
                                &(string1),
                                &(flag1),
                                errmsg),
             errmsg,
             errmsg);
>>>>>>> e1120c5b

    /** 1.f.1) Wavenumbers */
    /* Read */
    class_read_double("k1",k1);
    class_read_double("k2",k2);
    /* Test */
    class_test(k1<=0.,errmsg,"enter strictly positive scale k1");
    class_test(k2<=0.,errmsg,"enter strictly positive scale k2");

    if (ppt->has_scalars == _TRUE_){

      /** 1.f.2) Amplitudes for the adiabatic primordial spectrum */
      /* Read */
      class_read_double("P_{RR}^1",prr1);
      class_read_double("P_{RR}^2",prr2);
      /* Test */
      class_test(prr1<=0.,errmsg,"enter strictly positive scale P_{RR}^1");
      class_test(prr2<=0.,errmsg,"enter strictly positive scale P_{RR}^2");
      /* Complete set of parameters */
      ppm->n_s = log(prr2/prr1)/log(k2/k1)+1.;
      ppm->A_s = prr1*exp((ppm->n_s-1.)*log(ppm->k_pivot/k1));

      /** 1.f.3) Isocurvature amplitudes */
      if ((ppt->has_bi == _TRUE_) || (ppt->has_cdi == _TRUE_) || (ppt->has_nid == _TRUE_) || (ppt->has_niv == _TRUE_)){
        /* Read */
        class_read_double("P_{II}^1",pii1);
        class_read_double("P_{II}^2",pii2);
        class_read_double("P_{RI}^1",pri1);
        class_read_double("|P_{RI}^2|",pri2);
        /* Test */
        class_test(pii1 <= 0.,
                   errmsg,
                   "since you request iso modes, you should have P_{ii}^1 strictly positive");
        class_test(pii2 < 0.,
                   errmsg,
                   "since you request iso modes, you should have P_{ii}^2 positive or eventually null");
        class_test(pri2 < 0.,
                   errmsg,
                   "by definition, you should have |P_{ri}^2| positive or eventually null");


        /** 1.f.4) Uncorrelated or anti-correlated? */
        /* Read */
        class_call(parser_read_string(pfc,"special iso",&string1,&flag1,errmsg),
                   errmsg,
                   errmsg);
        /* Complete set of parameters */
        if ((flag1 == _TRUE_) && (strstr(string1,"axion") != NULL)){    // Axion case, only one iso parameter: piir1
          n_iso = 1.;
          n_cor = 0.;
          c_cor = 0.;
        }
        else if ((flag1 == _TRUE_) && (strstr(string1,"anticurvaton") != NULL)){      // Curvaton case, only one iso parameter: piir1
          n_iso = ppm->n_s;
          n_cor = 0.;
          c_cor = 1.;
        }
        else if ((flag1 == _TRUE_) && (strstr(string1,"curvaton") != NULL)){      // inverted-correlation-curvaton case, only one iso parameter: piir1
          n_iso = ppm->n_s;
          n_cor = 0.;
          c_cor = -1.;
        }
        else{          // general case, but if pii2 or pri2=0, the code interprets it as a request for n_iso=n_ad or n_cor=0 respectively
          if (pii2 == 0.){
            n_iso = ppm->n_s;
          }
          else{
            class_test((pii1==0.) || (pii2 == 0.) || (pii1*pii2<0.),errmsg,"should NEVER happen");
            n_iso = log(pii2/pii1)/log(k2/k1)+1.;
          }
          class_test(pri1==0,errmsg,"the general isocurvature case requires a non-zero P_{RI}^1");
          if (pri2 == 0.){
            n_cor = 0.;
          }
          else{
            class_test((pri1==0.) || (pri2 <= 0.) || (pii1*pii2<0),errmsg,"should NEVER happen");
            n_cor = log(pri2/fabs(pri1))/log(k2/k1)-0.5*(ppm->n_s+n_iso-2.);
          }
          c_cor = -pri1/sqrt(pii1*prr1)*exp(n_cor*log(ppm->k_pivot/k1));
          /* Test */
          class_test((pii1*prr1<=0.),errmsg,"should NEVER happen");
          class_test(fabs(pri1)/sqrt(pii1*prr1)>1,errmsg,"too large ad-iso cross-correlation in k1");
          class_test(fabs(pri1)/sqrt(pii1*prr1)*exp(n_cor*log(k2/k1))>1,errmsg,"too large ad-iso cross-correlation in k2");
        }
        /* Complete set of parameters */
        class_test((pii1==0.) || (prr1 == 0.) || (pii1*prr1<0.),errmsg,"should NEVER happen");
        f_iso = sqrt(pii1/prr1)*exp(0.5*(n_iso-ppm->n_s)*log(ppm->k_pivot/k1));
      }
      if (ppt->has_bi == _TRUE_){
        ppm->f_bi = f_iso;
        ppm->n_bi = n_iso;
        ppm->c_ad_bi = c_cor;
        ppm->n_ad_bi = n_cor;
      }
      if (ppt->has_cdi == _TRUE_){
        ppm->f_cdi = f_iso;
        ppm->n_cdi = n_iso;
        ppm->c_ad_cdi = c_cor;
        ppm->n_ad_cdi = n_cor;
      }
      if (ppt->has_nid == _TRUE_){
        ppm->f_nid = f_iso;
        ppm->n_nid = n_iso;
        ppm->c_ad_nid = c_cor;
        ppm->n_ad_nid = n_cor;
      }
      if (ppt->has_niv == _TRUE_){
        ppm->f_niv = f_iso;
        ppm->n_niv = n_iso;
        ppm->c_ad_niv = c_cor;
        ppm->n_ad_niv = n_cor;
      }
    }
    ppm->primordial_spec_type = analytic_Pk;
  }

  /** 1.g) For type 'external_Pk' */
  else if (ppm->primordial_spec_type == external_Pk){

<<<<<<< HEAD
    /** 1.g.1) Command generating the table */
    /* Read */
    class_call(parser_read_string(pfc, "command", &string1, &flag1, errmsg),
               errmsg, errmsg);
    /* Test */
    class_test(strlen(string1) == 0,
               errmsg,
               "You omitted to write a command for the external Pk");
    /* Complete set of parameters */
    ppm->command = (char *) malloc (strlen(string1) + 1);
    strcpy(ppm->command, string1);

    /** 1.g.2) Command generating the table */
    /* Read */
    class_read_double("custom1",ppm->custom1);
    class_read_double("custom2",ppm->custom2);
    class_read_double("custom3",ppm->custom3);
    class_read_double("custom4",ppm->custom4);
    class_read_double("custom5",ppm->custom5);
    class_read_double("custom6",ppm->custom6);
    class_read_double("custom7",ppm->custom7);
    class_read_double("custom8",ppm->custom8);
    class_read_double("custom9",ppm->custom9);
    class_read_double("custom10",ppm->custom10);
=======
    if ((strstr(string1,"halofit") != NULL) || (strstr(string1,"Halofit") != NULL) || (strstr(string1,"HALOFIT") != NULL)) {
      pnl->method=nl_halofit;
      ppt->k_max_for_pk = MAX(ppt->k_max_for_pk,MAX(ppr->halofit_min_k_max,ppr->nonlinear_min_k_max));
      ppt->has_nl_corrections_based_on_delta_m = _TRUE_;
    }
    if ((strstr(string1,"hmcode") != NULL) || (strstr(string1,"HMCODE") != NULL) || (strstr(string1,"HMcode") != NULL) || (strstr(string1,"Hmcode") != NULL)) {
      pnl->method=nl_HMcode;
      ppt->k_max_for_pk = MAX(ppt->k_max_for_pk,MAX(ppr->hmcode_min_k_max,ppr->nonlinear_min_k_max));
      ppt->has_nl_corrections_based_on_delta_m = _TRUE_;
      class_read_int("extrapolation_method",pnl->extrapolation_method);

      class_call(parser_read_string(pfc,
                                    "feedback model",
                                    &(string1),
                                    &(flag1),
                                    errmsg),
                 errmsg,
                 errmsg);

      if (flag1 == _TRUE_) {

		if (strstr(string1,"emu_dmonly") != NULL) {
          pnl->feedback = nl_emu_dmonly;
		}
		if (strstr(string1,"owls_dmonly") != NULL) {
          pnl->feedback = nl_owls_dmonly;
		}
		if (strstr(string1,"owls_ref") != NULL) {
          pnl->feedback = nl_owls_ref;
		}
		if (strstr(string1,"owls_agn") != NULL) {
          pnl->feedback = nl_owls_agn;
		}
		if (strstr(string1,"owls_dblim") != NULL) {
          pnl->feedback = nl_owls_dblim;
		}
      }

      class_call(parser_read_double(pfc,"eta_0",&param2,&flag2,errmsg),
                 errmsg,
                 errmsg);
      class_call(parser_read_double(pfc,"c_min",&param3,&flag3,errmsg),
                 errmsg,
                 errmsg);

      class_test(((flag1 == _TRUE_) && ((flag2 == _TRUE_) || (flag3 == _TRUE_))),
                 errmsg,
                 "In input file, you cannot enter both a baryonic feedback model and a choice of baryonic feedback parameters, choose one of both methods");

      if ((flag2 == _TRUE_) && (flag3 == _TRUE_)) {
		pnl->feedback = nl_user_defined;
		class_read_double("eta_0", pnl->eta_0);
		class_read_double("c_min", pnl->c_min);
      }
      else if ((flag2 == _TRUE_) && (flag3 == _FALSE_)) {
		pnl->feedback = nl_user_defined;
		class_read_double("eta_0", pnl->eta_0);
		pnl->c_min = (0.98 - pnl->eta_0)/0.12;
      }
      else if ((flag2 == _FALSE_) && (flag3 == _TRUE_)) {
		pnl->feedback = nl_user_defined;
		class_read_double("c_min", pnl->c_min);
		pnl->eta_0 = 0.98 - 0.12*pnl->c_min;
      }

      class_call(parser_read_double(pfc,"z_infinity",&param1,&flag1,errmsg),
                 errmsg,
                 errmsg);

      if (flag1 == _TRUE_) {
        class_read_double("z_infinity", pnl->z_infinity);
      }
    }
>>>>>>> e1120c5b
  }

  /* Final tests */
  if ((ppm->primordial_spec_type == inflation_V) || (ppm->primordial_spec_type == inflation_H) || (ppm->primordial_spec_type == inflation_V_end)) {
    class_test(ppt->has_scalars == _FALSE_,
               errmsg,
               "inflationary module cannot work if you do not ask for scalar modes");
    class_test(ppt->has_vectors == _TRUE_,
               errmsg,
               "inflationary module cannot work if you ask for vector modes");
    class_test(ppt->has_tensors == _FALSE_,
               errmsg,
               "inflationary module cannot work if you do not ask for tensor modes");
    class_test(ppt->has_bi == _TRUE_ || ppt->has_cdi == _TRUE_ || ppt->has_nid == _TRUE_ || ppt->has_niv == _TRUE_,
               errmsg,
               "inflationary module cannot work if you ask for isocurvature modes");
  }

  return _SUCCESS_;

}


/**
 * Read the parameters of spectra structure.
 *
 * @param pfc     Input: pointer to local structure
 * @param ppr     Input: pointer to precision structure
 * @param pba     Input: pointer to background structure
 * @param ppt     Input: pointer to perturbations structure
 * @param ptr     Input: pointer to transfer structure
 * @param psp     Input: pointer to spectra structure
 * @param pop     Input: pointer to output structure
 * @param errmsg  Input: Error message
 */
int input_read_parameters_spectra(struct file_content * pfc,
                                  struct precision * ppr,
                                  struct background * pba,
                                  struct perturbs * ppt,
                                  struct transfers * ptr,
                                  struct spectra *psp,
                                  struct output * pop,
                                  ErrorMsg errmsg){

  /** Summary: */

  /** Define local variables */
  int flag1, flag2, flag3;
  double param1, param2, param3;
  char string1[_ARGUMENT_LENGTH_MAX_];
  int int1;
  double * pointer1;
  int i;
  double z_max=0.;
  int bin;

  /** 1) Maximum l for CLs */
  /* Read */
  if (ppt->has_cls == _TRUE_) {
    if (ppt->has_scalars == _TRUE_) {
      if ((ppt->has_cl_cmb_temperature == _TRUE_) || (ppt->has_cl_cmb_polarization == _TRUE_) || (ppt->has_cl_cmb_lensing_potential == _TRUE_)){
        class_read_double("l_max_scalars",ppt->l_scalar_max);
      }
      if ((ppt->has_cl_lensing_potential == _TRUE_) || (ppt->has_cl_number_count == _TRUE_)){
        class_read_double("l_max_lss",ppt->l_lss_max);
      }
    }
    if (ppt->has_vectors == _TRUE_){
      class_read_double("l_max_vectors",ppt->l_vector_max);
    }
    if (ppt->has_tensors == _TRUE_) {
      class_read_double("l_max_tensors",ppt->l_tensor_max);
    }
  }


<<<<<<< HEAD
  /** 2) Parameters for the the matter density number count */
  if ((ppt->has_cl_number_count == _TRUE_) || (ppt->has_cl_lensing_potential == _TRUE_)) {
=======
>>>>>>> e1120c5b

    /** 2.a) Selection functions W(z) of each redshift bin */
    /* Read */
    class_call(parser_read_string(pfc,"selection",&string1,&flag1,errmsg),
               errmsg,
               errmsg);
    /* Complete set of parameters */
    if (flag1 == _TRUE_) {
      if (strstr(string1,"gaussian") != NULL){
        ppt->selection=gaussian;
      }
      else if (strstr(string1,"tophat") != NULL){
        ppt->selection=tophat;
      }
      else if (strstr(string1,"dirac") != NULL){
        ppt->selection=dirac;
      }
      else {
        class_stop(errmsg,"You specified 'selection' as '%s'. It has to be one of {'gaussian','tophat','dirac'}.",string1);
      }
    }

    /* Read */
    class_call(parser_read_list_of_doubles(pfc,"selection_mean",&(int1),&(pointer1),&flag1,errmsg),
               errmsg,
               errmsg);
    if ((flag1 == _TRUE_) && (int1>0)) {
      /* Test */
      class_test(int1 > _SELECTION_NUM_MAX_,errmsg,
                 "you want to compute density Cl's for %d different bins, hence you should increase _SELECTION_NUM_MAX_ in include/perturbations.h to at least this number.",int1);
      /* Complete set of parameters */
      ppt->selection_num = int1;
      for (i=0; i<int1; i++) {
        /* Test */
        class_test((pointer1[i] < 0.) || (pointer1[i] > 1000.),errmsg,
                   "input of selection functions: you asked for a mean redshift equal to %e, is this a mistake?",pointer1[i]);
        /* Complete set of parameters */
        ppt->selection_mean[i] = pointer1[i];
      }
      free(pointer1);
      for (i=1; i<int1; i++) {       // first set all widths to default; correct eventually later
        /* Test */
        class_test(ppt->selection_mean[i]<=ppt->selection_mean[i-1],
                   errmsg,
                   "input of selection functions: the list of mean redshifts must be passed in growing order; you entered %e before %e.",ppt->selection_mean[i-1],ppt->selection_mean[i]);
        /* Complete set of parameters */
        ppt->selection_width[i] = ppt->selection_width[0];
        ptr->selection_bias[i] = ptr->selection_bias[0];
        ptr->selection_magnification_bias[i] = ptr->selection_magnification_bias[0];
      }

      /* Read */
      class_call(parser_read_list_of_doubles(pfc,"selection_width",&int1,&pointer1,&flag1,errmsg),
                 errmsg,
                 errmsg);
      /* Complete set of parameters */
      if ((flag1 == _TRUE_) && (int1>0)) {
        if (int1==1) {
          for (i=0; i<ppt->selection_num; i++) {
            ppt->selection_width[i] = pointer1[0];
          }
        }
        else if (int1==ppt->selection_num) {
          for (i=0; i<int1; i++) {
            ppt->selection_width[i] = pointer1[i];
          }
        }
        else {
          class_stop(errmsg,
                     "In input for selection function, you asked for %d bin centers and %d bin widths; number of bins unclear; you should pass either one bin width (common to all bins) or %d bin widths.",ppt->selection_num,int1,ppt->selection_num);
        }
        free(pointer1);
      }

<<<<<<< HEAD
      /* Read */
      class_call(parser_read_list_of_doubles(pfc,"selection_bias",&int1,&pointer1,&flag1,errmsg),
                 errmsg,
                 errmsg);
      /* Complete set of parameters */
      if ((flag1 == _TRUE_) && (int1>0)) {
        if (int1==1) {
          for (i=0; i<ppt->selection_num; i++) {
            ptr->selection_bias[i] = pointer1[0];
          }
        }
        else if (int1==ppt->selection_num) {
          for (i=0; i<int1; i++) {
            ptr->selection_bias[i] = pointer1[i];
          }
        }
        else {
          class_stop(errmsg,
                     "In input for selection function, you asked for %d bin centers and %d bin biases; number of bins unclear; you should pass either one bin bias (common to all bins) or %d bin biases.",
                     ppt->selection_num,int1,ppt->selection_num);
        }
        free(pointer1);
      }

      /* Read */
      class_call(parser_read_list_of_doubles(pfc,"selection_magnification_bias",&int1,&pointer1,&flag1,errmsg),
                 errmsg,
                 errmsg);
      /* Complete set of parameters */
      if ((flag1 == _TRUE_) && (int1>0)) {
        if (int1==1) {
          for (i=0; i<ppt->selection_num; i++) {
            ptr->selection_magnification_bias[i] = pointer1[0];
          }
        }
        else if (int1==ppt->selection_num) {
          for (i=0; i<int1; i++) {
            ptr->selection_magnification_bias[i] = pointer1[i];
          }
        }
        else {
          class_stop(errmsg,
                     "In input for selection function, you asked for %d bin centers and %d bin biases; number of bins unclear; you should pass either one bin bias (common to all bins) or %d bin biases.",
                     ppt->selection_num,int1,ppt->selection_num);
        }
        free(pointer1);
      }
    }
=======
  }
  if (pba->Omega0_idr != 0.){
    class_test(ppr->idr_streaming_trigger_tau_over_tau_k==ppr->radiation_streaming_trigger_tau_over_tau_k,
               errmsg,
               "please choose different values for precision parameters dark_radiation_trigger_tau_over_tau_k and radiation_streaming_trigger_tau_over_tau_k, in order to avoid switching two approximation schemes at the same time");

    class_test(ppr->idr_streaming_trigger_tau_over_tau_k==ppr->ur_fluid_trigger_tau_over_tau_k,
               errmsg,
               "please choose different values for precision parameters dark_radiation_trigger_tau_over_tau_k and ur_fluid_trigger_tau_over_tau_k, in order to avoid switching two approximation schemes at the same time");

    class_test(ppr->idr_streaming_trigger_tau_over_tau_k==ppr->ncdm_fluid_trigger_tau_over_tau_k,
               errmsg,
               "please choose different values for precision parameters dark_radiation_trigger_tau_over_tau_k and ncdm_fluid_trigger_tau_over_tau_k, in order to avoid switching two approximation schemes at the same time");
  }


  /**
   * Here we can place all obsolete (deprecated) names for the precision parameters,
   * so they will still get read.
   * The new parameter names should be used preferrably
   * */
  class_read_double("k_scalar_min_tau0",ppr->k_min_tau0); // obsolete precision parameter: read for compatibility with old precision files
  class_read_double("k_scalar_max_tau0_over_l_max",ppr->k_max_tau0_over_l_max); // obsolete precision parameter: read for compatibility with old precision files
  class_read_double("k_scalar_step_sub",ppr->k_step_sub); // obsolete precision parameter: read for compatibility with old precision files
  class_read_double("k_scalar_step_super",ppr->k_step_super); // obsolete precision parameter: read for compatibility with old precision files
  class_read_double("k_scalar_step_transition",ppr->k_step_transition); // obsolete precision parameter: read for compatibility with old precision files
  class_read_double("k_scalar_k_per_decade_for_pk",ppr->k_per_decade_for_pk); // obsolete precision parameter: read for compatibility with old precision files
  class_read_double("k_scalar_k_per_decade_for_bao",ppr->k_per_decade_for_bao); // obsolete precision parameter: read for compatibility with old precision files
  class_read_double("k_scalar_bao_center",ppr->k_bao_center); // obsolete precision parameter: read for compatibility with old precision files
  class_read_double("k_scalar_bao_width",ppr->k_bao_width); // obsolete precision parameter: read for compatibility with old precision files

  class_read_double("k_step_trans_scalars",ppr->q_linstep); // obsolete precision parameter: read for compatibility with old precision files
  class_read_double("k_step_trans_tensors",ppr->q_linstep); // obsolete precision parameter: read for compatibility with old precision files
  class_read_double("k_step_trans",ppr->q_linstep); // obsolete precision parameter: read for compatibility with old precision files
  class_read_double("q_linstep_trans",ppr->q_linstep); // obsolete precision parameter: read for compatibility with old precision files
  class_read_double("q_logstep_trans",ppr->q_logstep_spline); // obsolete precision parameter: read for compatibility with old precision files

  class_call(parser_read_string(pfc,
                                "l_switch_limber_for_cl_density_over_z",
                                &string1,
                                &flag1,
                                errmsg),
             errmsg,
             errmsg);
>>>>>>> e1120c5b

    /* Read */
    if (ppt->selection_num > 1) {
      class_read_int("non_diagonal",psp->non_diag);
      if ((psp->non_diag<0) || (psp->non_diag>=ppt->selection_num))
        class_stop(errmsg,"Input for non_diagonal is %d, while it is expected to be between 0 and %d\n",
                   psp->non_diag,ppt->selection_num-1);
    }

    /** 2.b) Selection function */
    /* Read */
    class_call(parser_read_string(pfc,"dNdz_selection",&string1,&flag1,errmsg),
               errmsg,
               errmsg);
    /* Complete set of parameters */
    if ((flag1 == _TRUE_)) {
      if ((strstr(string1,"analytic") != NULL)){
        ptr->has_nz_analytic = _TRUE_;
      }
      else{
        ptr->has_nz_file = _TRUE_;
        class_read_string("dNdz_selection",ptr->nz_file_name);
      }
    }

    /** 2.c) Source number counts evolution */
    class_call(parser_read_string(pfc,"dNdz_evolution",&string1,&flag1,errmsg),
               errmsg,
               errmsg);
    /* Complete set of parameters */
    if ((flag1 == _TRUE_)) {
      if ((strstr(string1,"analytic") != NULL)){
        ptr->has_nz_evo_analytic = _TRUE_;
      }
      else{
        ptr->has_nz_evo_file = _TRUE_;
        class_read_string("dNdz_evolution",ptr->nz_evo_file_name);
      }
    }

  }


  /** 3) Power spectrum P(k) */
  if ((ppt->has_pk_matter == _TRUE_) || (ppt->has_density_transfers == _TRUE_) || (ppt->has_velocity_transfers == _TRUE_)){

    /** 3.a) Maximum k in P(k) */
    /* Read */
    class_call(parser_read_double(pfc,"P_k_max_h/Mpc",&param1,&flag1,errmsg),
               errmsg,
               errmsg);
    class_call(parser_read_double(pfc,"P_k_max_1/Mpc",&param2,&flag2,errmsg),
               errmsg,
               errmsg);
    /* Test */
    class_test((flag1 == _TRUE_) && (flag2 == _TRUE_),
               errmsg,
               "You can only enter one of 'P_k_max_h/Mpc' or 'P_k_max_1/Mpc'.");
    /* Complete set of parameters */
    if (flag1 == _TRUE_){
      ppt->k_max_for_pk=param1*pba->h;
    }
    if (flag2 == _TRUE_){
      ppt->k_max_for_pk=param2;
    }

    /** 3.b) Redshift values */
    /* Read */
    class_call(parser_read_list_of_doubles(pfc,"z_pk",&int1,&pointer1,&flag1,errmsg),
               errmsg,
               errmsg);
    /* Test */
    if (flag1 == _TRUE_) {
      class_test(int1 > _Z_PK_NUM_MAX_,
                 errmsg,
                 "you want to write some output for %d different values of z, hence you should increase _Z_PK_NUM_MAX_ in include/output.h to at least this number",
                 int1);
      /* Complete set of parameters */
      pop->z_pk_num = int1;
      for (i=0; i<int1; i++) {
        pop->z_pk[i] = pointer1[i];
      }
      free(pointer1);
    }

  }

<<<<<<< HEAD
  /** 3.c) Maximum redshift */
  if ((ppt->has_pk_matter == _TRUE_) || (ppt->has_density_transfers == _TRUE_) || (ppt->has_velocity_transfers == _TRUE_) || (ppt->has_cl_number_count == _TRUE_) || (ppt->has_cl_lensing_potential == _TRUE_)) {
    /* Read */
    class_call(parser_read_double(pfc,"z_max_pk",&param1,&flag1,errmsg),
=======
  /** - (i.5) special steps if we want Halofit with wa_fld non-zero:
      so-called "Pk_equal method" of 0810.0190 and 1601.07230 */

  if ((pnl->method == nl_halofit) && (pba->Omega0_fld != 0.) && (pba->wa_fld != 0.)){

    class_call(parser_read_string(pfc,"pk_eq",&string1,&flag1,errmsg),
             errmsg,
             errmsg);

    if ((flag1 == _TRUE_) && ((strstr(string1,"y") != NULL) || (strstr(string1,"Y") != NULL))) {

      pnl->has_pk_eq = _TRUE_;

    }
  }

  if (pnl->has_pk_eq == _TRUE_) {

    if (input_verbose > 0) {
      printf(" -> since you want to use Halofit with a non-zero wa_fld, calling background module to\n");
      printf("    extract the effective w(tau), Omega_m(tau) parameters required by the Pk_equal method\n");
    }
    class_call(input_prepare_pk_eq(ppr,pba,pth,pnl,input_verbose,errmsg),
>>>>>>> e1120c5b
               errmsg,
               errmsg);
    /* Complete set of parameters */
    if (flag1==_TRUE_) {
      ppt->z_max_pk = param1;
    }
    /* *
     * If we could not read a z_max, we need to define one.
     * The limit could come from any of the contributions.
     * We test here, which contribution requires the largest z_max
     * */
    else {
      ppt->z_max_pk = 0.;
      /* For the z_pk related quantities, test here the z_pk requirements */
      if ((ppt->has_pk_matter == _TRUE_) || (ppt->has_density_transfers == _TRUE_) || (ppt->has_velocity_transfers == _TRUE_)) {
        for (i=0; i<pop->z_pk_num; i++) {
          ppt->z_max_pk = MAX(ppt->z_max_pk,pop->z_pk[i]);
        }
      }
      /* For the number count / shear related quantities, test the selection function z_max */
      if ((ppt->has_cl_number_count == _TRUE_) || (ppt->has_cl_lensing_potential == _TRUE_)){
        for (bin=0; bin<ppt->selection_num; bin++) {
          /* the few lines below should be consistent with their counterpart in transfer.c, in transfer_selection_times */
          if (ppt->selection==gaussian) {
            z_max = ppt->selection_mean[bin]+ppt->selection_width[bin]*ppr->selection_cut_at_sigma;
          }
          if (ppt->selection==tophat) {
            z_max = ppt->selection_mean[bin]+(1.+ppr->selection_cut_at_sigma*ppr->selection_tophat_edge)*ppt->selection_width[bin];
          }
          if (ppt->selection==dirac) {
            z_max = ppt->selection_mean[bin];
          }
          ppt->z_max_pk = MAX(ppt->z_max_pk,z_max);
        }
      }
      /* Now we have checked all contributions that could change z_max_pk */
    }
    psp->z_max_pk = ppt->z_max_pk;
  }

<<<<<<< HEAD
=======
  return _SUCCESS_;

}

/**
 * All default parameter values (for input parameters)
 *
 * @param pba Input: pointer to background structure
 * @param pth Input: pointer to thermodynamics structure
 * @param ppt Input: pointer to perturbation structure
 * @param ptr Input: pointer to transfer structure
 * @param ppm Input: pointer to primordial structure
 * @param psp Input: pointer to spectra structure
 * @param pnl Input: pointer to nonlinear structure
 * @param ple Input: pointer to lensing structure
 * @param pop Input: pointer to output structure
 * @return the error status
 */

int input_default_params(
                         struct background *pba,
                         struct thermo *pth,
                         struct perturbs *ppt,
                         struct transfers *ptr,
                         struct primordial *ppm,
                         struct spectra *psp,
                         struct nonlinear * pnl,
                         struct lensing *ple,
                         struct output *pop
                         ) {

  double sigma_B; /* Stefan-Boltzmann constant in \f$ W/m^2/K^4 = Kg/K^4/s^3 \f$*/

  sigma_B = 2. * pow(_PI_,5) * pow(_k_B_,4) / 15. / pow(_h_P_,3) / pow(_c_,2);

  /** Define all default parameter values (for input parameters) for each structure:*/
  /** - background structure */

  /* 5.10.2014: default parameters matched to Planck 2013 + WP
     best-fitting model, with ones small difference: the published
     Planck 2013 + WP bestfit is with h=0.6704 and one massive
     neutrino species with m_ncdm=0.06eV; here we assume only massless
     neutrinos in the default model; for the CMB, taking m_ncdm = 0 or
     0.06 eV makes practically no difference, provided that we adapt
     the value of h in order ot get the same peak scale, i.e. the same
     100*theta_s. The Planck 2013 + WP best-fitting model with
     h=0.6704 gives 100*theta_s = 1.042143 (or equivalently
     100*theta_MC=1.04119). By taking only massless neutrinos, one
     gets the same 100*theta_s provided that h is increased to
     0.67556. Hence, we take h=0.67556, N_ur=3.046, N_ncdm=0, and all
     other parameters from the Planck2013 Cosmological Parameter
     paper. */

  pba->h = 0.67556;
  pba->H0 = pba->h * 1.e5 / _c_;
  pba->T_cmb = 2.7255;
  pba->Omega0_g = (4.*sigma_B/_c_*pow(pba->T_cmb,4.)) / (3.*_c_*_c_*1.e10*pba->h*pba->h/_Mpc_over_m_/_Mpc_over_m_/8./_PI_/_G_);
  pba->Omega0_ur = 3.046*7./8.*pow(4./11.,4./3.)*pba->Omega0_g;
  pba->Omega0_idr = 0.0;
  pba->Omega0_idm_dr = 0.0;
  pba->T_idr = 0.0;
  pba->Omega0_b = 0.022032/pow(pba->h,2);
  pba->Omega0_cdm = 0.12038/pow(pba->h,2);
  pba->Omega0_dcdmdr = 0.0;
  pba->Omega0_dcdm = 0.0;
  pba->Gamma_dcdm = 0.0;
  pba->N_ncdm = 0;
  pba->Omega0_ncdm_tot = 0.;
  pba->ksi_ncdm_default = 0.;
  pba->ksi_ncdm = NULL;
  pba->T_ncdm_default = 0.71611; /* this value gives m/omega = 93.14 eV b*/
  pba->T_ncdm = NULL;
  pba->deg_ncdm_default = 1.;
  pba->deg_ncdm = NULL;
  pba->ncdm_psd_parameters = NULL;
  pba->ncdm_psd_files = NULL;

  pba->Omega0_scf = 0.; /* Scalar field defaults */
  pba->attractor_ic_scf = _TRUE_;
  pba->scf_parameters = NULL;
  pba->scf_parameters_size = 0;
  pba->scf_tuning_index = 0;
  //MZ: initial conditions are as multiplicative factors of the radiation attractor values
  pba->phi_ini_scf = 1;
  pba->phi_prime_ini_scf = 1;

  pba->Omega0_k = 0.;
  pba->K = 0.;
  pba->sgnK = 0;
  pba->Omega0_lambda = 1.-pba->Omega0_k-pba->Omega0_g-pba->Omega0_ur-pba->Omega0_b-pba->Omega0_cdm-pba->Omega0_ncdm_tot-pba->Omega0_dcdmdr-pba->Omega0_idm_dr-pba->Omega0_idr;
  pba->Omega0_fld = 0.;
  pba->a_today = 1.;
  pba->use_ppf = _TRUE_;
  pba->c_gamma_over_c_fld = 0.4;
  pba->fluid_equation_of_state = CLP;
  pba->w0_fld = -1.;
  pba->wa_fld = 0.;
  pba->Omega_EDE = 0.;
  pba->cs2_fld = 1.;

  pba->shooting_failed = _FALSE_;

  /** - thermodynamics structure */

  pth->YHe=_BBN_;
  pth->recombination=recfast;
  pth->reio_parametrization=reio_camb;
  pth->reio_z_or_tau=reio_z;
  pth->z_reio=11.357;
  pth->tau_reio=0.0925;
  pth->reionization_exponent=1.5;
  pth->reionization_width=0.5;
  pth->helium_fullreio_redshift=3.5;
  pth->helium_fullreio_width=0.5;

  pth->binned_reio_num=0;
  pth->binned_reio_z=NULL;
  pth->binned_reio_xe=NULL;
  pth->binned_reio_step_sharpness = 0.3;

  pth->annihilation = 0.;
  pth->decay = 0.;

  pth->annihilation_variation = 0.;
  pth->annihilation_z = 1000.;
  pth->annihilation_zmax = 2500.;
  pth->annihilation_zmin = 30.;
  pth->annihilation_f_halo = 0.;
  pth->annihilation_z_halo = 30.;
  pth->has_on_the_spot = _TRUE_;

  pth->compute_cb2_derivatives=_FALSE_;

  pth->compute_damping_scale = _FALSE_;

  pth->a_idm_dr = 0.;
  pth->b_idr = 0.;
  pth->nindex_idm_dr = 4.;
  pth->m_idm = 1.e11;

  /** - perturbation structure */

  ppt->has_cl_cmb_temperature = _FALSE_;
  ppt->has_cl_cmb_polarization = _FALSE_;
  ppt->has_cl_cmb_lensing_potential = _FALSE_;
  ppt->has_cl_number_count = _FALSE_;
  ppt->has_cl_lensing_potential = _FALSE_;
  ppt->has_pk_matter = _FALSE_;
  ppt->has_density_transfers = _FALSE_;
  ppt->has_velocity_transfers = _FALSE_;
  ppt->has_metricpotential_transfers = _FALSE_;

  ppt->has_nl_corrections_based_on_delta_m = _FALSE_;

  ppt->has_nc_density = _FALSE_;
  ppt->has_nc_rsd = _FALSE_;
  ppt->has_nc_lens = _FALSE_;
  ppt->has_nc_gr = _FALSE_;

  //ppt->pk_only_cdm_bar=_FALSE_;

  ppt->switch_sw = 1;
  ppt->switch_eisw = 1;
  ppt->switch_lisw = 1;
  ppt->switch_dop = 1;
  ppt->switch_pol = 1;
  ppt->eisw_lisw_split_z = 120;

  ppt->has_ad=_TRUE_;
  ppt->has_bi=_FALSE_;
  ppt->has_cdi=_FALSE_;
  ppt->has_nid=_FALSE_;
  ppt->has_niv=_FALSE_;

  ppt->has_perturbed_recombination=_FALSE_;
  ppt->tensor_method = tm_massless_approximation;
  ppt->evolve_tensor_ur = _FALSE_;
  ppt->evolve_tensor_ncdm = _FALSE_;

  ppt->has_scalars=_TRUE_;
  ppt->has_vectors=_FALSE_;
  ppt->has_tensors=_FALSE_;
>>>>>>> e1120c5b


  return _SUCCESS_;

<<<<<<< HEAD
}


/**
 * Read the parameters of lensing structure.
 *
 * @param pfc     Input: pointer to local structure
 * @param ppr     Input: pointer to precision structure
 * @param ppt     Input: pointer to perturbations structure
 * @param ptr     Input: pointer to transfer structure
 * @param ple     Input: pointer to lensing structure
 * @param errmsg  Input: Error message
 */
int input_read_parameters_lensing(struct file_content * pfc,
                                  struct precision * ppr,
                                  struct perturbs * ppt,
                                  struct transfers * ptr,
                                  struct lensing *ple,
                                  ErrorMsg errmsg){
=======
  ppt->idr_nature=idr_free_streaming;

  ppt->has_Nbody_gauge_transfers = _FALSE_;

  ppt->k_output_values_num=0;
  ppt->store_perturbations = _FALSE_;

  ppt->three_ceff2_ur=1.;
  ppt->three_cvis2_ur=1.;

  ppt->z_max_pk=0.;

  ppt->selection_num=1;
  ppt->selection=gaussian;
  ppt->selection_mean[0]=1.;
  ppt->selection_width[0]=0.1;

  /** - primordial structure */

  ppm->primordial_spec_type = analytic_Pk;
  ppm->k_pivot = 0.05;
  ppm->A_s = 2.215e-9;
  ppm->n_s = 0.9619;
  ppm->alpha_s = 0.;
  ppm->f_bi = 1.;
  ppm->n_bi = 1.;
  ppm->alpha_bi = 0.;
  ppm->f_cdi = 1.;
  ppm->n_cdi = 1.;
  ppm->alpha_cdi = 0.;
  ppm->f_nid = 1.;
  ppm->n_nid = 1.;
  ppm->alpha_nid = 0.;
  ppm->f_niv = 1.;
  ppm->n_niv = 1.;
  ppm->alpha_niv = 0.;
  ppm->c_ad_bi = 0.;
  ppm->n_ad_bi = 0.;
  ppm->alpha_ad_bi = 0.;
  ppm->c_ad_cdi = 0.;
  ppm->n_ad_cdi = 0.;
  ppm->alpha_ad_cdi = 0.;
  ppm->c_ad_nid = 0.;
  ppm->n_ad_nid = 0.;
  ppm->alpha_ad_nid = 0.;
  ppm->c_ad_niv = 0.;
  ppm->n_ad_niv = 0.;
  ppm->alpha_ad_niv = 0.;
  ppm->c_bi_cdi = 0.;
  ppm->n_bi_cdi = 0.;
  ppm->alpha_bi_cdi = 0.;
  ppm->c_bi_nid = 0.;
  ppm->n_bi_nid = 0.;
  ppm->alpha_bi_nid = 0.;
  ppm->c_bi_niv = 0.;
  ppm->n_bi_niv = 0.;
  ppm->alpha_bi_niv = 0.;
  ppm->c_cdi_nid = 0.;
  ppm->n_cdi_nid = 0.;
  ppm->alpha_cdi_nid = 0.;
  ppm->c_cdi_niv = 0.;
  ppm->n_cdi_niv = 0.;
  ppm->alpha_cdi_niv = 0.;
  ppm->c_nid_niv = 0.;
  ppm->n_nid_niv = 0.;
  ppm->alpha_nid_niv = 0.;
  ppm->r = 1.;
  ppm->n_t = -ppm->r/8.*(2.-ppm->r/8.-ppm->n_s);
  ppm->alpha_t = ppm->r/8.*(ppm->r/8.+ppm->n_s-1.);
  ppm->potential=polynomial;
  ppm->phi_end=0.;
  ppm->phi_pivot_method = N_star;
  ppm->phi_pivot_target = 60;
  ppm->V0=1.25e-13;
  ppm->V1=-1.12e-14;
  ppm->V2=-6.95e-14;
  ppm->V3=0.;
  ppm->V4=0.;
  ppm->H0=3.69e-6;
  ppm->H1=-5.84e-7;
  ppm->H2=0.;
  ppm->H3=0.;
  ppm->H4=0.;
  ppm->behavior=numerical;
  ppm->command="write here your command for the external Pk";
  ppm->custom1=0.;
  ppm->custom2=0.;
  ppm->custom3=0.;
  ppm->custom4=0.;
  ppm->custom5=0.;
  ppm->custom6=0.;
  ppm->custom7=0.;
  ppm->custom8=0.;
  ppm->custom9=0.;
  ppm->custom10=0.;

  /** - nonlinear structure */

  pnl->method = nl_none;
  pnl->extrapolation_method = extrap_max_scaled;
  pnl->has_pk_eq = _FALSE_;

  pnl->feedback = nl_emu_dmonly;
  pnl->z_infinity = 10.;

  /** - transfer structure */

  ptr->selection_bias[0]=1.;
  ptr->selection_magnification_bias[0]=0.;
  ptr->lcmb_rescale=1.;
  ptr->lcmb_pivot=0.1;
  ptr->lcmb_tilt=0.;
  ptr->initialise_HIS_cache=_FALSE_;
  ptr->has_nz_analytic = _FALSE_;
  ptr->has_nz_file = _FALSE_;
  ptr->has_nz_evo_analytic = _FALSE_;
  ptr->has_nz_evo_file = _FALSE_;

  /** - spectra structure */

  psp->z_max_pk = pop->z_pk[0];
  psp->non_diag=0;

  /** - lensing structure */

  ple->has_lensed_cls = _FALSE_;

  /** - output structure */

  pop->z_pk_num = 1;
  pop->z_pk[0] = 0.;
  sprintf(pop->root,"output/");
  pop->write_header = _TRUE_;
  pop->output_format = class_format;
  pop->write_background = _FALSE_;
  pop->write_thermodynamics = _FALSE_;
  pop->write_perturbations = _FALSE_;
  pop->write_primordial = _FALSE_;

  /** - all verbose parameters */

  pba->background_verbose = 0;
  pth->thermodynamics_verbose = 0;
  ppt->perturbations_verbose = 0;
  ptr->transfer_verbose = 0;
  ppm->primordial_verbose = 0;
  psp->spectra_verbose = 0;
  pnl->nonlinear_verbose = 0;
  ple->lensing_verbose = 0;
  pop->output_verbose = 0;

  return _SUCCESS_;

}

/**
 * Initialize the precision parameter structure.
 *
 * All precision parameters used in the other modules are listed here
 * and assigned here a default value.
 *
 * @param ppr Input/Output: a precision_params structure pointer
 * @return the error status
 *
 */

int input_default_precision ( struct precision * ppr ) {

  /**
   * - automatic estimate of machine precision
   */
  ppr->smallest_allowed_variation=DBL_EPSILON;

  //get_machine_precision(&(ppr->smallest_allowed_variation));

  class_test(ppr->smallest_allowed_variation < 0,
             ppr->error_message,
             "smallest_allowed_variation = %e < 0",ppr->smallest_allowed_variation);


#define __ASSIGN_DEFAULT_PRECISION__
#include "precisions.h"
#undef __ASSIGN_DEFAULT_PRECISION__

  return _SUCCESS_;

}

int class_version(
                  char * version
                  ) {

  sprintf(version,"%s",_VERSION_);
  return _SUCCESS_;
}

/**
 * Automatically computes the machine precision.
 *
 * @param smallest_allowed_variation a pointer to the smallest allowed variation
 *
 * Returns the smallest
 * allowed variation (minimum epsilon * _TOLVAR_)
 */

int get_machine_precision(double * smallest_allowed_variation) {
  double one, meps, sum;

  one = 1.0;
  meps = 1.0;
  do {
    meps /= 2.0;
    sum = one + meps;
  } while (sum != one);
  meps *= 2.0;

  *smallest_allowed_variation = meps * _TOLVAR_;

  return _SUCCESS_;

}

int input_fzerofun_1d(double input,
                      void* pfzw,
                      double *output,
                      ErrorMsg error_message){

  class_call(input_try_unknown_parameters(&input,
                                          1,
                                          pfzw,
                                          output,
                                          error_message),
             error_message,
             error_message);

  return _SUCCESS_;
}

int class_fzero_ridder(int (*func)(double x, void *param, double *y, ErrorMsg error_message),
                       double x1,
                       double x2,
                       double xtol,
                       void *param,
                       double *Fx1,
                       double *Fx2,
                       double *xzero,
                       int *fevals,
                       ErrorMsg error_message){
  /**Using Ridders' method, return the root of a function func known to
     lie between x1 and x2. The root, returned as zriddr, will be found to
     an approximate accuracy xtol.
  */
  int j,MAXIT=1000;
  double ans,fh,fl,fm,fnew,s,xh,xl,xm,xnew;
  if ((Fx1!=NULL)&&(Fx2!=NULL)){
    fl = *Fx1;
    fh = *Fx2;
  }
  else{
    class_call((*func)(x1, param, &fl, error_message),
               error_message, error_message);
    class_call((*func)(x2, param, &fh, error_message),
               error_message, error_message);

    *fevals = (*fevals)+2;
  }
  if ((fl > 0.0 && fh < 0.0) || (fl < 0.0 && fh > 0.0)) {
    xl=x1;
    xh=x2;
    ans=-1.11e11;
    for (j=1;j<=MAXIT;j++) {
      xm=0.5*(xl+xh);
      class_call((*func)(xm, param, &fm, error_message),
                 error_message, error_message);
      *fevals = (*fevals)+1;
      s=sqrt(fm*fm-fl*fh);
      if (s == 0.0){
        *xzero = ans;
        //printf("Success 1\n");
        return _SUCCESS_;
      }
      xnew=xm+(xm-xl)*((fl >= fh ? 1.0 : -1.0)*fm/s);
      if (fabs(xnew-ans) <= xtol) {
        *xzero = ans;
        return _SUCCESS_;
      }
      ans=xnew;
      class_call((*func)(ans, param, &fnew, error_message),
                 error_message, error_message);
      *fevals = (*fevals)+1;
      if (fnew == 0.0){
        *xzero = ans;
        //printf("Success 2, ans=%g\n",ans);
        return _SUCCESS_;
      }
      if (NRSIGN(fm,fnew) != fm) {
        xl=xm;
        fl=fm;
        xh=ans;
        fh=fnew;
      } else if (NRSIGN(fl,fnew) != fl) {
        xh=ans;
        fh=fnew;
      } else if (NRSIGN(fh,fnew) != fh) {
        xl=ans;
        fl=fnew;
      } else return _FAILURE_;
      if (fabs(xh-xl) <= xtol) {
        *xzero = ans;
        //        printf("Success 3\n");
        return _SUCCESS_;
      }
    }
    class_stop(error_message,"zriddr exceed maximum iterations");
  }
  else {
    if (fl == 0.0) return x1;
    if (fh == 0.0) return x2;
    class_stop(error_message,"root must be bracketed in zriddr.");
  }
  class_stop(error_message,"Failure in int.");
}

int input_try_unknown_parameters(double * unknown_parameter,
                                 int unknown_parameters_size,
                                 void * voidpfzw,
                                 double * output,
                                 ErrorMsg errmsg){
  /** Summary:
   * - Call the structures*/

  struct precision pr;        /* for precision parameters */
  struct background ba;       /* for cosmological background */
  struct thermo th;           /* for thermodynamics */
  struct perturbs pt;         /* for source functions */
  struct transfers tr;        /* for transfer functions */
  struct primordial pm;       /* for primordial spectra */
  struct spectra sp;          /* for output spectra */
  struct nonlinear nl;        /* for non-linear spectra */
  struct lensing le;          /* for lensed spectra */
  struct output op;           /* for output files */

  int i;
  double rho_dcdm_today, rho_dr_today;
  struct fzerofun_workspace * pfzw;
  int input_verbose;
  int flag;
  int param;
  short compute_sigma8 = _FALSE_;

  pfzw = (struct fzerofun_workspace *) voidpfzw;
  /** - Read input parameters */
  for (i=0; i < unknown_parameters_size; i++) {
    sprintf(pfzw->fc.value[pfzw->unknown_parameters_index[i]],
            "%e",unknown_parameter[i]);
  }

  class_call(input_read_precisions(&(pfzw->fc),
                                   &pr,
                                   &ba,
                                   &th,
                                   &pt,
                                   &tr,
                                   &pm,
                                   &sp,
                                   &nl,
                                   &le,
                                   &op,
                                   errmsg),
             errmsg,
             errmsg);
>>>>>>> e1120c5b

  /** Summary: */

  /** Define local variables */
  int flag1;
  char string1[_ARGUMENT_LENGTH_MAX_];
  double param1;

  /** 1) Lensed spectra? */
  /* Read */
  class_call(parser_read_string(pfc,"lensing",&string1,&flag1,errmsg),
             errmsg,
             errmsg);
  /* Complete set of parameters */
  if ((flag1 == _TRUE_) && ((string1[0] == 'y') || (string1[0] == 'Y'))){
    if ((ppt->has_scalars == _TRUE_) && ((ppt->has_cl_cmb_temperature == _TRUE_) || (ppt->has_cl_cmb_polarization == _TRUE_)) && (ppt->has_cl_cmb_lensing_potential == _TRUE_)){
      ple->has_lensed_cls = _TRUE_;
      /* Slightly increase precision by delta_l_max for more precise lensed Cl's*/
      ppt->l_scalar_max += ppr->delta_l_max;
    }
    else {
      class_stop(errmsg,"you asked for lensed CMB Cls, but this requires a minimal number of options: 'modes' should include 's', 'output' should include 'tCl' and/or 'pCl', and also, importantly, 'lCl', the CMB lensing potential spectrum.");
    }
  }


<<<<<<< HEAD
  /** 2) Should the lensed spectra be rescaled (with amplitude, and tilt compared to pivot k-scale) */
  /* Read */
  if ((ppt->has_scalars == _TRUE_) && (ppt->has_cl_cmb_lensing_potential == _TRUE_)) {
    class_read_double("lcmb_rescale",ptr->lcmb_rescale);
    class_read_double("lcmb_tilt",ptr->lcmb_tilt);
    class_read_double("lcmb_pivot",ptr->lcmb_pivot);
  }

  return _SUCCESS_;

}


/**
 * Read obsolete/additional parameters that are not assigned to a specific structure
 *
 * @param pfc     Input: pointer to local structure
 * @param ppr     Input: pointer to precision structure
 * @param pba     Input: pointer to background structure
 * @param pth     Input: pointer to thermo structure
 * @param errmsg  Input: Error message
 */
int input_read_parameters_additional(struct file_content* pfc,
                                     struct precision* ppr,
                                     struct background* pba,
                                     struct thermo* pth,
                                     ErrorMsg errmsg){

  /** Summary: */

  /** Define local variables */
  int flag1;
  double param1;
  char string1[_ARGUMENT_LENGTH_MAX_];

  /**
   * Here we can place all obsolete (deprecated) names for the precision parameters,
   * but these will still be read as of the current version.
   * There is however, no guarantee that this will be true for future versions as well.
   * The new parameter names should be used preferrably.
   * */
  class_read_double("k_scalar_min_tau0",ppr->k_min_tau0);
  class_read_double("k_scalar_max_tau0_over_l_max",ppr->k_max_tau0_over_l_max);
  class_read_double("k_scalar_step_sub",ppr->k_step_sub);
  class_read_double("k_scalar_step_super",ppr->k_step_super);
  class_read_double("k_scalar_step_transition",ppr->k_step_transition);
  class_read_double("k_scalar_k_per_decade_for_pk",ppr->k_per_decade_for_pk);
  class_read_double("k_scalar_k_per_decade_for_bao",ppr->k_per_decade_for_bao);
  class_read_double("k_scalar_bao_center",ppr->k_bao_center);
  class_read_double("k_scalar_bao_width",ppr->k_bao_width);

  class_read_double("k_step_trans_scalars",ppr->q_linstep);
  class_read_double("k_step_trans_tensors",ppr->q_linstep);
  class_read_double("k_step_trans",ppr->q_linstep);
  class_read_double("q_linstep_trans",ppr->q_linstep);
  class_read_double("q_logstep_trans",ppr->q_logstep_spline);

  /** Here are slgihtly more obsolete parameters, these will not even be read, only give an error message */
  class_call(parser_read_double(pfc,"bias",&param1,&flag1,errmsg),
             errmsg,
             errmsg);
  class_test(flag1 == _TRUE_,
             errmsg,
             "the input parameter 'bias' is obsolete, because you can now pass an independent light-to-mass bias for each bin/selection function. The new input name is 'selection_bias'. It can be set to a single number (common bias for all bins) or as many numbers as the number of bins");
=======
  /** - Shoot forward into class up to required stage */
  if (pfzw->required_computation_stage >= cs_background){
    if (input_verbose>2)
      printf("Stage 1: background\n");
    ba.background_verbose = 0;
    class_call(background_init(&pr,&ba),
               ba.error_message,
               errmsg
               );
  }

  if (pfzw->required_computation_stage >= cs_thermodynamics){
    if (input_verbose>2)
      printf("Stage 2: thermodynamics\n");
    pr.recfast_Nz0 = 10000;
    th.thermodynamics_verbose = 0;
    class_call_except(thermodynamics_init(&pr,&ba,&th),
                      th.error_message,
                      errmsg,
                      background_free(&ba)
                      );
  }

  if (pfzw->required_computation_stage >= cs_perturbations){
    if (input_verbose>2)
      printf("Stage 3: perturbations\n");
    pt.perturbations_verbose = 0;
    class_call_except(perturb_init(&pr,&ba,&th,&pt),
                      pt.error_message,
                      errmsg,
                      thermodynamics_free(&th);background_free(&ba)
                      );
  }

  if (pfzw->required_computation_stage >= cs_primordial){
    if (input_verbose>2)
      printf("Stage 4: primordial\n");
    pm.primordial_verbose = 0;
    class_call_except(primordial_init(&pr,&pt,&pm),
                      pm.error_message,
                      errmsg,
                      perturb_free(&pt);thermodynamics_free(&th);background_free(&ba)
                      );
  }

  if (pfzw->required_computation_stage >= cs_nonlinear){
    if (input_verbose>2)
      printf("Stage 5: nonlinear\n");
    nl.nonlinear_verbose = 0;
    class_call_except(nonlinear_init(&pr,&ba,&th,&pt,&pm,&nl),
                      nl.error_message,
                      errmsg,
                      primordial_free(&pm);perturb_free(&pt);thermodynamics_free(&th);background_free(&ba)
                      );
  }

  if (pfzw->required_computation_stage >= cs_transfer){
    if (input_verbose>2)
      printf("Stage 6: transfer\n");
    tr.transfer_verbose = 0;
    class_call_except(transfer_init(&pr,&ba,&th,&pt,&nl,&tr),
                      tr.error_message,
                      errmsg,
                      nonlinear_free(&nl);primordial_free(&pm);perturb_free(&pt);thermodynamics_free(&th);background_free(&ba)
                      );
  }

  if (pfzw->required_computation_stage >= cs_spectra){
    if (input_verbose>2)
      printf("Stage 7: spectra\n");
    sp.spectra_verbose = 0;
    class_call_except(spectra_init(&pr,&ba,&pt,&pm,&nl,&tr,&sp),
                      sp.error_message,
                      errmsg,
                      transfer_free(&tr);nonlinear_free(&nl);primordial_free(&pm);perturb_free(&pt);thermodynamics_free(&th);background_free(&ba)
                      );
  }

  /** - Get the corresponding shoot variable and put into output */
  for (i=0; i < pfzw->target_size; i++) {
    switch (pfzw->target_name[i]) {
    case theta_s:
      output[i] = 100.*th.rs_rec/th.ra_rec-pfzw->target_value[i];
      break;
    case Omega_dcdmdr:
      rho_dcdm_today = ba.background_table[(ba.bt_size-1)*ba.bg_size+ba.index_bg_rho_dcdm];
      if (ba.has_dr == _TRUE_)
        rho_dr_today = ba.background_table[(ba.bt_size-1)*ba.bg_size+ba.index_bg_rho_dr];
      else
        rho_dr_today = 0.;
      output[i] = (rho_dcdm_today+rho_dr_today)/(ba.H0*ba.H0)-pfzw->target_value[i];
      break;
    case omega_dcdmdr:
      rho_dcdm_today = ba.background_table[(ba.bt_size-1)*ba.bg_size+ba.index_bg_rho_dcdm];
      if (ba.has_dr == _TRUE_)
        rho_dr_today = ba.background_table[(ba.bt_size-1)*ba.bg_size+ba.index_bg_rho_dr];
      else
        rho_dr_today = 0.;
      output[i] = (rho_dcdm_today+rho_dr_today)/(ba.H0*ba.H0)-pfzw->target_value[i]/ba.h/ba.h;
      break;
    case Omega_scf:
      /** - In case scalar field is used to fill, pba->Omega0_scf is not equal to pfzw->target_value[i].*/
      output[i] = ba.background_table[(ba.bt_size-1)*ba.bg_size+ba.index_bg_rho_scf]/(ba.H0*ba.H0)
        -ba.Omega0_scf;
      break;
    case Omega_ini_dcdm:
    case omega_ini_dcdm:
      rho_dcdm_today = ba.background_table[(ba.bt_size-1)*ba.bg_size+ba.index_bg_rho_dcdm];
      if (ba.has_dr == _TRUE_)
        rho_dr_today = ba.background_table[(ba.bt_size-1)*ba.bg_size+ba.index_bg_rho_dr];
      else
        rho_dr_today = 0.;
      output[i] = -(rho_dcdm_today+rho_dr_today)/(ba.H0*ba.H0)+ba.Omega0_dcdmdr;
      break;
    case sigma8:
      output[i] = nl.sigma8[nl.index_pk_m]-pfzw->target_value[i];
      break;
    }
  }
>>>>>>> e1120c5b

  class_call(parser_read_double(pfc,"s_bias",&param1,&flag1,errmsg),
             errmsg,
             errmsg);
  class_test(flag1 == _TRUE_,
             errmsg,
             "the input parameter 's_bias' is obsolete, because you can now pass an independent magnitude bias for each bin/selection function. The new input name is 'selection_magnitude_bias'. It can be set to a single number (common magnitude bias for all bins) or as many numbers as the number of bins");

  class_call(parser_read_string(pfc,"l_switch_limber_for_cl_density_over_z",&string1,&flag1,errmsg),
             errmsg,
             errmsg);
  class_test(flag1 == _TRUE_,
             errmsg,
             "You passed in input a precision parameter called l_switch_limber_for_cl_density_over_z. This syntax is deprecated since v2.5.0. Please use instead the two precision parameters l_switch_limber_for_nc_local_over_z, l_switch_limber_for_nc_los_over_z, defined in include/common.h, and allowing for better performance.");

  /** Test additional input parameters related to precision parameters */
  if ((ppr->tight_coupling_approximation == (int)first_order_CLASS) || (ppr->tight_coupling_approximation == (int)second_order_CLASS)) {
    pth->compute_cb2_derivatives = _TRUE_;
  }

  class_test(ppr->ur_fluid_trigger_tau_over_tau_k==ppr->radiation_streaming_trigger_tau_over_tau_k,
             errmsg,
             "please choose different values for precision parameters ur_fluid_trigger_tau_over_tau_k and radiation_streaming_trigger_tau_over_tau_k, in order to avoid switching two approximation schemes at the same time");

  if (pba->N_ncdm>0) {
    class_test(ppr->ncdm_fluid_trigger_tau_over_tau_k==ppr->radiation_streaming_trigger_tau_over_tau_k,
               errmsg,
               "please choose different values for precision parameters ncdm_fluid_trigger_tau_over_tau_k and radiation_streaming_trigger_tau_over_tau_k, in order to avoid switching two approximation schemes at the same time");

    class_test(ppr->ncdm_fluid_trigger_tau_over_tau_k==ppr->ur_fluid_trigger_tau_over_tau_k,
               errmsg,
               "please choose different values for precision parameters ncdm_fluid_trigger_tau_over_tau_k and ur_fluid_trigger_tau_over_tau_k, in order to avoid switching two approximation schemes at the same time");
  }

  return _SUCCESS_;

}


/**
 * Read the parameters of output structure.
 *
 * @param pfc     Input: pointer to local structure
 * @param pba     Input: pointer to background structure
 * @param pth     Input: pointer to thermodynamics structure
 * @param ppt     Input: pointer to perturbations structure
 * @param ptr     Input: pointer to transfer structure
 * @param ppm     Input: pointer to primordial structure
 * @param psp     Input: pointer to spectra structure
 * @param pnl     Input: pointer to non-linear structure
 * @param ple     Input: pointer to lensing structure
 * @param pop     Input: pointer to output structure
 * @param errmsg  Input: Error message
 */
int input_read_parameters_output(struct file_content * pfc,
                                 struct background *pba,
                                 struct thermo *pth,
                                 struct perturbs *ppt,
                                 struct transfers *ptr,
                                 struct primordial *ppm,
                                 struct spectra *psp,
                                 struct nonlinear * pnl,
                                 struct lensing *ple,
                                 struct output *pop,
                                 ErrorMsg errmsg){

  /** Summary: */

  /** Define local variables */
  int flag1, flag2, flag3;
  double param1, param2, param3;
  char string1[_ARGUMENT_LENGTH_MAX_];
  char string2[_ARGUMENT_LENGTH_MAX_];
  int int1;
  double * pointer1;
  int i;
  FILE * param_output;
  FILE * param_unused;
  char param_output_name[_LINE_LENGTH_MAX_];
  char param_unused_name[_LINE_LENGTH_MAX_];

  /** 1) Output for external files */
  /** 1.a) File name */
  /* Read */
  class_call(parser_read_string(pfc,"root",&string1,&flag1,errmsg),
             errmsg,
             errmsg);
  /* Complete set of parameters */
  if (flag1 == _TRUE_){
    class_test(strlen(string1)>_FILENAMESIZE_-32,errmsg,"Root directory name is too long. Please install in other directory, or increase _FILENAMESIZE_ in common.h");
    strcpy(pop->root,string1);
  }

  /** 1.b) Headers */
  /* Read */
  class_read_flag("headers",pop->write_header);

<<<<<<< HEAD
  /** 1.c) Format */
  /* Read */
  class_call(parser_read_string(pfc,"format",&string1,&flag1,errmsg),
             errmsg,
             errmsg);
  /* Complete set of parameters */
  if (flag1 == _TRUE_){
    if ((strstr(string1,"class") != NULL) || (strstr(string1,"CLASS") != NULL)){
      pop->output_format = class_format;
    }
    else if ((strstr(string1,"camb") != NULL) || (strstr(string1,"CAMB") != NULL)){
      pop->output_format = camb_format;
    }
    else{
      class_stop(errmsg,"You specified 'format' as '%s'. It has to be one of {'class','camb'}.",string1);
    }
  }

  /** 1.d) Background quantities */
  /* Read */
  class_read_flag_or_deprecated("write_background","write background",pop->write_background);

=======
  for (index_guess=0; index_guess < pfzw->target_size; index_guess++) {
    switch (pfzw->target_name[index_guess]) {
    case theta_s:
      xguess[index_guess] = 3.54*pow(pfzw->target_value[index_guess],2)-5.455*pfzw->target_value[index_guess]+2.548;
      dxdy[index_guess] = (7.08*pfzw->target_value[index_guess]-5.455);
      /** - Update pb to reflect guess */
      ba.h = xguess[index_guess];
      ba.H0 = ba.h *  1.e5 / _c_;
      break;
    case Omega_dcdmdr:
      Omega_M = ba.Omega0_cdm+ba.Omega0_idm_dr+ba.Omega0_dcdmdr+ba.Omega0_b;
      /* This formula is exact in a Matter + Lambda Universe, but only
         for Omega_dcdm, not the combined.
         sqrt_one_minus_M = sqrt(1.0 - Omega_M);
         xguess[index_guess] = pfzw->target_value[index_guess]*
         exp(2./3.*ba.Gamma_dcdm/ba.H0*
         atanh(sqrt_one_minus_M)/sqrt_one_minus_M);
         dxdy[index_guess] = 1.0;//exp(2./3.*ba.Gamma_dcdm/ba.H0*atanh(sqrt_one_minus_M)/sqrt_one_minus_M);
      */
      gamma = ba.Gamma_dcdm/ba.H0;
      if (gamma < 1)
        a_decay = 1.0;
      else
        a_decay = pow(1+(gamma*gamma-1.)/Omega_M,-1./3.);
      xguess[index_guess] = pfzw->target_value[index_guess]/a_decay;
      dxdy[index_guess] = 1./a_decay;
      //printf("x = Omega_ini_guess = %g, dxdy = %g\n",*xguess,*dxdy);
      break;
    case omega_dcdmdr:
      Omega_M = ba.Omega0_cdm+ba.Omega0_idm_dr+ba.Omega0_dcdmdr+ba.Omega0_b;
      /* This formula is exact in a Matter + Lambda Universe, but only
         for Omega_dcdm, not the combined.
         sqrt_one_minus_M = sqrt(1.0 - Omega_M);
         xguess[index_guess] = pfzw->target_value[index_guess]*
         exp(2./3.*ba.Gamma_dcdm/ba.H0*
         atanh(sqrt_one_minus_M)/sqrt_one_minus_M);
         dxdy[index_guess] = 1.0;//exp(2./3.*ba.Gamma_dcdm/ba.H0*atanh(sqrt_one_minus_M)/sqrt_one_minus_M);
      */
      gamma = ba.Gamma_dcdm/ba.H0;
      if (gamma < 1)
        a_decay = 1.0;
      else
        a_decay = pow(1+(gamma*gamma-1.)/Omega_M,-1./3.);
      xguess[index_guess] = pfzw->target_value[index_guess]/ba.h/ba.h/a_decay;
      dxdy[index_guess] = 1./a_decay/ba.h/ba.h;
      //printf("x = Omega_ini_guess = %g, dxdy = %g\n",*xguess,*dxdy);
      break;
    case Omega_scf:

      /** - This guess is arbitrary, something nice using WKB should be implemented.
       *
       * - Version 2: use a fit: `xguess[index_guess] = 1.77835*pow(ba.Omega0_scf,-2./7.);
       * dxdy[index_guess] = -0.5081*pow(ba.Omega0_scf,-9./7.)`;
       *
       * - Version 3: use attractor solution */

      if (ba.scf_tuning_index == 0){
        xguess[index_guess] = sqrt(3.0/ba.Omega0_scf);
        dxdy[index_guess] = -0.5*sqrt(3.0)*pow(ba.Omega0_scf,-1.5);
      }
      else{
        /* Default: take the passed value as xguess and set dxdy to 1. */
        xguess[index_guess] = ba.scf_parameters[ba.scf_tuning_index];
        dxdy[index_guess] = 1.;
      }
      break;
    case omega_ini_dcdm:
      Omega0_dcdmdr = 1./(ba.h*ba.h);
    case Omega_ini_dcdm:
      /** - This works since correspondence is
          Omega_ini_dcdm -> Omega_dcdmdr and
          omega_ini_dcdm -> omega_dcdmdr */
      Omega0_dcdmdr *=pfzw->target_value[index_guess];
      Omega_M = ba.Omega0_cdm+ba.Omega0_idm_dr+Omega0_dcdmdr+ba.Omega0_b;
      gamma = ba.Gamma_dcdm/ba.H0;
      if (gamma < 1)
        a_decay = 1.0;
      else
        a_decay = pow(1+(gamma*gamma-1.)/Omega_M,-1./3.);
      xguess[index_guess] = pfzw->target_value[index_guess]*a_decay;
      dxdy[index_guess] = a_decay;
      if (gamma > 100)
        dxdy[index_guess] *= gamma/100;
>>>>>>> e1120c5b

  /** 1.e) Thermodynamics quantities */
  /* Read */
  class_read_flag_or_deprecated("write_thermodynamics","write thermodynamics",pop->write_thermodynamics);

  /** 1.f) Table of perturbations for certain wavenumbers k */
  /* Read */
  class_call(parser_read_list_of_doubles(pfc,"k_output_values",&int1,&pointer1,&flag1,errmsg),
             errmsg,
             errmsg);
  if (flag1 == _TRUE_) {
    /* Test */
    class_test(int1 > _MAX_NUMBER_OF_K_FILES_,
               errmsg,
               "you want to write some output for %d different values of k, hence you should increase _MAX_NUMBER_OF_K_FILES_ in include/perturbations.h to at least this number",
               int1);
    /* Complete set of parameters */
    ppt->k_output_values_num = int1;
    for (i=0; i<int1; i++) {
      ppt->k_output_values[i] = pointer1[i];
    }
    free(pointer1);
    qsort (ppt->k_output_values, ppt->k_output_values_num, sizeof(double), compare_doubles);     // Sort the k_array using qsort
    ppt->store_perturbations = _TRUE_;
    pop->write_perturbations = _TRUE_;
  }

  /** 1.g) Primordial spectra */
  /* Read */
  class_read_flag_or_deprecated("write_primordial","write primordial",pop->write_primordial);

  /** 1.h) Input/precision parameters */
  /* Read */
  class_read_flag_or_deprecated("write_parameters","write parameters",flag1);

  /** 1.i) Warnings */
  /* Read */
  class_read_flag_or_deprecated("write_warnings","write warnings",flag2);


<<<<<<< HEAD
  /** 2) Verbosity */
  /* Read */
  class_read_int("background_verbose",pba->background_verbose);
  class_read_int("thermodynamics_verbose",pth->thermodynamics_verbose);
  class_read_int("perturbations_verbose",ppt->perturbations_verbose);
  class_read_int("transfer_verbose",ptr->transfer_verbose);
  class_read_int("primordial_verbose",ppm->primordial_verbose);
  class_read_int("spectra_verbose",psp->spectra_verbose);
  class_read_int("nonlinear_verbose",pnl->nonlinear_verbose);
  class_read_int("lensing_verbose",ple->lensing_verbose);
  class_read_int("output_verbose",pop->output_verbose);
=======
  /** - Fisrt we do our guess */
  class_call(input_get_guess(&x1, &dxdy, pfzw, errmsg),
             errmsg, errmsg);
  //      printf("x1= %g\n",x1);

  class_call(input_fzerofun_1d(x1,
                               pfzw,
                               &f1,
                               errmsg),
             errmsg, errmsg);

  (*fevals)++;
  //printf("x1= %g, f1= %g\n",x1,f1);
>>>>>>> e1120c5b


  /**
   * This must be the very LAST entry of read_parameters,
   * since it relies on the pfc->read flags being set to _TRUE_ or _FALSE_
   * */
  /* Set the parameters.ini and unused_parameters files */
  if (flag1 == _TRUE_) {
    sprintf(param_output_name,"%s%s",pop->root,"parameters.ini");
    class_open(param_output,param_output_name,"w",errmsg);
    fprintf(param_output,"# List of input/precision parameters actually read\n");
    fprintf(param_output,"# (all other parameters set to default values)\n");
    fprintf(param_output,"# Obtained with CLASS %s (for developers: svn version %s)\n",_VERSION_,_SVN_VERSION_);
    fprintf(param_output,"#\n");
    fprintf(param_output,"# This file can be used as the input file of another run\n");
    fprintf(param_output,"#\n");

    sprintf(param_unused_name,"%s%s",pop->root,"unused_parameters");
    class_open(param_unused,param_unused_name,"w",errmsg);
    fprintf(param_unused,"# List of input/precision parameters passed\n");
    fprintf(param_unused,"# but not used (just for info)\n");
    fprintf(param_unused,"#\n");

    for (i=0; i<pfc->size; i++) {
      if (pfc->read[i] == _TRUE_){
        fprintf(param_output,"%s = %s\n",pfc->name[i],pfc->value[i]);
      }
      else{
        fprintf(param_unused,"%s = %s\n",pfc->name[i],pfc->value[i]);
      }
    }

    fprintf(param_output,"#\n");

    fclose(param_output);
    fclose(param_unused);
  }

  /* Print warnings for unread parameters */
  if (flag2 == _TRUE_){
    for (i=0; i<pfc->size; i++) {
      if (pfc->read[i] == _FALSE_){
        fprintf(stdout,"[WARNING: input line not used: '%s=%s']\n",pfc->name[i],pfc->value[i]);
      }
    }
  }

<<<<<<< HEAD
=======
int input_auxillary_target_conditions(struct file_content * pfc,
                                      enum target_names target_name,
                                      double target_value,
                                      int * aux_flag,
                                      ErrorMsg errmsg){
  *aux_flag = _TRUE_;
  /*
    double param1;
    int int1, flag1;
    int input_verbose = 0;
    class_read_int("input_verbose",input_verbose);
  */
  switch (target_name){
  case Omega_dcdmdr:
  case omega_dcdmdr:
  case Omega_scf:
  case Omega_ini_dcdm:
  case omega_ini_dcdm:
    /* Check that Omega's or omega's are nonzero: */
    if (target_value == 0.)
      *aux_flag = _FALSE_;
    break;
  default:
    /* Default is no additional checks */
    *aux_flag = _TRUE_;
    break;
  }
>>>>>>> e1120c5b
  return _SUCCESS_;

<<<<<<< HEAD
=======
int compare_integers (const void * elem1, const void * elem2) {
  int f = *((int*)elem1);
  int s = *((int*)elem2);
  if (f > s) return  1;
  if (f < s) return -1;
  return 0;
>>>>>>> e1120c5b
}


int compare_doubles(const void *a,
                    const void *b){
  double *x = (double *) a;
  double *y = (double *) b;
  if (*x < *y)
    return -1;
  else if
    (*x > *y) return 1;
  return 0;
}


/**
 * All default parameter values (for input parameters)
 *
 * @param pba Input: pointer to background structure
 * @param pth Input: pointer to thermodynamics structure
 * @param ppt Input: pointer to perturbation structure
 * @param ptr Input: pointer to transfer structure
 * @param ppm Input: pointer to primordial structure
 * @param psp Input: pointer to spectra structure
 * @param pnl Input: pointer to nonlinear structure
 * @param ple Input: pointer to lensing structure
 * @param pop Input: pointer to output structure
 * @return the error status
 */
int input_default_params(struct background *pba,
                         struct thermo *pth,
                         struct perturbs *ppt,
                         struct transfers *ptr,
                         struct primordial *ppm,
                         struct spectra *psp,
                         struct nonlinear * pnl,
                         struct lensing *ple,
                         struct output *pop) {

  double sigma_B; /* Stefan-Boltzmann constant in \f$ W/m^2/K^4 = Kg/K^4/s^3 \f$*/
  int filenum;

  sigma_B = 2. * pow(_PI_,5) * pow(_k_B_,4) / 15. / pow(_h_P_,3) / pow(_c_,2);

  /**
   * Default to input_read_parameters_general
   */

  /** 1) Output spectra */
  ppt->has_cl_cmb_temperature = _FALSE_;
  ppt->has_cl_cmb_polarization = _FALSE_;
  ppt->has_cl_cmb_lensing_potential = _FALSE_;
  ppt->has_cl_number_count = _FALSE_;
  ppt->has_cl_lensing_potential = _FALSE_;
  ppt->has_pk_matter = _FALSE_;
  ppt->has_density_transfers = _FALSE_;
  ppt->has_velocity_transfers = _FALSE_;
  /** 1.a) 'tCl' case */
  ppt->switch_sw = 1;
  ppt->switch_eisw = 1;
  ppt->switch_lisw = 1;
  ppt->switch_dop = 1;
  ppt->switch_pol = 1;
  /** 1.a.1) Split value of redshift z at which the isw is considered as late or early */
  ppt->eisw_lisw_split_z = 120;
  /** 1.b) 'nCl' (or 'dCl') case */
  ppt->has_nc_density = _FALSE_;
  ppt->has_nc_rsd = _FALSE_;
  ppt->has_nc_lens = _FALSE_;
  ppt->has_nc_gr = _FALSE_;
  /** 1.c) 'dTk' (or 'mTk') case */
  ppt->has_metricpotential_transfers = _FALSE_;

  /** 2) Perturbed recombination */
  ppt->has_perturbed_recombination=_FALSE_;
  /** 2.a) Modes */
  ppt->has_scalars=_TRUE_;
  ppt->has_vectors=_FALSE_;
  ppt->has_tensors=_FALSE_;
  /** 2.a.1) Initial conditions for scalars */
  ppt->has_ad=_TRUE_;
  ppt->has_bi=_FALSE_;
  ppt->has_cdi=_FALSE_;
  ppt->has_nid=_FALSE_;
  ppt->has_niv=_FALSE_;
  /** 2.a.2) Initial conditions for tensors */
  ppt->tensor_method = tm_massless_approximation;
  ppt->evolve_tensor_ur = _FALSE_;
  ppt->evolve_tensor_ncdm = _FALSE_;

  /** 3.a) Gauge */
  ppt->gauge=synchronous;
  /** 3.b) N-body gauge */
  ppt->has_Nbody_gauge_transfers = _FALSE_;

  /** 4) Scale factor today */
  pba->a_today = 1.;

  /** 5) Hubble parameter */
  pba->h = 0.67556;
  pba->H0 = pba->h*1.e5/_c_;

  /** 6) Primordial Helium fraction */
  pth->YHe=_BBN_;

  /** 7) Recombination algorithm */
  pth->recombination=recfast;

  /** 8) Parametrization of reionization */
  pth->reio_parametrization=reio_camb;
  /** 8.a) 'reio_camb' or 'reio_half_tanh' case */
  pth->reio_z_or_tau=reio_z;
  pth->z_reio=11.357;
  pth->tau_reio=0.0925;
  pth->reionization_exponent=1.5;
  pth->reionization_width=0.5;
  pth->helium_fullreio_redshift=3.5;
  pth->helium_fullreio_width=0.5;
  /** 8.b) 'reio_bins_tanh' case */
  pth->binned_reio_num=0;
  pth->binned_reio_z=NULL;
  pth->binned_reio_xe=NULL;
  pth->binned_reio_step_sharpness = 0.3;
  /** 8.c) 'reio_many_tanh' case */
  pth->many_tanh_num=0;
  pth->many_tanh_z=NULL;
  pth->many_tanh_xe=NULL;
  pth->many_tanh_width = 0.5;
  /** 8.d) 'reio_inter' case */
  pth->reio_inter_num = 0;
  pth->reio_inter_z = NULL;
  pth->reio_inter_xe = NULL;

  /** 9) Damping scale */
  pth->compute_damping_scale = _FALSE_;

  /**
   * Default to input_read_parameters_species
   */

  /* 5.10.2014: default parameters matched to Planck 2013 + WP best-fitting
     model, with ones small difference: the published Planck 2013 + WP bestfit
     is with h=0.6704 and one massive neutrino species with m_ncdm=0.06eV; here
     we assume only massless neutrinos in the default model; for the CMB, taking
     m_ncdm = 0 or 0.06 eV makes practically no difference, provided that we
     adapt the value of h in order ot get the same peak scale, i.e. the same
     100*theta_s. The Planck 2013 + WP best-fitting model with h=0.6704 gives
     100*theta_s = 1.042143 (or equivalently 100*theta_MC=1.04119). By taking
     only massless neutrinos, one gets the same 100*theta_s provided that h is
     increased to 0.67556. Hence, we take h=0.67556, N_ur=3.046, N_ncdm=0, and
     all other parameters from the Planck2013 Cosmological Parameter paper. */

  /** 1) Photon density */
  pba->T_cmb = 2.7255;
  pba->Omega0_g = (4.*sigma_B/_c_*pow(pba->T_cmb,4.)) / (3.*_c_*_c_*1.e10*pba->h*pba->h/_Mpc_over_m_/_Mpc_over_m_/8./_PI_/_G_);

  /** 2) Baryon density */
  pba->Omega0_b = 0.022032/pow(pba->h,2);

<<<<<<< HEAD
  /** 3) Ultra-relativistic species / massless neutrino density */
  pba->Omega0_ur = 3.046*7./8.*pow(4./11.,4./3.)*pba->Omega0_g;
  /** 3.a) Effective squared sound speed and viscosity parameter */
  ppt->three_ceff2_ur=1.;
  ppt->three_cvis2_ur=1.;
=======
  /** - loop over z_i values. For each of them, we will call the
      background and thermodynamics module for fake models. The goal is
      to find, for each z_i, and effective w0_eff[z_i] and
      Omega_m_eff{z_i], such that: the true model with (w0,wa) and the
      equivalent model with (w0_eff[z_i],0) have the same conformal
      distance between z_i and z_recombination, namely chi = tau[z_i] -
      tau_rec. It is thus necessary to call both the background and
      thermodynamics module for each fake model and to re-compute
      tau_rec for each of them. Once the eqauivalent model is found we
      compute and store Omega_m_effa(z_i) of the equivalent model */
>>>>>>> e1120c5b

  /** 4) CDM density */
  pba->Omega0_cdm = 0.12038/pow(pba->h,2);

  /** 5) ncdm sector */
  /** 5.a) Number of distinct species */
  pba->N_ncdm = 0;
  /** 5.b) List of names of psd files */
  pba->ncdm_psd_files = NULL;
  /** 5.c) Analytic distribution function */
  pba->ncdm_psd_parameters = NULL;
  pba->Omega0_ncdm_tot = 0.;
  /** 5.d) --> See read_parameters_background */
  /** 5.e) ncdm temperature */
  pba->T_ncdm_default = 0.71611; /* this value gives m/omega = 93.14 eV b*/
  pba->T_ncdm = NULL;
  /** 5.f) ncdm chemical potential */
  pba->ksi_ncdm_default = 0.;
  pba->ksi_ncdm = NULL;
  /** 5.g) ncdm degeneracy parameter */
  pba->deg_ncdm_default = 1.;
  pba->deg_ncdm = NULL;
  /** 5.h) --> See read_parameters_background */

  /** 6) Curvature density */
  pba->Omega0_k = 0.;
  pba->K = 0.;
  pba->sgnK = 0;

  /* ** ADDITIONAL SPECIES ** --> Add your species here */

  /** 7.a) Fractional density of dcdm+dr */
  pba->Omega0_dcdmdr = 0.0;
  pba->Omega0_dcdm = 0.0;
  /** 7.c) Decay constant */
  pba->Gamma_dcdm = 0.0;

  /* ** ADDITIONAL SPECIES ** */

  /** 8) Dark energy contributions */
  pba->Omega0_fld = 0.;
  pba->Omega0_scf = 0.;
  pba->Omega0_lambda = 1.-pba->Omega0_k-pba->Omega0_g-pba->Omega0_ur-pba->Omega0_b-pba->Omega0_cdm-pba->Omega0_ncdm_tot-pba->Omega0_dcdmdr;
  /** 8.a) Omega fluid */
  /** 8.a.1) PPF approximation */
  pba->use_ppf = _TRUE_;
  pba->c_gamma_over_c_fld = 0.4;
  /** 8.a.2) Equation of state */
  pba->fluid_equation_of_state = CLP;
  pba->w0_fld = -1.;
  pba->cs2_fld = 1.;
  /** 8.a.2.1) 'CLP' case */
  pba->wa_fld = 0.;
  /** 8.a.2.2) 'EDE' case */
  pba->Omega_EDE = 0.;
  /** 8.b) Omega scalar field */
  /** 8.b.1) Potential parameters and initial conditions */
  pba->scf_parameters = NULL;
  pba->scf_parameters_size = 0;
  /** 8.b.2) Initial conditions from attractor solution */
  pba->attractor_ic_scf = _TRUE_;
  pba->phi_ini_scf = 1;                // MZ: initial conditions are as multiplicative
  pba->phi_prime_ini_scf = 1;          //     factors of the radiation attractor values
  /** 8.b.3) Tuning parameter */
  pba->scf_tuning_index = 0;
  /** 8.b.4) Shooting parameter */
  pba->shooting_failed = _FALSE_;

  /**
   * Deafult to input_read_parameters_heating
   */

  /** 1) On-the-spot approximation */
  pth->has_on_the_spot = _TRUE_;

  /** 2) DM annihilation */
  /** 2.a) Energy fraction absorbed by the gas */
  pth->annihilation = 0.;
  /** 2.b) Redshift dependence */
  pth->annihilation_variation = 0.;
  pth->annihilation_z = 1000.;
  pth->annihilation_zmax = 2500.;
  pth->annihilation_zmin = 30.;
  pth->annihilation_f_halo = 0.;
  pth->annihilation_z_halo = 30.;

  /** 3) DM deacy */
  /** 3.a) Energy fraction absorbed by the gas */
  pth->decay = 0.;

  /**
   * Default to input_read_parameters_nonlinear
   */

  /** 1) Non-linearity */
  ppt->has_nl_corrections_based_on_delta_m = _FALSE_;
  pnl->method = nl_none;
  pnl->has_pk_eq = _FALSE_;

  /**
   * Default to input_read_parameters_primordial
   */

  /** 1) Primordial spectrum type */
  ppm->primordial_spec_type = analytic_Pk;
  /** 1.a) Pivot scale in Mpc-1 */
  ppm->k_pivot = 0.05;

  /** 1.b) For type 'analytic_Pk' */
  /** 1.b.1) For scalar perturbations */
  ppm->A_s = 2.215e-9;
  /** 1.b.1.1) Adiabatic perturbations */
  ppm->n_s = 0.9619;
  ppm->alpha_s = 0.;
  /** 1.b.1.2) Isocurvature/entropy perturbations */
  ppm->f_bi = 1.;
  ppm->n_bi = 1.;
  ppm->alpha_bi = 0.;
  ppm->f_cdi = 1.;
  ppm->n_cdi = 1.;
  ppm->alpha_cdi = 0.;
  ppm->f_nid = 1.;
  ppm->n_nid = 1.;
  ppm->alpha_nid = 0.;
  ppm->f_niv = 1.;
  ppm->n_niv = 1.;
  ppm->alpha_niv = 0.;
  /** 1.b.1.3) Cross-correlation between different adiabatic/entropy mode */
  ppm->c_ad_bi = 0.;
  ppm->n_ad_bi = 0.;
  ppm->alpha_ad_bi = 0.;
  ppm->c_ad_cdi = 0.;
  ppm->n_ad_cdi = 0.;
  ppm->alpha_ad_cdi = 0.;
  ppm->c_ad_nid = 0.;
  ppm->n_ad_nid = 0.;
  ppm->alpha_ad_nid = 0.;
  ppm->c_ad_niv = 0.;
  ppm->n_ad_niv = 0.;
  ppm->alpha_ad_niv = 0.;
  ppm->c_bi_cdi = 0.;
  ppm->n_bi_cdi = 0.;
  ppm->alpha_bi_cdi = 0.;
  ppm->c_bi_nid = 0.;
  ppm->n_bi_nid = 0.;
  ppm->alpha_bi_nid = 0.;
  ppm->c_bi_niv = 0.;
  ppm->n_bi_niv = 0.;
  ppm->alpha_bi_niv = 0.;
  ppm->c_cdi_nid = 0.;
  ppm->n_cdi_nid = 0.;
  ppm->alpha_cdi_nid = 0.;
  ppm->c_cdi_niv = 0.;
  ppm->n_cdi_niv = 0.;
  ppm->alpha_cdi_niv = 0.;
  ppm->c_nid_niv = 0.;
  ppm->n_nid_niv = 0.;
  ppm->alpha_nid_niv = 0.;
  /** 1.b.2) For tensor perturbations */
  ppm->r = 1.;
  ppm->n_t = -ppm->r/8.*(2.-ppm->r/8.-ppm->n_s);
  ppm->alpha_t = ppm->r/8.*(ppm->r/8.+ppm->n_s-1.);
  /** 1.c) For type 'inflation_V' */
  /** 1.c.2) Coefficients of the Taylor expansion */
  ppm->V0=1.25e-13;
  ppm->V1=-1.12e-14;
  ppm->V2=-6.95e-14;
  ppm->V3=0.;
  ppm->V4=0.;
  /** 1.d) For type 'inflation_H' */
  ppm->H0=3.69e-6;
  ppm->H1=-5.84e-7;
  ppm->H2=0.;
  ppm->H3=0.;
  ppm->H4=0.;
  /** 1.e) For type 'inflation_V_end' */
  /** 1.e.1) Value of the field at the minimum of the potential */
  ppm->phi_end=0.;
  /** 1.e.2) Shape of the potential */
  ppm->potential=polynomial;
  /** 1.e.4) Increase of scale factor or (aH) between Hubble crossing at pivot
             scale and end of inflation */
  ppm->phi_pivot_method = N_star;
  ppm->phi_pivot_target = 60;
  /** 1.e.5) Nomral numerical integration or analytical slow-roll formulas? */
  ppm->behavior=numerical;
  /** 1.g) For type 'external_Pk' */
  /** 1.g.1) Command generating the table */
  ppm->command="write here your command for the external Pk";
  /** 1.g.2) Parameters to be passed to the command */
  ppm->custom1=0.;
  ppm->custom2=0.;
  ppm->custom3=0.;
  ppm->custom4=0.;
  ppm->custom5=0.;
  ppm->custom6=0.;
  ppm->custom7=0.;
  ppm->custom8=0.;
  ppm->custom9=0.;
  ppm->custom10=0.;

  /**
   * Default to input_read_parameters_spectra
   */

  /** 1) Maximum l for CLs */
  ppt->l_scalar_max=2500;
  ppt->l_vector_max=500;
  ppt->l_tensor_max=500;
  ppt->l_lss_max=300;

  /** 2) Parameters for the the matter density number count */
  /** 2.a) Selection functions W(z) of each redshift bin */
  ppt->selection=gaussian;
  ppt->selection_num=1;
  ppt->selection_mean[0]=1.;
  ppt->selection_width[0]=0.1;
  ptr->selection_bias[0]=1.;
  ptr->selection_magnification_bias[0]=0.;
  psp->non_diag=0;
  /** 2.b) Selection function */
  ptr->has_nz_analytic = _FALSE_;
  ptr->has_nz_file = _FALSE_;
  /** 2.c) Source number counts evolution */
  ptr->has_nz_evo_analytic = _FALSE_;
  ptr->has_nz_evo_file = _FALSE_;

  /** 3) Power spectrum P(k) */
  /** 3.a) Maximum k in P(k) */
  ppt->k_max_for_pk=1.;
  /** 3.b) Redshift values */
  pop->z_pk_num = 1;
  pop->z_pk[0] = 0.;
  /** 3.c) Maximum redshift */
  ppt->z_max_pk=0.;

  /**
   * Default to input_read_parameters_lensing
   */

  /** 1) Lensing */
  ple->has_lensed_cls = _FALSE_;

  /** 2) Should the lensed spectra be rescaled? */
  ptr->lcmb_rescale=1.;
  ptr->lcmb_tilt=0.;
  ptr->lcmb_pivot=0.1;

  /**
   * Default to input_read_additional
   */

  pth->compute_cb2_derivatives=_FALSE_;

  /**
   * Default to input_read_parameters_output
   */

  /** 1) Output for external files */
  /** 1.a) File name */
  sprintf(pop->root,"output/");
  /** 1.b) Headers */
  pop->write_header = _TRUE_;
  /** 1.c) Format */
  pop->output_format = class_format;
  /** 1.d) Background quantities */
  pop->write_background = _FALSE_;
  /** 1.e) Thermodynamics quantities */
  pop->write_thermodynamics = _FALSE_;
  /** 1.f) Table of perturbations for certain wavenumbers k */
  ppt->k_output_values_num=0;
  pop->write_perturbations = _FALSE_;
  ppt->store_perturbations = _FALSE_;
  /** 1.g) Primordial spectra */
  pop->write_primordial = _FALSE_;

  /** 2) Verbosity */
  pba->background_verbose = 0;
  pth->thermodynamics_verbose = 0;
  ppt->perturbations_verbose = 0;
  ptr->transfer_verbose = 0;
  ppm->primordial_verbose = 0;
  psp->spectra_verbose = 0;
  pnl->nonlinear_verbose = 0;
  ple->lensing_verbose = 0;
  pop->output_verbose = 0;

  return _SUCCESS_;

}

<|MERGE_RESOLUTION|>--- conflicted
+++ resolved
@@ -508,7 +508,6 @@
                errmsg,
                errmsg);
     if (flag1 == _TRUE_){
-<<<<<<< HEAD
       /* input_needs_shoting_for_target takes care of the case where, for
          instance, Omega_dcdmdr is set to 0.0, and we don't need shooting */
       class_call(input_needs_shooting_for_target(pfc,
@@ -519,17 +518,6 @@
                  errmsg,
                  errmsg);
 
-=======
-      /** - --> input_auxillary_target_conditions() takes care of the case where for
-          instance Omega_dcdmdr is set to 0.0.
-      */
-      class_call(input_auxillary_target_conditions(pfc,
-                                                   index_target,
-                                                   param1,
-                                                   &aux_flag,
-                                                   errmsg),
-                 errmsg, errmsg);
->>>>>>> e1120c5b
       if (aux_flag == _TRUE_){
         target_indices[unknown_parameters_size] = index_target;
         fzw.required_computation_stage = MAX(fzw.required_computation_stage,target_cs[index_target]);
@@ -598,17 +586,10 @@
 
       /* We can do 1 dimensional root finding */
       if (input_verbose > 0) {
-<<<<<<< HEAD
-        fprintf(stdout,"Computing unknown input parameter '%s' using input parameter '%s'\n",
-                fzw.fc.name[fzw.unknown_parameters_index[0]],target_namestrings[fzw.target_name[0]]);
-=======
-        fprintf(
-                stdout,
+        fprintf(stdout,
                 "Computing unknown input parameter '%s' using input parameter '%s'\n",
                 fzw.fc.name[fzw.unknown_parameters_index[0]],
-                target_namestrings[fzw.target_name[0]]
-                );
->>>>>>> e1120c5b
+                target_namestrings[fzw.target_name[0]]);
       }
 
       /* If shooting fails, postpone error to background module to play nice with MontePython. */
@@ -753,45 +734,6 @@
   return _SUCCESS_;
 
 }
-<<<<<<< HEAD
-
-=======
-int input_read_precisions(
-                          struct file_content * pfc,
-                          struct precision * ppr,
-                          struct background *pba,
-                          struct thermo *pth,
-                          struct perturbs *ppt,
-                          struct transfers *ptr,
-                          struct primordial *ppm,
-                          struct spectra *psp,
-                          struct nonlinear * pnl,
-                          struct lensing *ple,
-                          struct output *pop,
-                          ErrorMsg errmsg
-                          ) {
-  /** - set all precision parameters to default values */
-
-  /**
-   * Declare initial params to read into
-   * */
-  class_call(input_default_precision(ppr),
-             errmsg,
-             errmsg);
-
-  int int1;
-  int flag1;
-  double param1;
-  char string1[_ARGUMENT_LENGTH_MAX_];
-
-  /**
-   * Parse all precision parameters
-   * */
-
-#define __PARSE_PRECISION_PARAMETER__
-#include "precisions.h"
-#undef __PARSE_PRECISION_PARAMETER__
->>>>>>> e1120c5b
 
 int input_find_root(double *xzero,
                     int *fevals,
@@ -800,56 +742,10 @@
 
   /** Summary: */
 
-<<<<<<< HEAD
   /** Define local variables */
   double x1, x2, f1, f2, dxdy, dx;
   int iter, iter2;
   int return_function;
-=======
-  /** - define local variables */
-
-  int flag1,flag2,flag3;
-  double param1,param2,param3;
-  int N_ncdm=0,n,entries_read;
-  int int1,fileentries;
-  double scf_lambda;
-  double fnu_factor;
-  double * pointer1;
-  char string1[_ARGUMENT_LENGTH_MAX_];
-  char string2[_ARGUMENT_LENGTH_MAX_];
-  double k1=0.;
-  double k2=0.;
-  double prr1=0.;
-  double prr2=0.;
-  double pii1=0.;
-  double pii2=0.;
-  double pri1=0.;
-  double pri2=0.;
-  double n_iso=0.;
-  double f_iso=0.;
-  double n_cor=0.;
-  double c_cor=0.;
-  double stat_f_idr = 7./8.;
-
-  double Omega_tot;
-
-  int i;
-
-  double sigma_B; /* Stefan-Boltzmann constant in \f$ W/m^2/K^4 = Kg/K^4/s^3 \f$*/
-
-  double rho_ncdm;
-  double R0,R1,R2,R3,R4;
-  double PSR0,PSR1,PSR2,PSR3,PSR4;
-  double HSR0,HSR1,HSR2,HSR3,HSR4;
-
-  double z_max=0.;
-  int bin;
-  int input_verbose=0;
-
-  sigma_B = 2. * pow(_PI_,5) * pow(_k_B_,4) / 15. / pow(_h_P_,3) / pow(_c_,2);
-
-  /** - set all input parameters to default values */
->>>>>>> e1120c5b
 
   /** Fisrt we do our guess */
   class_call(input_get_guess(&x1, &dxdy, pfzw, errmsg),
@@ -1037,7 +933,6 @@
 
   /** Summary: */
 
-<<<<<<< HEAD
   /** Define local variables */
   struct precision pr;        /* for precision parameters */
   struct background ba;       /* for cosmological background */
@@ -1058,226 +953,6 @@
 
   class_call(input_read_precisions(&(pfzw->fc),&pr,&ba,&th,&pt,&tr,&pm,&sp,&nl,&le,&op,
                                    errmsg),
-=======
-  /** - Omega_0_idr (interacting dark radiation) */
-  /* Can take both the ethos parameters, and the NADM parameters */
-
-  class_read_double("stat_f_idr",stat_f_idr);
-
-  class_call(parser_read_double(pfc,"N_idr",&param1,&flag1,errmsg),
-             errmsg,
-             errmsg);
-  class_call(parser_read_double(pfc,"N_dg",&param2,&flag2,errmsg),
-             errmsg,
-             errmsg);
-  class_call(parser_read_double(pfc,"xi_idr",&param3,&flag3,errmsg),
-             errmsg,
-             errmsg);
-  class_test(class_at_least_two_of_three(flag1,flag2,flag3),
-             errmsg,
-             "In input file, you can only enter one of N_idr, N_dg or xi_idr, choose one");
-
-  if (flag1 == _TRUE_) {
-    pba->T_idr = pow(param1/stat_f_idr*(7./8.)/pow(11./4.,(4./3.)),(1./4.)) * pba->T_cmb;
-    if (input_verbose > 1)
-      printf("You passed N_idr = N_dg = %e, this is equivalent to xi_idr = %e in the ETHOS notation. \n", param2, pba->T_idr/pba->T_cmb);
-  }
-  else if (flag2 == _TRUE_) {
-    pba->T_idr = pow(param2/stat_f_idr*(7./8.)/pow(11./4.,(4./3.)),(1./4.)) * pba->T_cmb;
-    if (input_verbose > 2)
-      printf("You passed N_dg = N_idr = %e, this is equivalent to xi_idr = %e in the ETHOS notation. \n", param2, pba->T_idr/pba->T_cmb);
-  }
-  else if (flag3 == _TRUE_) {
-    pba->T_idr = param3 * pba->T_cmb;
-    if (input_verbose > 1)
-      printf("You passed xi_idr = %e, this is equivalent to N_idr = N_dg = %e in the NADM notation. \n", param3, stat_f_idr*pow(param3,4.)/(7./8.)*pow(11./4.,(4./3.)));
-  }
-
-  pba->Omega0_idr = stat_f_idr*pow(pba->T_idr/pba->T_cmb,4.)*pba->Omega0_g;
-
-  Omega_tot += pba->Omega0_idr;
-
-  /** - Omega_0_cdm (CDM) */
-  class_call(parser_read_double(pfc,"Omega_cdm",&param1,&flag1,errmsg),
-             errmsg,
-             errmsg);
-  class_call(parser_read_double(pfc,"omega_cdm",&param2,&flag2,errmsg),
-             errmsg,
-             errmsg);
-  class_test(((flag1 == _TRUE_) && (flag2 == _TRUE_)),
-             errmsg,
-             "In input file, you can only enter one of Omega_cdm or omega_cdm, choose one");
-  if (flag1 == _TRUE_)
-    pba->Omega0_cdm = param1;
-  if (flag2 == _TRUE_)
-    pba->Omega0_cdm = param2/pba->h/pba->h;
-
-  if ((ppt->gauge == synchronous) && (pba->Omega0_cdm==0)) pba->Omega0_cdm = ppr->Omega0_cdm_min_synchronous;
-
-  Omega_tot += pba->Omega0_cdm;
-
-  /** - Omega_0_icdm_dr (DM interacting with DR) */
-  class_call(parser_read_double(pfc,"Omega_idm_dr",&param1,&flag1,errmsg),
-             errmsg,
-             errmsg);
-  class_call(parser_read_double(pfc,"omega_idm_dr",&param2,&flag2,errmsg),
-             errmsg,
-             errmsg);
-  class_call(parser_read_double(pfc,"f_idm_dr",&param3,&flag3,errmsg),
-             errmsg,
-             errmsg);
-  class_test(class_at_least_two_of_three(flag1,flag2,flag3),
-             errmsg,
-             "In input file, you can only enter one of Omega_idm_dr, omega_idm_dr or f_idm_dr, choose one");
-
-  /* ---> if user passes directly the density of idm_dr */
-  if (flag1 == _TRUE_)
-    pba->Omega0_idm_dr = param1;
-  if (flag2 == _TRUE_)
-    pba->Omega0_idm_dr = param2/pba->h/pba->h;
-
-  /* ---> if user passes density of idm_dr as a fraction of the CDM one */
-  if (flag3 == _TRUE_) {
-    class_test((param3 < 0.) || (param3 > 1.),
-               errmsg,
-               "The fraction of interacting DM with DR must be between 0 and 1, you asked for f_idm_dr=%e",param3);
-    class_test((param3 > 0.) && (pba->Omega0_cdm == 0.),
-               errmsg,
-               "If you want a fraction of interacting DM with DR, to be consistent, you should not set the fraction of CDM to zero");
-
-    pba->Omega0_idm_dr = param3 * pba->Omega0_cdm;
-    /* readjust Omega0_cdm */
-    pba->Omega0_cdm -= pba->Omega0_idm_dr;
-    /* to be consistent, remove same amount from Omega_tot */
-    Omega_tot -= pba->Omega0_idm_dr;
-    /* avoid Omega0_cdm =0 in synchronous gauge */
-    if ((ppt->gauge == synchronous) && (pba->Omega0_cdm==0)) {
-      pba->Omega0_cdm += ppr->Omega0_cdm_min_synchronous;
-      Omega_tot += ppr->Omega0_cdm_min_synchronous;
-      pba->Omega0_idm_dr -= ppr->Omega0_cdm_min_synchronous;
-    }
-  }
-
-  Omega_tot += pba->Omega0_idm_dr;
-
-  if (pba->Omega0_idm_dr > 0.) {
-
-    class_test(pba->Omega0_idr == 0.0,
-               errmsg,
-               "You have requested interacting DM ith DR, this requires a non-zero density of interacting DR. Please set either N_idr or xi_idr");
-
-    class_call(parser_read_double(pfc,"a_idm_dr",&param1,&flag1,errmsg),
-               errmsg,
-               errmsg);
-    class_call(parser_read_double(pfc,"a_dark",&param2,&flag2,errmsg),
-               errmsg,
-               errmsg);
-    class_call(parser_read_double(pfc,"Gamma_0_nadm",&param3,&flag3,errmsg),
-               errmsg,
-               errmsg);
-    class_test(class_at_least_two_of_three(flag1,flag2,flag3),
-               errmsg,
-               "In input file, you can only enter one of a_idm_dr, a_dark or Gamma_0_nadm, choose one");
-
-    if (flag1 == _TRUE_){
-      pth->a_idm_dr = param1;
-      if (input_verbose > 1)
-        printf("You passed a_idm_dr = a_dark = %e, this is equivalent to Gamma_0_nadm = %e in the NADM notation. \n", param1, param1*(4./3.)*(pba->h*pba->h*pba->Omega0_idr));
-    }
-    else if (flag2 == _TRUE_){
-      pth->a_idm_dr = param2;
-      if (input_verbose > 1)
-        printf("You passed a_dark = a_idm_dr = %e, this is equivalent to Gamma_0_nadm = %e in the NADM notation. \n", param2, param2*(4./3.)*(pba->h*pba->h*pba->Omega0_idr));
-    }
-    else if (flag3 == _TRUE_){
-      pth->a_idm_dr = param3*(3./4.)/(pba->h*pba->h*pba->Omega0_idr);
-      if (input_verbose > 1)
-        printf("You passed Gamma_0_nadm = %e, this is equivalent to a_idm_dr = a_dark = %e in the ETHOS notation. \n", param3, pth->a_idm_dr);
-    }
-
-    /** - Load the rest of the parameters for idm and idr */
-
-    if (flag3 == _TRUE_){ /* If the user passed Gamma_0_nadm, assume they want nadm parameterisation*/
-      pth->nindex_idm_dr = 0;
-      ppt->idr_nature = idr_fluid;
-      if (input_verbose > 1)
-        printf("NADM requested. Defaulting on nindex_idm_dr = %e and idr_nature = fluid \n", pth->nindex_idm_dr);
-    }
-
-    else{
-
-      class_read_double_one_of_two("nindex_dark","nindex_idm_dr",pth->nindex_idm_dr);
-
-      class_call(parser_read_string(pfc,"idr_nature",&string1,&flag1,errmsg),
-                 errmsg,
-                 errmsg);
-
-      if (flag1 == _TRUE_) {
-        if ((strstr(string1,"free_streaming") != NULL) || (strstr(string1,"Free_Streaming") != NULL) || (strstr(string1,"Free_streaming") != NULL) || (strstr(string1,"FREE_STREAMING") != NULL)) {
-          ppt->idr_nature = idr_free_streaming;
-        }
-        if ((strstr(string1,"fluid") != NULL) || (strstr(string1,"Fluid") != NULL) || (strstr(string1,"FLUID") != NULL)) {
-          ppt->idr_nature = idr_fluid;
-        }
-      }
-    }
-
-    class_read_double_one_of_two("m_idm","m_dm",pth->m_idm);
-
-    class_read_double_one_of_two("b_dark","b_idr",pth->b_idr);
-
-    /* Read alpha_idm_dr or alpha_dark */
-
-    class_call(parser_read_list_of_doubles(pfc,"alpha_idm_dr",&entries_read,&(ppt->alpha_idm_dr),&flag1,errmsg),
-               errmsg,
-               errmsg);
-
-    /* try with the other syntax */
-    if (flag1 == _FALSE_) {
-      class_call(parser_read_list_of_doubles(pfc,"alpha_dark",&entries_read,&(ppt->alpha_idm_dr),&flag1,errmsg),
-                 errmsg,
-                 errmsg);
-    }
-
-    if(flag1 == _TRUE_){
-      if(entries_read != (ppr->l_max_idr-1)){
-        class_realloc(ppt->alpha_idm_dr,ppt->alpha_idm_dr,(ppr->l_max_idr-1)*sizeof(double),errmsg);
-        for(n=entries_read; n<(ppr->l_max_idr-1); n++) ppt->alpha_idm_dr[n] = ppt->alpha_idm_dr[entries_read-1];
-      }
-    }
-    else{
-      class_alloc(ppt->alpha_idm_dr,(ppr->l_max_idr-1)*sizeof(double),errmsg);
-      for(n=0; n<(ppr->l_max_idr-1); n++) ppt->alpha_idm_dr[n] = 1.5;
-    }
-
-    /* Read alpha_idm_dr or alpha_dark */
-
-    class_call(parser_read_list_of_doubles(pfc,"beta_idr",&entries_read,&(ppt->beta_idr),&flag1,errmsg),
-               errmsg,
-               errmsg);
-
-    /* try with the other syntax */
-    if (flag1 == _FALSE_) {
-      class_call(parser_read_list_of_doubles(pfc,"beta_dark",&entries_read,&(ppt->beta_idr),&flag1,errmsg),
-                 errmsg,
-                 errmsg);
-    }
-
-    if(flag1 == _TRUE_){
-      if(entries_read != (ppr->l_max_idr-1)){
-        class_realloc(ppt->beta_idr,ppt->beta_idr,(ppr->l_max_idr-1)*sizeof(double),errmsg);
-        for(n=entries_read; n<(ppr->l_max_idr-1); n++) ppt->beta_idr[n] = ppt->beta_idr[entries_read-1];
-      }
-    }
-    else{
-      class_alloc(ppt->beta_idr,(ppr->l_max_idr-1)*sizeof(double),errmsg);
-      for(n=0; n<(ppr->l_max_idr-1); n++) ppt->beta_idr[n] = 1.5;
-    }
-  }
-
-  /** - Omega_0_dcdmdr (DCDM) */
-  class_call(parser_read_double(pfc,"Omega_dcdmdr",&param1,&flag1,errmsg),
->>>>>>> e1120c5b
              errmsg,
              errmsg);
   class_call(input_read_parameters(&(pfzw->fc),&pr,&ba,&th,&pt,&tr,&pm,&sp,&nl,&le,&op,
@@ -1298,7 +973,7 @@
       ba.H0 = ba.h *  1.e5 / _c_;
       break;
     case Omega_dcdmdr:
-      Omega_M = ba.Omega0_cdm+ba.Omega0_dcdmdr+ba.Omega0_b;
+      Omega_M = ba.Omega0_cdm+ba.Omega0_idm_dr+ba.Omega0_dcdmdr+ba.Omega0_b;
       /* *
        * This formula is exact in a Matter + Lambda Universe, but only for Omega_dcdm,
        * not the combined.
@@ -1317,7 +992,7 @@
       dxdy[index_guess] = 1./a_decay;
       break;
     case omega_dcdmdr:
-      Omega_M = ba.Omega0_cdm+ba.Omega0_dcdmdr+ba.Omega0_b;
+      Omega_M = ba.Omega0_cdm+ba.Omega0_idm_dr+ba.Omega0_dcdmdr+ba.Omega0_b;
       gamma = ba.Gamma_dcdm/ba.H0;
       if (gamma < 1)
         a_decay = 1.0;
@@ -1350,7 +1025,7 @@
       /* This works since correspondence is Omega_ini_dcdm -> Omega_dcdmdr and
          omega_ini_dcdm -> omega_dcdmdr */
       Omega0_dcdmdr *=pfzw->target_value[index_guess];
-      Omega_M = ba.Omega0_cdm+Omega0_dcdmdr+ba.Omega0_b;
+      Omega_M = ba.Omega0_cdm+ba.Omega0_idm_dr+Omega0_dcdmdr+ba.Omega0_b;
       gamma = ba.Gamma_dcdm/ba.H0;
       if (gamma < 1)
         a_decay = 1.0;
@@ -1468,55 +1143,43 @@
      printf("Stage 2: thermodynamics\n");
     pr.recfast_Nz0 = 10000;
     th.thermodynamics_verbose = 0;
-    class_call(thermodynamics_init(&pr,&ba,&th), th.error_message, errmsg);
+    class_call_except(thermodynamics_init(&pr,&ba,&th), th.error_message, errmsg, background_free(&ba));
   }
 
   if (pfzw->required_computation_stage >= cs_perturbations){
        if (input_verbose>2)
          printf("Stage 3: perturbations\n");
     pt.perturbations_verbose = 0;
-    class_call(perturb_init(&pr,&ba,&th,&pt), pt.error_message, errmsg);
+    class_call_except(perturb_init(&pr,&ba,&th,&pt), pt.error_message, errmsg, thermodynamics_free(&th);background_free(&ba));
   }
 
   if (pfzw->required_computation_stage >= cs_primordial){
     if (input_verbose>2)
       printf("Stage 4: primordial\n");
     pm.primordial_verbose = 0;
-    class_call(primordial_init(&pr,&pt,&pm), pm.error_message, errmsg);
+    class_call_except(primordial_init(&pr,&pt,&pm), pm.error_message, errmsg, perturb_free(&pt);thermodynamics_free(&th);background_free(&ba));
   }
 
   if (pfzw->required_computation_stage >= cs_nonlinear){
     if (input_verbose>2)
       printf("Stage 5: nonlinear\n");
     nl.nonlinear_verbose = 0;
-    class_call(nonlinear_init(&pr,&ba,&th,&pt,&pm,&nl), nl.error_message, errmsg);
+    class_call_except(nonlinear_init(&pr,&ba,&th,&pt,&pm,&nl), nl.error_message, errmsg, primordial_free(&pm);perturb_free(&pt);thermodynamics_free(&th);background_free(&ba));
   }
 
   if (pfzw->required_computation_stage >= cs_transfer){
     if (input_verbose>2)
       printf("Stage 6: transfer\n");
     tr.transfer_verbose = 0;
-    class_call(transfer_init(&pr,&ba,&th,&pt,&nl,&tr), tr.error_message, errmsg);
-  }
-
-<<<<<<< HEAD
+    class_call_except(transfer_init(&pr,&ba,&th,&pt,&nl,&tr), tr.error_message, errmsg, nonlinear_free(&nl);primordial_free(&pm);perturb_free(&pt);thermodynamics_free(&th);background_free(&ba));
+  }
+
   if (pfzw->required_computation_stage >= cs_spectra){
     if (input_verbose>2)
       printf("Stage 7: spectra\n");
     sp.spectra_verbose = 0;
-    class_call(spectra_init(&pr,&ba,&pt,&pm,&nl,&tr,&sp),sp.error_message, errmsg);
-  }
-=======
-  /** - --> (flag3 == _FALSE_) || (param3 >= 0.) explained:
-   *  it means that either we have not read Omega_scf so we are ignoring it
-   *  (unlike lambda and fld!) OR we have read it, but it had a
-   *  positive value and should not be used for filling.
-   *  We now proceed in two steps:
-   *  1) set each Omega0 and add to the total for each specified component.
-   *  2) go through the components in order {lambda, fld, scf} and
-   *     fill using first unspecified component.
-   */
->>>>>>> e1120c5b
+    class_call_except(spectra_init(&pr,&ba,&pt,&pm,&nl,&tr,&sp),sp.error_message, errmsg, transfer_free(&tr);nonlinear_free(&nl);primordial_free(&pm);perturb_free(&pt);thermodynamics_free(&th);background_free(&ba));
+  }
 
   /** Get the corresponding shoot variable and put into output */
   for (i=0; i < pfzw->target_size; i++) {
@@ -1554,7 +1217,7 @@
       output[i] = -(rho_dcdm_today+rho_dr_today)/(ba.H0*ba.H0)+ba.Omega0_dcdmdr;
       break;
     case sigma8:
-      output[i] = sp.sigma8-pfzw->target_value[i];
+      output[i] = nl.sigma8[nl.index_pk_m]-pfzw->target_value[i];
       break;
     }
   }
@@ -1582,36 +1245,14 @@
     class_call(background_free(&ba), ba.error_message, errmsg);
   }
 
-<<<<<<< HEAD
   /** Set filecontent to unread */
   for (i=0; i<pfzw->fc.size; i++) {
     pfzw->fc.read[i] = _FALSE_;
   }
-=======
-  /*
-    fprintf(stderr,"%e %e %e %e %e\n",
-    pba->Omega0_lambda,
-    pba->Omega0_fld,
-    pba->Omega0_scf,
-    pba->Omega0_k,
-    Omega_tot);
-  */
->>>>>>> e1120c5b
 
   return _SUCCESS_;
 
 }
-
-<<<<<<< HEAD
-=======
-    class_call(parser_read_string(pfc,
-                                  "use_ppf",
-                                  &string1,
-                                  &flag1,
-                                  errmsg),
-               errmsg,
-               errmsg);
->>>>>>> e1120c5b
 
 /**
  * Initialize the precision parameter structure.
@@ -1661,11 +1302,12 @@
              "smallest_allowed_variation = %e < 0",
              ppr->smallest_allowed_variation);
 
+  /* Assign the default precision settings */
   #define __ASSIGN_DEFAULT_PRECISION__
   #include "precisions.h"
   #undef __ASSIGN_DEFAULT_PRECISION__
 
-  /** Set all precision parameters */
+  /** Read all precision parameters from input */
   #define __PARSE_PRECISION_PARAMETER__
   #include "precisions.h"
   #undef __PARSE_PRECISION_PARAMETER__
@@ -1674,8 +1316,6 @@
 
 }
 
-
-<<<<<<< HEAD
 /**
  * If entries are passed in file_content structure, carefully read and
  * interpret each of them, and tune the relevant input parameters
@@ -1708,30 +1348,6 @@
                           ErrorMsg errmsg){
 
   /** Summary: */
-=======
-    class_call(parser_read_string(pfc,
-                                  "attractor_ic_scf",
-                                  &string1,
-                                  &flag1,
-                                  errmsg),
-               errmsg,
-               errmsg);
-
-    if (flag1 == _TRUE_){
-      if((strstr(string1,"y") != NULL) || (strstr(string1,"Y") != NULL)){
-        pba->attractor_ic_scf = _TRUE_;
-      }
-      else{
-        pba->attractor_ic_scf = _FALSE_;
-        class_test(pba->scf_parameters_size<2,
-                   errmsg,
-                   "Since you are not using attractor initial conditions, you must specify phi and its derivative phi' as the last two entries in scf_parameters. See explanatory.ini for more details.");
-        pba->phi_ini_scf = pba->scf_parameters[pba->scf_parameters_size-2];
-        pba->phi_prime_ini_scf = pba->scf_parameters[pba->scf_parameters_size-1];
-      }
-    }
-  }
->>>>>>> e1120c5b
 
   /** Define local variables */
   int flag1, int1;
@@ -1758,96 +1374,18 @@
              errmsg,
              errmsg);
 
-  /** Read the parameters for each physical species  */
+  /** Read the parameters for each physical species (has to be called after the general read) */
   class_call(input_read_parameters_species(pfc,ppr,pba,pth,ppt,
                                            input_verbose,
                                            errmsg),
              errmsg,
              errmsg);
 
-<<<<<<< HEAD
   /** Read parameters for heating quantities */
   class_call(input_read_parameters_heating(pfc,pth,
                                            errmsg),
              errmsg,
              errmsg);
-=======
-  if (flag1 == _TRUE_) {
-    flag2=_FALSE_;
-    if (strcmp(string1,"reio_none") == 0) {
-      pth->reio_parametrization=reio_none;
-      flag2=_TRUE_;
-    }
-    if (strcmp(string1,"reio_camb") == 0) {
-      pth->reio_parametrization=reio_camb;
-      flag2=_TRUE_;
-    }
-    if (strcmp(string1,"reio_bins_tanh") == 0) {
-      pth->reio_parametrization=reio_bins_tanh;
-      flag2=_TRUE_;
-    }
-    if (strcmp(string1,"reio_half_tanh") == 0) {
-      pth->reio_parametrization=reio_half_tanh;
-      flag2=_TRUE_;
-    }
-    if (strcmp(string1,"reio_many_tanh") == 0) {
-      pth->reio_parametrization=reio_many_tanh;
-      flag2=_TRUE_;
-    }
-    if (strcmp(string1,"reio_inter") == 0) {
-      pth->reio_parametrization=reio_inter;
-      flag2=_TRUE_;
-    }
-
-    class_test(flag2==_FALSE_,
-               errmsg,
-               "could not identify reionization_parametrization value, check that it is one of 'reio_none', 'reio_camb', 'reio_bins_tanh', 'reio_half_tanh', 'reio_many_tanh', 'reio_inter'...");
-  }
-
-  /** - reionization parameters if reio_parametrization=reio_camb */
-  if ((pth->reio_parametrization == reio_camb) || (pth->reio_parametrization == reio_half_tanh)){
-    class_call(parser_read_double(pfc,"z_reio",&param1,&flag1,errmsg),
-               errmsg,
-               errmsg);
-    class_call(parser_read_double(pfc,"tau_reio",&param2,&flag2,errmsg),
-               errmsg,
-               errmsg);
-    class_test(((flag1 == _TRUE_) && (flag2 == _TRUE_)),
-               errmsg,
-               "In input file, you can only enter one of z_reio or tau_reio, choose one");
-    if (flag1 == _TRUE_) {
-      pth->z_reio=param1;
-      pth->reio_z_or_tau=reio_z;
-    }
-    if (flag2 == _TRUE_) {
-      pth->tau_reio=param2;
-      pth->reio_z_or_tau=reio_tau;
-
-    }
-
-    class_read_double("reionization_exponent",pth->reionization_exponent);
-    class_read_double("reionization_width",pth->reionization_width);
-    class_read_double("helium_fullreio_redshift",pth->helium_fullreio_redshift);
-    class_read_double("helium_fullreio_width",pth->helium_fullreio_width);
-
-  }
-
-  /** - reionization parameters if reio_parametrization=reio_bins_tanh */
-  if (pth->reio_parametrization == reio_bins_tanh) {
-    class_read_int("binned_reio_num",pth->binned_reio_num);
-    class_read_list_of_doubles("binned_reio_z",pth->binned_reio_z,pth->binned_reio_num);
-    class_read_list_of_doubles("binned_reio_xe",pth->binned_reio_xe,pth->binned_reio_num);
-    class_read_double("binned_reio_step_sharpness",pth->binned_reio_step_sharpness);
-  }
-
-  /** - reionization parameters if reio_parametrization=reio_many_tanh */
-  if (pth->reio_parametrization == reio_many_tanh) {
-    class_read_int("many_tanh_num",pth->many_tanh_num);
-    class_read_list_of_doubles("many_tanh_z",pth->many_tanh_z,pth->many_tanh_num);
-    class_read_list_of_doubles("many_tanh_xe",pth->many_tanh_xe,pth->many_tanh_num);
-    class_read_double("many_tanh_width",pth->many_tanh_width);
-  }
->>>>>>> e1120c5b
 
   /** Read parameters for nonlinear quantities */
   class_call(input_read_parameters_nonlinear(pfc,ppr,pba,ppt,pnl,
@@ -1964,24 +1502,6 @@
     if ((strstr(string1,"mPk") != NULL) || (strstr(string1,"MPk") != NULL) || (strstr(string1,"MPK") != NULL)) {
       ppt->has_pk_matter=_TRUE_;
       ppt->has_perturbations = _TRUE_;
-<<<<<<< HEAD
-=======
-
-      /*if (pba->Omega0_ncdm_tot != 0.0){
-        class_call(parser_read_string(pfc,"pk_only_cdm_bar",&string1,&flag1,errmsg),
-        errmsg,
-        errmsg);
-        if (flag1 == _TRUE_){
-        if((strstr(string1,"y") != NULL) || (strstr(string1,"Y") != NULL)){
-        ppt->pk_only_cdm_bar = _TRUE_;
-        }
-        else {
-        ppt->pk_only_cdm_bar = _FALSE_;
-        }
-        }
-        }*/
-
->>>>>>> e1120c5b
     }
     if ((strstr(string1,"mTk") != NULL) || (strstr(string1,"MTk") != NULL) || (strstr(string1,"MTK") != NULL) ||
         (strstr(string1,"dTk") != NULL) || (strstr(string1,"DTk") != NULL) || (strstr(string1,"DTK") != NULL)) {
@@ -1992,26 +1512,19 @@
       ppt->has_velocity_transfers=_TRUE_;
       ppt->has_perturbations = _TRUE_;
     }
-<<<<<<< HEAD
+
     /* Test */
     class_call(parser_check_options(string1, options_output, 30, &flag1),
-=======
-
-  }
-
-  /* The following lines make sure that if perturbations are not computed, IDR parameters are still freed */
-  if(ppt->has_perturbations == _FALSE_) {
-    free(ppt->alpha_idm_dr);
-    free(ppt->beta_idr);
-  }
-
-  if (ppt->has_density_transfers == _TRUE_) {
-    class_call(parser_read_string(pfc,"extra metric transfer functions",&string1,&flag1,errmsg),
->>>>>>> e1120c5b
                errmsg,
                errmsg);
     class_test(flag1==_FALSE_,
                errmsg, "The options for output are {'tCl','pCl','lCl','nCl','dCl','sCl','mPk','mTk','dTk','vTk'}, you entered '%s'",string1);
+    // [NS] :: TODO :: check
+    /* The following lines make sure that if perturbations are not computed, IDR parameters are still freed */
+    if(ppt->has_perturbations == _FALSE_) {
+      free(ppt->alpha_idm_dr);
+      free(ppt->beta_idr);
+    }
   }
 
   /** 1.a) Terms contributing to the temperature spectrum */
@@ -2462,6 +1975,9 @@
   double Omega_tot;
   double sigma_B; // Stefan-Boltzmann constant
 
+
+  double stat_f_idr = 7./8.; // [NS]
+
   sigma_B = 2.*pow(_PI_,5.)*pow(_k_B_,4.)/15./pow(_h_P_,3.)/pow(_c_,2);  // [W/(m^2 K^4) = Kg/(K^4 s^3)]
 
   /** 1) Omega_0_g (photons) and T_cmb */
@@ -2606,6 +2122,7 @@
     pba->Omega0_cdm = param2/pba->h/pba->h;
   }
 
+  if ((ppt->gauge == synchronous) && (pba->Omega0_cdm==0)) pba->Omega0_cdm = ppr->Omega0_cdm_min_synchronous;
 
   /** 5) Non-cold relics (ncdm) */
   /** 5.a) Number of non-cold relics */
@@ -2762,10 +2279,10 @@
   }
 
 
-  /* ** ADDITIONAL SPECIES ** --> Add your species here */
-
-  /** 7) Decaying DM */
-  /** 7.a) Omega_0_dcdmdr (DCDM, i.e. decaying CDM) */
+  /* 7) ** ADDITIONAL SPECIES ** --> Add your species here */
+
+  /** 7.1) Decaying DM */
+  /** 7.1.a) Omega_0_dcdmdr (DCDM, i.e. decaying CDM) */
   /* Read */
   class_call(parser_read_double(pfc,"Omega_dcdmdr",&param1,&flag1,errmsg),
              errmsg,
@@ -2786,7 +2303,7 @@
   }
 
   if (pba->Omega0_dcdmdr > 0) {
-    /** 7.b) Omega_ini_dcdm or omega_ini_dcdm */
+    /** 7.1.b) Omega_ini_dcdm or omega_ini_dcdm */
     /* Read */
     class_call(parser_read_double(pfc,"Omega_ini_dcdm",&param1,&flag1,errmsg),
                errmsg,
@@ -2806,13 +2323,211 @@
       pba->Omega_ini_dcdm = param2/pba->h/pba->h;
     }
 
-    /** 7.c) Gamma in same units as H0, i.e. km/(s Mpc)*/
+    /** 7.1.c) Gamma in same units as H0, i.e. km/(s Mpc)*/
     /* Read */
     class_read_double("Gamma_dcdm",pba->Gamma_dcdm);
     /* Convert to Mpc */
     pba->Gamma_dcdm *= (1.e3 / _c_);
   }
 
+  /** 7.2) Interacting dark matter & dark radiation, ETHOS-parametrization/NADM parametrization, see explanatory.ini
+  /** 7.2.a) Omega_0_idr  */
+  /* Read */
+  class_call(parser_read_double(pfc,"N_idr",&param1,&flag1,errmsg),
+             errmsg,
+             errmsg);
+  class_call(parser_read_double(pfc,"N_dg",&param2,&flag2,errmsg),
+             errmsg,
+             errmsg);
+  class_call(parser_read_double(pfc,"xi_idr",&param3,&flag3,errmsg),
+             errmsg,
+             errmsg);
+  class_test(class_at_least_two_of_three(flag1,flag2,flag3),
+             errmsg,
+             "In input file, you can only enter one of N_idr, N_dg or xi_idr, choose one");
+
+  /** 7.2.b) stat_f_idr  */
+  class_read_double("stat_f_idr",stat_f_idr);
+
+  /* Test */
+  if (flag1 == _TRUE_) {
+    pba->T_idr = pow(param1/stat_f_idr*(7./8.)/pow(11./4.,(4./3.)),(1./4.)) * pba->T_cmb;
+    if (input_verbose > 1)
+      printf("You passed N_idr = N_dg = %e, this is equivalent to xi_idr = %e in the ETHOS notation. \n", param2, pba->T_idr/pba->T_cmb);
+  }
+  else if (flag2 == _TRUE_) {
+    pba->T_idr = pow(param2/stat_f_idr*(7./8.)/pow(11./4.,(4./3.)),(1./4.)) * pba->T_cmb;
+    if (input_verbose > 2)
+      printf("You passed N_dg = N_idr = %e, this is equivalent to xi_idr = %e in the ETHOS notation. \n", param2, pba->T_idr/pba->T_cmb);
+  }
+  else if (flag3 == _TRUE_) {
+    pba->T_idr = param3 * pba->T_cmb;
+    if (input_verbose > 1)
+      printf("You passed xi_idr = %e, this is equivalent to N_idr = N_dg = %e in the NADM notation. \n", param3, stat_f_idr*pow(param3,4.)/(7./8.)*pow(11./4.,(4./3.)));
+  }
+
+  pba->Omega0_idr = stat_f_idr*pow(pba->T_idr/pba->T_cmb,4.)*pba->Omega0_g;
+
+  /** 7.2.c) Omega0_idm_dr (DM interacting with DR) */
+  class_call(parser_read_double(pfc,"Omega_idm_dr",&param1,&flag1,errmsg),
+             errmsg,
+             errmsg);
+  class_call(parser_read_double(pfc,"omega_idm_dr",&param2,&flag2,errmsg),
+             errmsg,
+             errmsg);
+  class_call(parser_read_double(pfc,"f_idm_dr",&param3,&flag3,errmsg),
+             errmsg,
+             errmsg);
+  class_test(class_at_least_two_of_three(flag1,flag2,flag3),
+             errmsg,
+             "In input file, you can only enter one of Omega_idm_dr, omega_idm_dr or f_idm_dr, choose one");
+
+  /* ---> if user passes directly the density of idm_dr */
+  if (flag1 == _TRUE_)
+    pba->Omega0_idm_dr = param1;
+  if (flag2 == _TRUE_)
+    pba->Omega0_idm_dr = param2/pba->h/pba->h;
+
+  /* ---> if user passes density of idm_dr as a fraction of the CDM one */
+  if (flag3 == _TRUE_) {
+    class_test((param3 < 0.) || (param3 > 1.),
+               errmsg,
+               "The fraction of interacting DM with DR must be between 0 and 1, you asked for f_idm_dr=%e",param3);
+    class_test((param3 > 0.) && (pba->Omega0_cdm == 0.),
+               errmsg,
+               "If you want a fraction of interacting DM with DR, to be consistent, you should not set the fraction of CDM to zero");
+
+    pba->Omega0_idm_dr = param3 * pba->Omega0_cdm;
+    /* readjust Omega0_cdm */
+    pba->Omega0_cdm -= pba->Omega0_idm_dr;
+    /* avoid Omega0_cdm =0 in synchronous gauge */
+    if ((ppt->gauge == synchronous) && (pba->Omega0_cdm==0)) {
+      pba->Omega0_cdm += ppr->Omega0_cdm_min_synchronous;
+      pba->Omega0_idm_dr -= ppr->Omega0_cdm_min_synchronous;
+    }
+  }
+
+  /* Test */
+  if (pba->Omega0_idm_dr > 0.) {
+
+    class_test(pba->Omega0_idr == 0.0,
+               errmsg,
+               "You have requested interacting DM ith DR, this requires a non-zero density of interacting DR. Please set either N_idr or xi_idr");
+    /** 7.2.d) */
+    class_read_double_one_of_two("m_idm","m_dm",pth->m_idm);
+
+    /** 7.2.e) */
+    class_call(parser_read_double(pfc,"a_idm_dr",&param1,&flag1,errmsg),
+               errmsg,
+               errmsg);
+    class_call(parser_read_double(pfc,"a_dark",&param2,&flag2,errmsg),
+               errmsg,
+               errmsg);
+    class_call(parser_read_double(pfc,"Gamma_0_nadm",&param3,&flag3,errmsg),
+               errmsg,
+               errmsg);
+    class_test(class_at_least_two_of_three(flag1,flag2,flag3),
+               errmsg,
+               "In input file, you can only enter one of a_idm_dr, a_dark or Gamma_0_nadm, choose one");
+
+    if (flag1 == _TRUE_){
+      pth->a_idm_dr = param1;
+      if (input_verbose > 1)
+        printf("You passed a_idm_dr = a_dark = %e, this is equivalent to Gamma_0_nadm = %e in the NADM notation. \n", param1, param1*(4./3.)*(pba->h*pba->h*pba->Omega0_idr));
+    }
+    else if (flag2 == _TRUE_){
+      pth->a_idm_dr = param2;
+      if (input_verbose > 1)
+        printf("You passed a_dark = a_idm_dr = %e, this is equivalent to Gamma_0_nadm = %e in the NADM notation. \n", param2, param2*(4./3.)*(pba->h*pba->h*pba->Omega0_idr));
+    }
+    else if (flag3 == _TRUE_){
+      pth->a_idm_dr = param3*(3./4.)/(pba->h*pba->h*pba->Omega0_idr);
+      if (input_verbose > 1)
+        printf("You passed Gamma_0_nadm = %e, this is equivalent to a_idm_dr = a_dark = %e in the ETHOS notation. \n", param3, pth->a_idm_dr);
+    }
+
+    /** 7.2.e.3/4) */
+    /* If the user passed Gamma_0_nadm, assume they want nadm parameterisation*/
+    if (flag3 == _TRUE_){ 
+      /** Simply set 7.2.e.3/4) */
+      pth->nindex_idm_dr = 0;
+      ppt->idr_nature = idr_fluid;
+      if (input_verbose > 1)
+        printf("NADM requested. Defaulting on nindex_idm_dr = %e and idr_nature = fluid \n", pth->nindex_idm_dr);
+    }
+
+    /* If the user passed something else, assume they want ETHOS parameterisation*/
+    else{
+
+      /** 7.2.e.3) n_index_idm_dr */
+      class_read_double_one_of_two("nindex_dark","nindex_idm_dr",pth->nindex_idm_dr);
+
+      /** 7.2.e.4) idr_nature */ class_call(parser_read_string(pfc,"idr_nature",&string1,&flag1,errmsg),
+                 errmsg,
+                 errmsg);
+
+      if (flag1 == _TRUE_) {
+        if ((strstr(string1,"free_streaming") != NULL) || (strstr(string1,"Free_Streaming") != NULL) || (strstr(string1,"Free_streaming") != NULL) || (strstr(string1,"FREE_STREAMING") != NULL)) {
+          ppt->idr_nature = idr_free_streaming;
+        }
+        if ((strstr(string1,"fluid") != NULL) || (strstr(string1,"Fluid") != NULL) || (strstr(string1,"FLUID") != NULL)) {
+          ppt->idr_nature = idr_fluid;
+        }
+      }
+    }
+
+    /** 7.2.f) Strength of self interactions */
+
+    class_read_double_one_of_two("b_dark","b_idr",pth->b_idr);
+
+    /** 7.2.g) Read alpha_idm_dr or alpha_dark */
+ class_call(parser_read_list_of_doubles(pfc,"alpha_idm_dr",&entries_read,&(ppt->alpha_idm_dr),&flag1,errmsg),
+               errmsg,
+               errmsg);
+
+    /* try with the other syntax */
+    if (flag1 == _FALSE_) {
+      class_call(parser_read_list_of_doubles(pfc,"alpha_dark",&entries_read,&(ppt->alpha_idm_dr),&flag1,errmsg),
+                 errmsg,
+                 errmsg);
+    }
+
+    if(flag1 == _TRUE_){
+      if(entries_read != (ppr->l_max_idr-1)){
+        class_realloc(ppt->alpha_idm_dr,ppt->alpha_idm_dr,(ppr->l_max_idr-1)*sizeof(double),errmsg);
+        for(n=entries_read; n<(ppr->l_max_idr-1); n++) ppt->alpha_idm_dr[n] = ppt->alpha_idm_dr[entries_read-1];
+      }
+    }
+    else{
+      class_alloc(ppt->alpha_idm_dr,(ppr->l_max_idr-1)*sizeof(double),errmsg);
+      for(n=0; n<(ppr->l_max_idr-1); n++) ppt->alpha_idm_dr[n] = 1.5;
+    }
+
+    /* 7.2.h) Read beta_idm_dr or beta_dark */
+
+    class_call(parser_read_list_of_doubles(pfc,"beta_idr",&entries_read,&(ppt->beta_idr),&flag1,errmsg),
+               errmsg,
+               errmsg);
+
+    /* try with the other syntax */
+    if (flag1 == _FALSE_) {
+      class_call(parser_read_list_of_doubles(pfc,"beta_dark",&entries_read,&(ppt->beta_idr),&flag1,errmsg),
+                 errmsg,
+                 errmsg);
+    }
+
+    if(flag1 == _TRUE_){
+      if(entries_read != (ppr->l_max_idr-1)){
+        class_realloc(ppt->beta_idr,ppt->beta_idr,(ppr->l_max_idr-1)*sizeof(double),errmsg);
+        for(n=entries_read; n<(ppr->l_max_idr-1); n++) ppt->beta_idr[n] = ppt->beta_idr[entries_read-1];
+      }
+    }
+    else{
+      class_alloc(ppt->beta_idr,(ppr->l_max_idr-1)*sizeof(double),errmsg);
+      for(n=0; n<(ppr->l_max_idr-1); n++) ppt->beta_idr[n] = 1.5;
+    }
+  }
+ 
   /* ** ADDITIONAL SPECIES ** */
 
 
@@ -2855,6 +2570,12 @@
   Omega_tot += pba->Omega0_cdm;
   if (pba->Omega0_dcdmdr > 0) {
     Omega_tot += pba->Omega0_dcdmdr;
+  }
+  if (pba->Omega0_idr > 0) {
+    Omega_tot += pba->Omega0_idr;
+  }
+  if (pba->Omega0_idm_dr > 0) {
+    Omega_tot += pba->Omega0_idm_dr;
   }
   Omega_tot += pba->Omega0_ncdm_tot;
   /* Step 1 */
@@ -3104,11 +2825,82 @@
       pnl->method=nl_halofit;
       ppt->has_nl_corrections_based_on_delta_m = _TRUE_;
     }
+    else if((strstr(string1,"hmcode") != NULL) || (strstr(string1,"HMCODE") != NULL) || (strstr(string1,"HMcode") != NULL) || (strstr(string1,"Hmcode") != NULL)) {
+      pnl->method=nl_HMcode;
+      ppt->k_max_for_pk = MAX(ppt->k_max_for_pk,MAX(ppr->hmcode_min_k_max,ppr->nonlinear_min_k_max));
+      ppt->has_nl_corrections_based_on_delta_m = _TRUE_;
+      class_read_int("extrapolation_method",pnl->extrapolation_method);
+
+      class_call(parser_read_string(pfc,
+                                    "feedback model",
+                                    &(string1),
+                                    &(flag1),
+                                    errmsg),
+                 errmsg,
+                 errmsg);
+
+      if (flag1 == _TRUE_) {
+
+        if (strstr(string1,"emu_dmonly") != NULL) {
+          pnl->feedback = nl_emu_dmonly;
+        }
+        if (strstr(string1,"owls_dmonly") != NULL) {
+          pnl->feedback = nl_owls_dmonly;
+        }
+        if (strstr(string1,"owls_ref") != NULL) {
+          pnl->feedback = nl_owls_ref;
+        }
+        if (strstr(string1,"owls_agn") != NULL) {
+          pnl->feedback = nl_owls_agn;
+        }
+        if (strstr(string1,"owls_dblim") != NULL) {
+          pnl->feedback = nl_owls_dblim;
+        }
+      }
+
+      class_call(parser_read_double(pfc,"eta_0",&param2,&flag2,errmsg),
+                 errmsg,
+                 errmsg);
+      class_call(parser_read_double(pfc,"c_min",&param3,&flag3,errmsg),
+                 errmsg,
+                 errmsg);
+
+      class_test(((flag1 == _TRUE_) && ((flag2 == _TRUE_) || (flag3 == _TRUE_))),
+                 errmsg,
+                 "In input file, you cannot enter both a baryonic feedback model and a choice of baryonic feedback parameters, choose one of both methods");
+
+      if ((flag2 == _TRUE_) && (flag3 == _TRUE_)) {
+        pnl->feedback = nl_user_defined;
+        class_read_double("eta_0", pnl->eta_0);
+        class_read_double("c_min", pnl->c_min);
+      }
+      else if ((flag2 == _TRUE_) && (flag3 == _FALSE_)) {
+        pnl->feedback = nl_user_defined;
+        class_read_double("eta_0", pnl->eta_0);
+        pnl->c_min = (0.98 - pnl->eta_0)/0.12;
+      }
+      else if ((flag2 == _FALSE_) && (flag3 == _TRUE_)) {
+        pnl->feedback = nl_user_defined;
+        class_read_double("c_min", pnl->c_min);
+        pnl->eta_0 = 0.98 - 0.12*pnl->c_min;
+      }
+
+      class_call(parser_read_double(pfc,"z_infinity",&param1,&flag1,errmsg),
+                 errmsg,
+                 errmsg);
+
+      if (flag1 == _TRUE_) {
+        class_read_double("z_infinity", pnl->z_infinity);
+      }
+    }
     else{
       class_stop(errmsg,
-                 "You specified 'non_linear' = '%s'. It has to be one of {'halofit'}.");
-    }
-  }
+                 "You specified 'non_linear' = '%s'. It has to be one of {'halofit','hmcode'}.");
+    }
+  }
+
+  /** - special steps if we want Halofit with wa_fld non-zero:
+      so-called "Pk_equal method" of 0810.0190 and 1601.07230 */
   if ((pnl->method == nl_halofit) && (pba->Omega0_fld != 0.) && (pba->wa_fld != 0.)){
     pnl->has_pk_eq = _TRUE_;
   }
@@ -3750,55 +3542,17 @@
       if (strstr(string1,"numerical") != NULL){
         ppm->behavior = numerical;
       }
-<<<<<<< HEAD
       else if (strstr(string1,"analytical") != NULL){
         ppm->behavior = analytical;
       }
       else{
         class_stop(errmsg,"You specified 'inflation_behavior' as '%s'. It has to be one of {'numerical','analytical'}.",string1);
-=======
-
-      if ((ppt->has_cl_number_count == _TRUE_) || (ppt->has_cl_lensing_potential == _TRUE_)) {
-
-        for (bin=0; bin<ppt->selection_num; bin++) {
-
-          /* the few lines below should be consistent with their counterpart in transfer.c, in transfer_selection_times() */
-          if (ppt->selection==gaussian) {
-            z_max = ppt->selection_mean[bin]+ppt->selection_width[bin]*ppr->selection_cut_at_sigma;
-          }
-          if (ppt->selection==tophat) {
-            z_max = ppt->selection_mean[bin]+(1.+ppr->selection_cut_at_sigma*ppr->selection_tophat_edge)*ppt->selection_width[bin];
-          }
-          if (ppt->selection==dirac) {
-            z_max = ppt->selection_mean[bin];
-          }
-          ppt->z_max_pk = MAX(ppt->z_max_pk,z_max);
-        }
->>>>>>> e1120c5b
-      }
-    }
-  }
-
-<<<<<<< HEAD
+      }
+    }
+  }
+
   /** 1.f) For type 'two_scales' */
   else if (ppm->primordial_spec_type == two_scales) {
-=======
-  class_call(parser_read_string(pfc,"root",&string1,&flag1,errmsg),
-             errmsg,
-             errmsg);
-  if (flag1 == _TRUE_){
-    class_test(strlen(string1)>_FILENAMESIZE_-32,errmsg,"Root directory name is too long. Please install in other directory, or increase _FILENAMESIZE_ in common.h");
-    strcpy(pop->root,string1);
-  }
-
-  class_call(parser_read_string(pfc,
-                                "headers",
-                                &(string1),
-                                &(flag1),
-                                errmsg),
-             errmsg,
-             errmsg);
->>>>>>> e1120c5b
 
     /** 1.f.1) Wavenumbers */
     /* Read */
@@ -3918,7 +3672,6 @@
   /** 1.g) For type 'external_Pk' */
   else if (ppm->primordial_spec_type == external_Pk){
 
-<<<<<<< HEAD
     /** 1.g.1) Command generating the table */
     /* Read */
     class_call(parser_read_string(pfc, "command", &string1, &flag1, errmsg),
@@ -3943,81 +3696,6 @@
     class_read_double("custom8",ppm->custom8);
     class_read_double("custom9",ppm->custom9);
     class_read_double("custom10",ppm->custom10);
-=======
-    if ((strstr(string1,"halofit") != NULL) || (strstr(string1,"Halofit") != NULL) || (strstr(string1,"HALOFIT") != NULL)) {
-      pnl->method=nl_halofit;
-      ppt->k_max_for_pk = MAX(ppt->k_max_for_pk,MAX(ppr->halofit_min_k_max,ppr->nonlinear_min_k_max));
-      ppt->has_nl_corrections_based_on_delta_m = _TRUE_;
-    }
-    if ((strstr(string1,"hmcode") != NULL) || (strstr(string1,"HMCODE") != NULL) || (strstr(string1,"HMcode") != NULL) || (strstr(string1,"Hmcode") != NULL)) {
-      pnl->method=nl_HMcode;
-      ppt->k_max_for_pk = MAX(ppt->k_max_for_pk,MAX(ppr->hmcode_min_k_max,ppr->nonlinear_min_k_max));
-      ppt->has_nl_corrections_based_on_delta_m = _TRUE_;
-      class_read_int("extrapolation_method",pnl->extrapolation_method);
-
-      class_call(parser_read_string(pfc,
-                                    "feedback model",
-                                    &(string1),
-                                    &(flag1),
-                                    errmsg),
-                 errmsg,
-                 errmsg);
-
-      if (flag1 == _TRUE_) {
-
-		if (strstr(string1,"emu_dmonly") != NULL) {
-          pnl->feedback = nl_emu_dmonly;
-		}
-		if (strstr(string1,"owls_dmonly") != NULL) {
-          pnl->feedback = nl_owls_dmonly;
-		}
-		if (strstr(string1,"owls_ref") != NULL) {
-          pnl->feedback = nl_owls_ref;
-		}
-		if (strstr(string1,"owls_agn") != NULL) {
-          pnl->feedback = nl_owls_agn;
-		}
-		if (strstr(string1,"owls_dblim") != NULL) {
-          pnl->feedback = nl_owls_dblim;
-		}
-      }
-
-      class_call(parser_read_double(pfc,"eta_0",&param2,&flag2,errmsg),
-                 errmsg,
-                 errmsg);
-      class_call(parser_read_double(pfc,"c_min",&param3,&flag3,errmsg),
-                 errmsg,
-                 errmsg);
-
-      class_test(((flag1 == _TRUE_) && ((flag2 == _TRUE_) || (flag3 == _TRUE_))),
-                 errmsg,
-                 "In input file, you cannot enter both a baryonic feedback model and a choice of baryonic feedback parameters, choose one of both methods");
-
-      if ((flag2 == _TRUE_) && (flag3 == _TRUE_)) {
-		pnl->feedback = nl_user_defined;
-		class_read_double("eta_0", pnl->eta_0);
-		class_read_double("c_min", pnl->c_min);
-      }
-      else if ((flag2 == _TRUE_) && (flag3 == _FALSE_)) {
-		pnl->feedback = nl_user_defined;
-		class_read_double("eta_0", pnl->eta_0);
-		pnl->c_min = (0.98 - pnl->eta_0)/0.12;
-      }
-      else if ((flag2 == _FALSE_) && (flag3 == _TRUE_)) {
-		pnl->feedback = nl_user_defined;
-		class_read_double("c_min", pnl->c_min);
-		pnl->eta_0 = 0.98 - 0.12*pnl->c_min;
-      }
-
-      class_call(parser_read_double(pfc,"z_infinity",&param1,&flag1,errmsg),
-                 errmsg,
-                 errmsg);
-
-      if (flag1 == _TRUE_) {
-        class_read_double("z_infinity", pnl->z_infinity);
-      }
-    }
->>>>>>> e1120c5b
   }
 
   /* Final tests */
@@ -4093,12 +3771,8 @@
     }
   }
 
-
-<<<<<<< HEAD
   /** 2) Parameters for the the matter density number count */
   if ((ppt->has_cl_number_count == _TRUE_) || (ppt->has_cl_lensing_potential == _TRUE_)) {
-=======
->>>>>>> e1120c5b
 
     /** 2.a) Selection functions W(z) of each redshift bin */
     /* Read */
@@ -4173,7 +3847,6 @@
         free(pointer1);
       }
 
-<<<<<<< HEAD
       /* Read */
       class_call(parser_read_list_of_doubles(pfc,"selection_bias",&int1,&pointer1,&flag1,errmsg),
                  errmsg,
@@ -4222,52 +3895,6 @@
         free(pointer1);
       }
     }
-=======
-  }
-  if (pba->Omega0_idr != 0.){
-    class_test(ppr->idr_streaming_trigger_tau_over_tau_k==ppr->radiation_streaming_trigger_tau_over_tau_k,
-               errmsg,
-               "please choose different values for precision parameters dark_radiation_trigger_tau_over_tau_k and radiation_streaming_trigger_tau_over_tau_k, in order to avoid switching two approximation schemes at the same time");
-
-    class_test(ppr->idr_streaming_trigger_tau_over_tau_k==ppr->ur_fluid_trigger_tau_over_tau_k,
-               errmsg,
-               "please choose different values for precision parameters dark_radiation_trigger_tau_over_tau_k and ur_fluid_trigger_tau_over_tau_k, in order to avoid switching two approximation schemes at the same time");
-
-    class_test(ppr->idr_streaming_trigger_tau_over_tau_k==ppr->ncdm_fluid_trigger_tau_over_tau_k,
-               errmsg,
-               "please choose different values for precision parameters dark_radiation_trigger_tau_over_tau_k and ncdm_fluid_trigger_tau_over_tau_k, in order to avoid switching two approximation schemes at the same time");
-  }
-
-
-  /**
-   * Here we can place all obsolete (deprecated) names for the precision parameters,
-   * so they will still get read.
-   * The new parameter names should be used preferrably
-   * */
-  class_read_double("k_scalar_min_tau0",ppr->k_min_tau0); // obsolete precision parameter: read for compatibility with old precision files
-  class_read_double("k_scalar_max_tau0_over_l_max",ppr->k_max_tau0_over_l_max); // obsolete precision parameter: read for compatibility with old precision files
-  class_read_double("k_scalar_step_sub",ppr->k_step_sub); // obsolete precision parameter: read for compatibility with old precision files
-  class_read_double("k_scalar_step_super",ppr->k_step_super); // obsolete precision parameter: read for compatibility with old precision files
-  class_read_double("k_scalar_step_transition",ppr->k_step_transition); // obsolete precision parameter: read for compatibility with old precision files
-  class_read_double("k_scalar_k_per_decade_for_pk",ppr->k_per_decade_for_pk); // obsolete precision parameter: read for compatibility with old precision files
-  class_read_double("k_scalar_k_per_decade_for_bao",ppr->k_per_decade_for_bao); // obsolete precision parameter: read for compatibility with old precision files
-  class_read_double("k_scalar_bao_center",ppr->k_bao_center); // obsolete precision parameter: read for compatibility with old precision files
-  class_read_double("k_scalar_bao_width",ppr->k_bao_width); // obsolete precision parameter: read for compatibility with old precision files
-
-  class_read_double("k_step_trans_scalars",ppr->q_linstep); // obsolete precision parameter: read for compatibility with old precision files
-  class_read_double("k_step_trans_tensors",ppr->q_linstep); // obsolete precision parameter: read for compatibility with old precision files
-  class_read_double("k_step_trans",ppr->q_linstep); // obsolete precision parameter: read for compatibility with old precision files
-  class_read_double("q_linstep_trans",ppr->q_linstep); // obsolete precision parameter: read for compatibility with old precision files
-  class_read_double("q_logstep_trans",ppr->q_logstep_spline); // obsolete precision parameter: read for compatibility with old precision files
-
-  class_call(parser_read_string(pfc,
-                                "l_switch_limber_for_cl_density_over_z",
-                                &string1,
-                                &flag1,
-                                errmsg),
-             errmsg,
-             errmsg);
->>>>>>> e1120c5b
 
     /* Read */
     if (ppt->selection_num > 1) {
@@ -4355,36 +3982,10 @@
 
   }
 
-<<<<<<< HEAD
   /** 3.c) Maximum redshift */
   if ((ppt->has_pk_matter == _TRUE_) || (ppt->has_density_transfers == _TRUE_) || (ppt->has_velocity_transfers == _TRUE_) || (ppt->has_cl_number_count == _TRUE_) || (ppt->has_cl_lensing_potential == _TRUE_)) {
     /* Read */
     class_call(parser_read_double(pfc,"z_max_pk",&param1,&flag1,errmsg),
-=======
-  /** - (i.5) special steps if we want Halofit with wa_fld non-zero:
-      so-called "Pk_equal method" of 0810.0190 and 1601.07230 */
-
-  if ((pnl->method == nl_halofit) && (pba->Omega0_fld != 0.) && (pba->wa_fld != 0.)){
-
-    class_call(parser_read_string(pfc,"pk_eq",&string1,&flag1,errmsg),
-             errmsg,
-             errmsg);
-
-    if ((flag1 == _TRUE_) && ((strstr(string1,"y") != NULL) || (strstr(string1,"Y") != NULL))) {
-
-      pnl->has_pk_eq = _TRUE_;
-
-    }
-  }
-
-  if (pnl->has_pk_eq == _TRUE_) {
-
-    if (input_verbose > 0) {
-      printf(" -> since you want to use Halofit with a non-zero wa_fld, calling background module to\n");
-      printf("    extract the effective w(tau), Omega_m(tau) parameters required by the Pk_equal method\n");
-    }
-    class_call(input_prepare_pk_eq(ppr,pba,pth,pnl,input_verbose,errmsg),
->>>>>>> e1120c5b
                errmsg,
                errmsg);
     /* Complete set of parameters */
@@ -4425,196 +4026,8 @@
     psp->z_max_pk = ppt->z_max_pk;
   }
 
-<<<<<<< HEAD
-=======
   return _SUCCESS_;
 
-}
-
-/**
- * All default parameter values (for input parameters)
- *
- * @param pba Input: pointer to background structure
- * @param pth Input: pointer to thermodynamics structure
- * @param ppt Input: pointer to perturbation structure
- * @param ptr Input: pointer to transfer structure
- * @param ppm Input: pointer to primordial structure
- * @param psp Input: pointer to spectra structure
- * @param pnl Input: pointer to nonlinear structure
- * @param ple Input: pointer to lensing structure
- * @param pop Input: pointer to output structure
- * @return the error status
- */
-
-int input_default_params(
-                         struct background *pba,
-                         struct thermo *pth,
-                         struct perturbs *ppt,
-                         struct transfers *ptr,
-                         struct primordial *ppm,
-                         struct spectra *psp,
-                         struct nonlinear * pnl,
-                         struct lensing *ple,
-                         struct output *pop
-                         ) {
-
-  double sigma_B; /* Stefan-Boltzmann constant in \f$ W/m^2/K^4 = Kg/K^4/s^3 \f$*/
-
-  sigma_B = 2. * pow(_PI_,5) * pow(_k_B_,4) / 15. / pow(_h_P_,3) / pow(_c_,2);
-
-  /** Define all default parameter values (for input parameters) for each structure:*/
-  /** - background structure */
-
-  /* 5.10.2014: default parameters matched to Planck 2013 + WP
-     best-fitting model, with ones small difference: the published
-     Planck 2013 + WP bestfit is with h=0.6704 and one massive
-     neutrino species with m_ncdm=0.06eV; here we assume only massless
-     neutrinos in the default model; for the CMB, taking m_ncdm = 0 or
-     0.06 eV makes practically no difference, provided that we adapt
-     the value of h in order ot get the same peak scale, i.e. the same
-     100*theta_s. The Planck 2013 + WP best-fitting model with
-     h=0.6704 gives 100*theta_s = 1.042143 (or equivalently
-     100*theta_MC=1.04119). By taking only massless neutrinos, one
-     gets the same 100*theta_s provided that h is increased to
-     0.67556. Hence, we take h=0.67556, N_ur=3.046, N_ncdm=0, and all
-     other parameters from the Planck2013 Cosmological Parameter
-     paper. */
-
-  pba->h = 0.67556;
-  pba->H0 = pba->h * 1.e5 / _c_;
-  pba->T_cmb = 2.7255;
-  pba->Omega0_g = (4.*sigma_B/_c_*pow(pba->T_cmb,4.)) / (3.*_c_*_c_*1.e10*pba->h*pba->h/_Mpc_over_m_/_Mpc_over_m_/8./_PI_/_G_);
-  pba->Omega0_ur = 3.046*7./8.*pow(4./11.,4./3.)*pba->Omega0_g;
-  pba->Omega0_idr = 0.0;
-  pba->Omega0_idm_dr = 0.0;
-  pba->T_idr = 0.0;
-  pba->Omega0_b = 0.022032/pow(pba->h,2);
-  pba->Omega0_cdm = 0.12038/pow(pba->h,2);
-  pba->Omega0_dcdmdr = 0.0;
-  pba->Omega0_dcdm = 0.0;
-  pba->Gamma_dcdm = 0.0;
-  pba->N_ncdm = 0;
-  pba->Omega0_ncdm_tot = 0.;
-  pba->ksi_ncdm_default = 0.;
-  pba->ksi_ncdm = NULL;
-  pba->T_ncdm_default = 0.71611; /* this value gives m/omega = 93.14 eV b*/
-  pba->T_ncdm = NULL;
-  pba->deg_ncdm_default = 1.;
-  pba->deg_ncdm = NULL;
-  pba->ncdm_psd_parameters = NULL;
-  pba->ncdm_psd_files = NULL;
-
-  pba->Omega0_scf = 0.; /* Scalar field defaults */
-  pba->attractor_ic_scf = _TRUE_;
-  pba->scf_parameters = NULL;
-  pba->scf_parameters_size = 0;
-  pba->scf_tuning_index = 0;
-  //MZ: initial conditions are as multiplicative factors of the radiation attractor values
-  pba->phi_ini_scf = 1;
-  pba->phi_prime_ini_scf = 1;
-
-  pba->Omega0_k = 0.;
-  pba->K = 0.;
-  pba->sgnK = 0;
-  pba->Omega0_lambda = 1.-pba->Omega0_k-pba->Omega0_g-pba->Omega0_ur-pba->Omega0_b-pba->Omega0_cdm-pba->Omega0_ncdm_tot-pba->Omega0_dcdmdr-pba->Omega0_idm_dr-pba->Omega0_idr;
-  pba->Omega0_fld = 0.;
-  pba->a_today = 1.;
-  pba->use_ppf = _TRUE_;
-  pba->c_gamma_over_c_fld = 0.4;
-  pba->fluid_equation_of_state = CLP;
-  pba->w0_fld = -1.;
-  pba->wa_fld = 0.;
-  pba->Omega_EDE = 0.;
-  pba->cs2_fld = 1.;
-
-  pba->shooting_failed = _FALSE_;
-
-  /** - thermodynamics structure */
-
-  pth->YHe=_BBN_;
-  pth->recombination=recfast;
-  pth->reio_parametrization=reio_camb;
-  pth->reio_z_or_tau=reio_z;
-  pth->z_reio=11.357;
-  pth->tau_reio=0.0925;
-  pth->reionization_exponent=1.5;
-  pth->reionization_width=0.5;
-  pth->helium_fullreio_redshift=3.5;
-  pth->helium_fullreio_width=0.5;
-
-  pth->binned_reio_num=0;
-  pth->binned_reio_z=NULL;
-  pth->binned_reio_xe=NULL;
-  pth->binned_reio_step_sharpness = 0.3;
-
-  pth->annihilation = 0.;
-  pth->decay = 0.;
-
-  pth->annihilation_variation = 0.;
-  pth->annihilation_z = 1000.;
-  pth->annihilation_zmax = 2500.;
-  pth->annihilation_zmin = 30.;
-  pth->annihilation_f_halo = 0.;
-  pth->annihilation_z_halo = 30.;
-  pth->has_on_the_spot = _TRUE_;
-
-  pth->compute_cb2_derivatives=_FALSE_;
-
-  pth->compute_damping_scale = _FALSE_;
-
-  pth->a_idm_dr = 0.;
-  pth->b_idr = 0.;
-  pth->nindex_idm_dr = 4.;
-  pth->m_idm = 1.e11;
-
-  /** - perturbation structure */
-
-  ppt->has_cl_cmb_temperature = _FALSE_;
-  ppt->has_cl_cmb_polarization = _FALSE_;
-  ppt->has_cl_cmb_lensing_potential = _FALSE_;
-  ppt->has_cl_number_count = _FALSE_;
-  ppt->has_cl_lensing_potential = _FALSE_;
-  ppt->has_pk_matter = _FALSE_;
-  ppt->has_density_transfers = _FALSE_;
-  ppt->has_velocity_transfers = _FALSE_;
-  ppt->has_metricpotential_transfers = _FALSE_;
-
-  ppt->has_nl_corrections_based_on_delta_m = _FALSE_;
-
-  ppt->has_nc_density = _FALSE_;
-  ppt->has_nc_rsd = _FALSE_;
-  ppt->has_nc_lens = _FALSE_;
-  ppt->has_nc_gr = _FALSE_;
-
-  //ppt->pk_only_cdm_bar=_FALSE_;
-
-  ppt->switch_sw = 1;
-  ppt->switch_eisw = 1;
-  ppt->switch_lisw = 1;
-  ppt->switch_dop = 1;
-  ppt->switch_pol = 1;
-  ppt->eisw_lisw_split_z = 120;
-
-  ppt->has_ad=_TRUE_;
-  ppt->has_bi=_FALSE_;
-  ppt->has_cdi=_FALSE_;
-  ppt->has_nid=_FALSE_;
-  ppt->has_niv=_FALSE_;
-
-  ppt->has_perturbed_recombination=_FALSE_;
-  ppt->tensor_method = tm_massless_approximation;
-  ppt->evolve_tensor_ur = _FALSE_;
-  ppt->evolve_tensor_ncdm = _FALSE_;
-
-  ppt->has_scalars=_TRUE_;
-  ppt->has_vectors=_FALSE_;
-  ppt->has_tensors=_FALSE_;
->>>>>>> e1120c5b
-
-
-  return _SUCCESS_;
-
-<<<<<<< HEAD
 }
 
 
@@ -4634,379 +4047,6 @@
                                   struct transfers * ptr,
                                   struct lensing *ple,
                                   ErrorMsg errmsg){
-=======
-  ppt->idr_nature=idr_free_streaming;
-
-  ppt->has_Nbody_gauge_transfers = _FALSE_;
-
-  ppt->k_output_values_num=0;
-  ppt->store_perturbations = _FALSE_;
-
-  ppt->three_ceff2_ur=1.;
-  ppt->three_cvis2_ur=1.;
-
-  ppt->z_max_pk=0.;
-
-  ppt->selection_num=1;
-  ppt->selection=gaussian;
-  ppt->selection_mean[0]=1.;
-  ppt->selection_width[0]=0.1;
-
-  /** - primordial structure */
-
-  ppm->primordial_spec_type = analytic_Pk;
-  ppm->k_pivot = 0.05;
-  ppm->A_s = 2.215e-9;
-  ppm->n_s = 0.9619;
-  ppm->alpha_s = 0.;
-  ppm->f_bi = 1.;
-  ppm->n_bi = 1.;
-  ppm->alpha_bi = 0.;
-  ppm->f_cdi = 1.;
-  ppm->n_cdi = 1.;
-  ppm->alpha_cdi = 0.;
-  ppm->f_nid = 1.;
-  ppm->n_nid = 1.;
-  ppm->alpha_nid = 0.;
-  ppm->f_niv = 1.;
-  ppm->n_niv = 1.;
-  ppm->alpha_niv = 0.;
-  ppm->c_ad_bi = 0.;
-  ppm->n_ad_bi = 0.;
-  ppm->alpha_ad_bi = 0.;
-  ppm->c_ad_cdi = 0.;
-  ppm->n_ad_cdi = 0.;
-  ppm->alpha_ad_cdi = 0.;
-  ppm->c_ad_nid = 0.;
-  ppm->n_ad_nid = 0.;
-  ppm->alpha_ad_nid = 0.;
-  ppm->c_ad_niv = 0.;
-  ppm->n_ad_niv = 0.;
-  ppm->alpha_ad_niv = 0.;
-  ppm->c_bi_cdi = 0.;
-  ppm->n_bi_cdi = 0.;
-  ppm->alpha_bi_cdi = 0.;
-  ppm->c_bi_nid = 0.;
-  ppm->n_bi_nid = 0.;
-  ppm->alpha_bi_nid = 0.;
-  ppm->c_bi_niv = 0.;
-  ppm->n_bi_niv = 0.;
-  ppm->alpha_bi_niv = 0.;
-  ppm->c_cdi_nid = 0.;
-  ppm->n_cdi_nid = 0.;
-  ppm->alpha_cdi_nid = 0.;
-  ppm->c_cdi_niv = 0.;
-  ppm->n_cdi_niv = 0.;
-  ppm->alpha_cdi_niv = 0.;
-  ppm->c_nid_niv = 0.;
-  ppm->n_nid_niv = 0.;
-  ppm->alpha_nid_niv = 0.;
-  ppm->r = 1.;
-  ppm->n_t = -ppm->r/8.*(2.-ppm->r/8.-ppm->n_s);
-  ppm->alpha_t = ppm->r/8.*(ppm->r/8.+ppm->n_s-1.);
-  ppm->potential=polynomial;
-  ppm->phi_end=0.;
-  ppm->phi_pivot_method = N_star;
-  ppm->phi_pivot_target = 60;
-  ppm->V0=1.25e-13;
-  ppm->V1=-1.12e-14;
-  ppm->V2=-6.95e-14;
-  ppm->V3=0.;
-  ppm->V4=0.;
-  ppm->H0=3.69e-6;
-  ppm->H1=-5.84e-7;
-  ppm->H2=0.;
-  ppm->H3=0.;
-  ppm->H4=0.;
-  ppm->behavior=numerical;
-  ppm->command="write here your command for the external Pk";
-  ppm->custom1=0.;
-  ppm->custom2=0.;
-  ppm->custom3=0.;
-  ppm->custom4=0.;
-  ppm->custom5=0.;
-  ppm->custom6=0.;
-  ppm->custom7=0.;
-  ppm->custom8=0.;
-  ppm->custom9=0.;
-  ppm->custom10=0.;
-
-  /** - nonlinear structure */
-
-  pnl->method = nl_none;
-  pnl->extrapolation_method = extrap_max_scaled;
-  pnl->has_pk_eq = _FALSE_;
-
-  pnl->feedback = nl_emu_dmonly;
-  pnl->z_infinity = 10.;
-
-  /** - transfer structure */
-
-  ptr->selection_bias[0]=1.;
-  ptr->selection_magnification_bias[0]=0.;
-  ptr->lcmb_rescale=1.;
-  ptr->lcmb_pivot=0.1;
-  ptr->lcmb_tilt=0.;
-  ptr->initialise_HIS_cache=_FALSE_;
-  ptr->has_nz_analytic = _FALSE_;
-  ptr->has_nz_file = _FALSE_;
-  ptr->has_nz_evo_analytic = _FALSE_;
-  ptr->has_nz_evo_file = _FALSE_;
-
-  /** - spectra structure */
-
-  psp->z_max_pk = pop->z_pk[0];
-  psp->non_diag=0;
-
-  /** - lensing structure */
-
-  ple->has_lensed_cls = _FALSE_;
-
-  /** - output structure */
-
-  pop->z_pk_num = 1;
-  pop->z_pk[0] = 0.;
-  sprintf(pop->root,"output/");
-  pop->write_header = _TRUE_;
-  pop->output_format = class_format;
-  pop->write_background = _FALSE_;
-  pop->write_thermodynamics = _FALSE_;
-  pop->write_perturbations = _FALSE_;
-  pop->write_primordial = _FALSE_;
-
-  /** - all verbose parameters */
-
-  pba->background_verbose = 0;
-  pth->thermodynamics_verbose = 0;
-  ppt->perturbations_verbose = 0;
-  ptr->transfer_verbose = 0;
-  ppm->primordial_verbose = 0;
-  psp->spectra_verbose = 0;
-  pnl->nonlinear_verbose = 0;
-  ple->lensing_verbose = 0;
-  pop->output_verbose = 0;
-
-  return _SUCCESS_;
-
-}
-
-/**
- * Initialize the precision parameter structure.
- *
- * All precision parameters used in the other modules are listed here
- * and assigned here a default value.
- *
- * @param ppr Input/Output: a precision_params structure pointer
- * @return the error status
- *
- */
-
-int input_default_precision ( struct precision * ppr ) {
-
-  /**
-   * - automatic estimate of machine precision
-   */
-  ppr->smallest_allowed_variation=DBL_EPSILON;
-
-  //get_machine_precision(&(ppr->smallest_allowed_variation));
-
-  class_test(ppr->smallest_allowed_variation < 0,
-             ppr->error_message,
-             "smallest_allowed_variation = %e < 0",ppr->smallest_allowed_variation);
-
-
-#define __ASSIGN_DEFAULT_PRECISION__
-#include "precisions.h"
-#undef __ASSIGN_DEFAULT_PRECISION__
-
-  return _SUCCESS_;
-
-}
-
-int class_version(
-                  char * version
-                  ) {
-
-  sprintf(version,"%s",_VERSION_);
-  return _SUCCESS_;
-}
-
-/**
- * Automatically computes the machine precision.
- *
- * @param smallest_allowed_variation a pointer to the smallest allowed variation
- *
- * Returns the smallest
- * allowed variation (minimum epsilon * _TOLVAR_)
- */
-
-int get_machine_precision(double * smallest_allowed_variation) {
-  double one, meps, sum;
-
-  one = 1.0;
-  meps = 1.0;
-  do {
-    meps /= 2.0;
-    sum = one + meps;
-  } while (sum != one);
-  meps *= 2.0;
-
-  *smallest_allowed_variation = meps * _TOLVAR_;
-
-  return _SUCCESS_;
-
-}
-
-int input_fzerofun_1d(double input,
-                      void* pfzw,
-                      double *output,
-                      ErrorMsg error_message){
-
-  class_call(input_try_unknown_parameters(&input,
-                                          1,
-                                          pfzw,
-                                          output,
-                                          error_message),
-             error_message,
-             error_message);
-
-  return _SUCCESS_;
-}
-
-int class_fzero_ridder(int (*func)(double x, void *param, double *y, ErrorMsg error_message),
-                       double x1,
-                       double x2,
-                       double xtol,
-                       void *param,
-                       double *Fx1,
-                       double *Fx2,
-                       double *xzero,
-                       int *fevals,
-                       ErrorMsg error_message){
-  /**Using Ridders' method, return the root of a function func known to
-     lie between x1 and x2. The root, returned as zriddr, will be found to
-     an approximate accuracy xtol.
-  */
-  int j,MAXIT=1000;
-  double ans,fh,fl,fm,fnew,s,xh,xl,xm,xnew;
-  if ((Fx1!=NULL)&&(Fx2!=NULL)){
-    fl = *Fx1;
-    fh = *Fx2;
-  }
-  else{
-    class_call((*func)(x1, param, &fl, error_message),
-               error_message, error_message);
-    class_call((*func)(x2, param, &fh, error_message),
-               error_message, error_message);
-
-    *fevals = (*fevals)+2;
-  }
-  if ((fl > 0.0 && fh < 0.0) || (fl < 0.0 && fh > 0.0)) {
-    xl=x1;
-    xh=x2;
-    ans=-1.11e11;
-    for (j=1;j<=MAXIT;j++) {
-      xm=0.5*(xl+xh);
-      class_call((*func)(xm, param, &fm, error_message),
-                 error_message, error_message);
-      *fevals = (*fevals)+1;
-      s=sqrt(fm*fm-fl*fh);
-      if (s == 0.0){
-        *xzero = ans;
-        //printf("Success 1\n");
-        return _SUCCESS_;
-      }
-      xnew=xm+(xm-xl)*((fl >= fh ? 1.0 : -1.0)*fm/s);
-      if (fabs(xnew-ans) <= xtol) {
-        *xzero = ans;
-        return _SUCCESS_;
-      }
-      ans=xnew;
-      class_call((*func)(ans, param, &fnew, error_message),
-                 error_message, error_message);
-      *fevals = (*fevals)+1;
-      if (fnew == 0.0){
-        *xzero = ans;
-        //printf("Success 2, ans=%g\n",ans);
-        return _SUCCESS_;
-      }
-      if (NRSIGN(fm,fnew) != fm) {
-        xl=xm;
-        fl=fm;
-        xh=ans;
-        fh=fnew;
-      } else if (NRSIGN(fl,fnew) != fl) {
-        xh=ans;
-        fh=fnew;
-      } else if (NRSIGN(fh,fnew) != fh) {
-        xl=ans;
-        fl=fnew;
-      } else return _FAILURE_;
-      if (fabs(xh-xl) <= xtol) {
-        *xzero = ans;
-        //        printf("Success 3\n");
-        return _SUCCESS_;
-      }
-    }
-    class_stop(error_message,"zriddr exceed maximum iterations");
-  }
-  else {
-    if (fl == 0.0) return x1;
-    if (fh == 0.0) return x2;
-    class_stop(error_message,"root must be bracketed in zriddr.");
-  }
-  class_stop(error_message,"Failure in int.");
-}
-
-int input_try_unknown_parameters(double * unknown_parameter,
-                                 int unknown_parameters_size,
-                                 void * voidpfzw,
-                                 double * output,
-                                 ErrorMsg errmsg){
-  /** Summary:
-   * - Call the structures*/
-
-  struct precision pr;        /* for precision parameters */
-  struct background ba;       /* for cosmological background */
-  struct thermo th;           /* for thermodynamics */
-  struct perturbs pt;         /* for source functions */
-  struct transfers tr;        /* for transfer functions */
-  struct primordial pm;       /* for primordial spectra */
-  struct spectra sp;          /* for output spectra */
-  struct nonlinear nl;        /* for non-linear spectra */
-  struct lensing le;          /* for lensed spectra */
-  struct output op;           /* for output files */
-
-  int i;
-  double rho_dcdm_today, rho_dr_today;
-  struct fzerofun_workspace * pfzw;
-  int input_verbose;
-  int flag;
-  int param;
-  short compute_sigma8 = _FALSE_;
-
-  pfzw = (struct fzerofun_workspace *) voidpfzw;
-  /** - Read input parameters */
-  for (i=0; i < unknown_parameters_size; i++) {
-    sprintf(pfzw->fc.value[pfzw->unknown_parameters_index[i]],
-            "%e",unknown_parameter[i]);
-  }
-
-  class_call(input_read_precisions(&(pfzw->fc),
-                                   &pr,
-                                   &ba,
-                                   &th,
-                                   &pt,
-                                   &tr,
-                                   &pm,
-                                   &sp,
-                                   &nl,
-                                   &le,
-                                   &op,
-                                   errmsg),
-             errmsg,
-             errmsg);
->>>>>>> e1120c5b
 
   /** Summary: */
 
@@ -5033,7 +4073,6 @@
   }
 
 
-<<<<<<< HEAD
   /** 2) Should the lensed spectra be rescaled (with amplitude, and tilt compared to pivot k-scale) */
   /* Read */
   if ((ppt->has_scalars == _TRUE_) && (ppt->has_cl_cmb_lensing_potential == _TRUE_)) {
@@ -5098,127 +4137,6 @@
   class_test(flag1 == _TRUE_,
              errmsg,
              "the input parameter 'bias' is obsolete, because you can now pass an independent light-to-mass bias for each bin/selection function. The new input name is 'selection_bias'. It can be set to a single number (common bias for all bins) or as many numbers as the number of bins");
-=======
-  /** - Shoot forward into class up to required stage */
-  if (pfzw->required_computation_stage >= cs_background){
-    if (input_verbose>2)
-      printf("Stage 1: background\n");
-    ba.background_verbose = 0;
-    class_call(background_init(&pr,&ba),
-               ba.error_message,
-               errmsg
-               );
-  }
-
-  if (pfzw->required_computation_stage >= cs_thermodynamics){
-    if (input_verbose>2)
-      printf("Stage 2: thermodynamics\n");
-    pr.recfast_Nz0 = 10000;
-    th.thermodynamics_verbose = 0;
-    class_call_except(thermodynamics_init(&pr,&ba,&th),
-                      th.error_message,
-                      errmsg,
-                      background_free(&ba)
-                      );
-  }
-
-  if (pfzw->required_computation_stage >= cs_perturbations){
-    if (input_verbose>2)
-      printf("Stage 3: perturbations\n");
-    pt.perturbations_verbose = 0;
-    class_call_except(perturb_init(&pr,&ba,&th,&pt),
-                      pt.error_message,
-                      errmsg,
-                      thermodynamics_free(&th);background_free(&ba)
-                      );
-  }
-
-  if (pfzw->required_computation_stage >= cs_primordial){
-    if (input_verbose>2)
-      printf("Stage 4: primordial\n");
-    pm.primordial_verbose = 0;
-    class_call_except(primordial_init(&pr,&pt,&pm),
-                      pm.error_message,
-                      errmsg,
-                      perturb_free(&pt);thermodynamics_free(&th);background_free(&ba)
-                      );
-  }
-
-  if (pfzw->required_computation_stage >= cs_nonlinear){
-    if (input_verbose>2)
-      printf("Stage 5: nonlinear\n");
-    nl.nonlinear_verbose = 0;
-    class_call_except(nonlinear_init(&pr,&ba,&th,&pt,&pm,&nl),
-                      nl.error_message,
-                      errmsg,
-                      primordial_free(&pm);perturb_free(&pt);thermodynamics_free(&th);background_free(&ba)
-                      );
-  }
-
-  if (pfzw->required_computation_stage >= cs_transfer){
-    if (input_verbose>2)
-      printf("Stage 6: transfer\n");
-    tr.transfer_verbose = 0;
-    class_call_except(transfer_init(&pr,&ba,&th,&pt,&nl,&tr),
-                      tr.error_message,
-                      errmsg,
-                      nonlinear_free(&nl);primordial_free(&pm);perturb_free(&pt);thermodynamics_free(&th);background_free(&ba)
-                      );
-  }
-
-  if (pfzw->required_computation_stage >= cs_spectra){
-    if (input_verbose>2)
-      printf("Stage 7: spectra\n");
-    sp.spectra_verbose = 0;
-    class_call_except(spectra_init(&pr,&ba,&pt,&pm,&nl,&tr,&sp),
-                      sp.error_message,
-                      errmsg,
-                      transfer_free(&tr);nonlinear_free(&nl);primordial_free(&pm);perturb_free(&pt);thermodynamics_free(&th);background_free(&ba)
-                      );
-  }
-
-  /** - Get the corresponding shoot variable and put into output */
-  for (i=0; i < pfzw->target_size; i++) {
-    switch (pfzw->target_name[i]) {
-    case theta_s:
-      output[i] = 100.*th.rs_rec/th.ra_rec-pfzw->target_value[i];
-      break;
-    case Omega_dcdmdr:
-      rho_dcdm_today = ba.background_table[(ba.bt_size-1)*ba.bg_size+ba.index_bg_rho_dcdm];
-      if (ba.has_dr == _TRUE_)
-        rho_dr_today = ba.background_table[(ba.bt_size-1)*ba.bg_size+ba.index_bg_rho_dr];
-      else
-        rho_dr_today = 0.;
-      output[i] = (rho_dcdm_today+rho_dr_today)/(ba.H0*ba.H0)-pfzw->target_value[i];
-      break;
-    case omega_dcdmdr:
-      rho_dcdm_today = ba.background_table[(ba.bt_size-1)*ba.bg_size+ba.index_bg_rho_dcdm];
-      if (ba.has_dr == _TRUE_)
-        rho_dr_today = ba.background_table[(ba.bt_size-1)*ba.bg_size+ba.index_bg_rho_dr];
-      else
-        rho_dr_today = 0.;
-      output[i] = (rho_dcdm_today+rho_dr_today)/(ba.H0*ba.H0)-pfzw->target_value[i]/ba.h/ba.h;
-      break;
-    case Omega_scf:
-      /** - In case scalar field is used to fill, pba->Omega0_scf is not equal to pfzw->target_value[i].*/
-      output[i] = ba.background_table[(ba.bt_size-1)*ba.bg_size+ba.index_bg_rho_scf]/(ba.H0*ba.H0)
-        -ba.Omega0_scf;
-      break;
-    case Omega_ini_dcdm:
-    case omega_ini_dcdm:
-      rho_dcdm_today = ba.background_table[(ba.bt_size-1)*ba.bg_size+ba.index_bg_rho_dcdm];
-      if (ba.has_dr == _TRUE_)
-        rho_dr_today = ba.background_table[(ba.bt_size-1)*ba.bg_size+ba.index_bg_rho_dr];
-      else
-        rho_dr_today = 0.;
-      output[i] = -(rho_dcdm_today+rho_dr_today)/(ba.H0*ba.H0)+ba.Omega0_dcdmdr;
-      break;
-    case sigma8:
-      output[i] = nl.sigma8[nl.index_pk_m]-pfzw->target_value[i];
-      break;
-    }
-  }
->>>>>>> e1120c5b
 
   class_call(parser_read_double(pfc,"s_bias",&param1,&flag1,errmsg),
              errmsg,
@@ -5251,6 +4169,20 @@
     class_test(ppr->ncdm_fluid_trigger_tau_over_tau_k==ppr->ur_fluid_trigger_tau_over_tau_k,
                errmsg,
                "please choose different values for precision parameters ncdm_fluid_trigger_tau_over_tau_k and ur_fluid_trigger_tau_over_tau_k, in order to avoid switching two approximation schemes at the same time");
+  }
+
+  if (pba->Omega0_idr != 0.){
+    class_test(ppr->idr_streaming_trigger_tau_over_tau_k==ppr->radiation_streaming_trigger_tau_over_tau_k,
+               errmsg,
+               "please choose different values for precision parameters dark_radiation_trigger_tau_over_tau_k and radiation_streaming_trigger_tau_over_tau_k, in order to avoid switching two approximation schemes at the same time");
+
+    class_test(ppr->idr_streaming_trigger_tau_over_tau_k==ppr->ur_fluid_trigger_tau_over_tau_k,
+               errmsg,
+               "please choose different values for precision parameters dark_radiation_trigger_tau_over_tau_k and ur_fluid_trigger_tau_over_tau_k, in order to avoid switching two approximation schemes at the same time");
+
+    class_test(ppr->idr_streaming_trigger_tau_over_tau_k==ppr->ncdm_fluid_trigger_tau_over_tau_k,
+               errmsg,
+               "please choose different values for precision parameters dark_radiation_trigger_tau_over_tau_k and ncdm_fluid_trigger_tau_over_tau_k, in order to avoid switching two approximation schemes at the same time");
   }
 
   return _SUCCESS_;
@@ -5316,7 +4248,6 @@
   /* Read */
   class_read_flag("headers",pop->write_header);
 
-<<<<<<< HEAD
   /** 1.c) Format */
   /* Read */
   class_call(parser_read_string(pfc,"format",&string1,&flag1,errmsg),
@@ -5338,92 +4269,6 @@
   /** 1.d) Background quantities */
   /* Read */
   class_read_flag_or_deprecated("write_background","write background",pop->write_background);
-
-=======
-  for (index_guess=0; index_guess < pfzw->target_size; index_guess++) {
-    switch (pfzw->target_name[index_guess]) {
-    case theta_s:
-      xguess[index_guess] = 3.54*pow(pfzw->target_value[index_guess],2)-5.455*pfzw->target_value[index_guess]+2.548;
-      dxdy[index_guess] = (7.08*pfzw->target_value[index_guess]-5.455);
-      /** - Update pb to reflect guess */
-      ba.h = xguess[index_guess];
-      ba.H0 = ba.h *  1.e5 / _c_;
-      break;
-    case Omega_dcdmdr:
-      Omega_M = ba.Omega0_cdm+ba.Omega0_idm_dr+ba.Omega0_dcdmdr+ba.Omega0_b;
-      /* This formula is exact in a Matter + Lambda Universe, but only
-         for Omega_dcdm, not the combined.
-         sqrt_one_minus_M = sqrt(1.0 - Omega_M);
-         xguess[index_guess] = pfzw->target_value[index_guess]*
-         exp(2./3.*ba.Gamma_dcdm/ba.H0*
-         atanh(sqrt_one_minus_M)/sqrt_one_minus_M);
-         dxdy[index_guess] = 1.0;//exp(2./3.*ba.Gamma_dcdm/ba.H0*atanh(sqrt_one_minus_M)/sqrt_one_minus_M);
-      */
-      gamma = ba.Gamma_dcdm/ba.H0;
-      if (gamma < 1)
-        a_decay = 1.0;
-      else
-        a_decay = pow(1+(gamma*gamma-1.)/Omega_M,-1./3.);
-      xguess[index_guess] = pfzw->target_value[index_guess]/a_decay;
-      dxdy[index_guess] = 1./a_decay;
-      //printf("x = Omega_ini_guess = %g, dxdy = %g\n",*xguess,*dxdy);
-      break;
-    case omega_dcdmdr:
-      Omega_M = ba.Omega0_cdm+ba.Omega0_idm_dr+ba.Omega0_dcdmdr+ba.Omega0_b;
-      /* This formula is exact in a Matter + Lambda Universe, but only
-         for Omega_dcdm, not the combined.
-         sqrt_one_minus_M = sqrt(1.0 - Omega_M);
-         xguess[index_guess] = pfzw->target_value[index_guess]*
-         exp(2./3.*ba.Gamma_dcdm/ba.H0*
-         atanh(sqrt_one_minus_M)/sqrt_one_minus_M);
-         dxdy[index_guess] = 1.0;//exp(2./3.*ba.Gamma_dcdm/ba.H0*atanh(sqrt_one_minus_M)/sqrt_one_minus_M);
-      */
-      gamma = ba.Gamma_dcdm/ba.H0;
-      if (gamma < 1)
-        a_decay = 1.0;
-      else
-        a_decay = pow(1+(gamma*gamma-1.)/Omega_M,-1./3.);
-      xguess[index_guess] = pfzw->target_value[index_guess]/ba.h/ba.h/a_decay;
-      dxdy[index_guess] = 1./a_decay/ba.h/ba.h;
-      //printf("x = Omega_ini_guess = %g, dxdy = %g\n",*xguess,*dxdy);
-      break;
-    case Omega_scf:
-
-      /** - This guess is arbitrary, something nice using WKB should be implemented.
-       *
-       * - Version 2: use a fit: `xguess[index_guess] = 1.77835*pow(ba.Omega0_scf,-2./7.);
-       * dxdy[index_guess] = -0.5081*pow(ba.Omega0_scf,-9./7.)`;
-       *
-       * - Version 3: use attractor solution */
-
-      if (ba.scf_tuning_index == 0){
-        xguess[index_guess] = sqrt(3.0/ba.Omega0_scf);
-        dxdy[index_guess] = -0.5*sqrt(3.0)*pow(ba.Omega0_scf,-1.5);
-      }
-      else{
-        /* Default: take the passed value as xguess and set dxdy to 1. */
-        xguess[index_guess] = ba.scf_parameters[ba.scf_tuning_index];
-        dxdy[index_guess] = 1.;
-      }
-      break;
-    case omega_ini_dcdm:
-      Omega0_dcdmdr = 1./(ba.h*ba.h);
-    case Omega_ini_dcdm:
-      /** - This works since correspondence is
-          Omega_ini_dcdm -> Omega_dcdmdr and
-          omega_ini_dcdm -> omega_dcdmdr */
-      Omega0_dcdmdr *=pfzw->target_value[index_guess];
-      Omega_M = ba.Omega0_cdm+ba.Omega0_idm_dr+Omega0_dcdmdr+ba.Omega0_b;
-      gamma = ba.Gamma_dcdm/ba.H0;
-      if (gamma < 1)
-        a_decay = 1.0;
-      else
-        a_decay = pow(1+(gamma*gamma-1.)/Omega_M,-1./3.);
-      xguess[index_guess] = pfzw->target_value[index_guess]*a_decay;
-      dxdy[index_guess] = a_decay;
-      if (gamma > 100)
-        dxdy[index_guess] *= gamma/100;
->>>>>>> e1120c5b
 
   /** 1.e) Thermodynamics quantities */
   /* Read */
@@ -5464,7 +4309,6 @@
   class_read_flag_or_deprecated("write_warnings","write warnings",flag2);
 
 
-<<<<<<< HEAD
   /** 2) Verbosity */
   /* Read */
   class_read_int("background_verbose",pba->background_verbose);
@@ -5476,21 +4320,6 @@
   class_read_int("nonlinear_verbose",pnl->nonlinear_verbose);
   class_read_int("lensing_verbose",ple->lensing_verbose);
   class_read_int("output_verbose",pop->output_verbose);
-=======
-  /** - Fisrt we do our guess */
-  class_call(input_get_guess(&x1, &dxdy, pfzw, errmsg),
-             errmsg, errmsg);
-  //      printf("x1= %g\n",x1);
-
-  class_call(input_fzerofun_1d(x1,
-                               pfzw,
-                               &f1,
-                               errmsg),
-             errmsg, errmsg);
-
-  (*fevals)++;
-  //printf("x1= %g, f1= %g\n",x1,f1);
->>>>>>> e1120c5b
 
 
   /**
@@ -5538,49 +4367,18 @@
     }
   }
 
-<<<<<<< HEAD
-=======
-int input_auxillary_target_conditions(struct file_content * pfc,
-                                      enum target_names target_name,
-                                      double target_value,
-                                      int * aux_flag,
-                                      ErrorMsg errmsg){
-  *aux_flag = _TRUE_;
-  /*
-    double param1;
-    int int1, flag1;
-    int input_verbose = 0;
-    class_read_int("input_verbose",input_verbose);
-  */
-  switch (target_name){
-  case Omega_dcdmdr:
-  case omega_dcdmdr:
-  case Omega_scf:
-  case Omega_ini_dcdm:
-  case omega_ini_dcdm:
-    /* Check that Omega's or omega's are nonzero: */
-    if (target_value == 0.)
-      *aux_flag = _FALSE_;
-    break;
-  default:
-    /* Default is no additional checks */
-    *aux_flag = _TRUE_;
-    break;
-  }
->>>>>>> e1120c5b
   return _SUCCESS_;
 
-<<<<<<< HEAD
-=======
-int compare_integers (const void * elem1, const void * elem2) {
+}
+
+// [NS] :: TODO check if necessary
+int compare_integers(const void * elem1, const void * elem2) {
   int f = *((int*)elem1);
   int s = *((int*)elem2);
   if (f > s) return  1;
   if (f < s) return -1;
   return 0;
->>>>>>> e1120c5b
 }
-
 
 int compare_doubles(const void *a,
                     const void *b){
@@ -5622,6 +4420,21 @@
   int filenum;
 
   sigma_B = 2. * pow(_PI_,5) * pow(_k_B_,4) / 15. / pow(_h_P_,3) / pow(_c_,2);
+
+  /* Default from 5.10.2014: default parameters matched to Planck 2013 + WP
+     best-fitting model, with ones small difference: the published
+     Planck 2013 + WP bestfit is with h=0.6704 and one massive
+     neutrino species with m_ncdm=0.06eV; here we assume only massless
+     neutrinos in the default model; for the CMB, taking m_ncdm = 0 or
+     0.06 eV makes practically no difference, provided that we adapt
+     the value of h in order ot get the same peak scale, i.e. the same
+     100*theta_s. The Planck 2013 + WP best-fitting model with
+     h=0.6704 gives 100*theta_s = 1.042143 (or equivalently
+     100*theta_MC=1.04119). By taking only massless neutrinos, one
+     gets the same 100*theta_s provided that h is increased to
+     0.67556. Hence, we take h=0.67556, N_ur=3.046, N_ncdm=0, and all
+     other parameters from the Planck2013 Cosmological Parameter
+     paper. */
 
   /**
    * Default to input_read_parameters_general
@@ -5697,6 +4510,7 @@
   pth->reionization_width=0.5;
   pth->helium_fullreio_redshift=3.5;
   pth->helium_fullreio_width=0.5;
+
   /** 8.b) 'reio_bins_tanh' case */
   pth->binned_reio_num=0;
   pth->binned_reio_z=NULL;
@@ -5738,24 +4552,12 @@
   /** 2) Baryon density */
   pba->Omega0_b = 0.022032/pow(pba->h,2);
 
-<<<<<<< HEAD
   /** 3) Ultra-relativistic species / massless neutrino density */
   pba->Omega0_ur = 3.046*7./8.*pow(4./11.,4./3.)*pba->Omega0_g;
+
   /** 3.a) Effective squared sound speed and viscosity parameter */
   ppt->three_ceff2_ur=1.;
   ppt->three_cvis2_ur=1.;
-=======
-  /** - loop over z_i values. For each of them, we will call the
-      background and thermodynamics module for fake models. The goal is
-      to find, for each z_i, and effective w0_eff[z_i] and
-      Omega_m_eff{z_i], such that: the true model with (w0,wa) and the
-      equivalent model with (w0_eff[z_i],0) have the same conformal
-      distance between z_i and z_recombination, namely chi = tau[z_i] -
-      tau_rec. It is thus necessary to call both the background and
-      thermodynamics module for each fake model and to re-compute
-      tau_rec for each of them. Once the eqauivalent model is found we
-      compute and store Omega_m_effa(z_i) of the equivalent model */
->>>>>>> e1120c5b
 
   /** 4) CDM density */
   pba->Omega0_cdm = 0.12038/pow(pba->h,2);
@@ -5787,18 +4589,34 @@
 
   /* ** ADDITIONAL SPECIES ** --> Add your species here */
 
-  /** 7.a) Fractional density of dcdm+dr */
+  /** 7.1) Decaying CDM into Dark Radiation = dcdm+dr */
+  /** 7.1.a) Current fractional density of dcdm+dr */
+  pba->Gamma_dcdm = 0.0;
   pba->Omega0_dcdmdr = 0.0;
   pba->Omega0_dcdm = 0.0;
-  /** 7.c) Decay constant */
+  /** 7.1.c) Decay constant */
   pba->Gamma_dcdm = 0.0;
+
+  /** 7.2) Interacting Dark Matter */
+  /** 7.2.a) Current fractional density of idm_dr+idr */
+  pba->Omega0_idr = 0.0;
+  pba->Omega0_idm_dr = 0.0;
+  /** 7.2.b) Current temperature of idm_dr+idr */
+  pba->T_idr = 0.0;
+  /** 7.2.c) ETHOS parameters of idm_dr+idr */
+  pth->a_idm_dr = 0.;
+  pth->b_idr = 0.;
+  pth->nindex_idm_dr = 4.;
+  pth->m_idm = 1.e11;
+  /** 7.2.d) Approximation mode of idr */
+  ppt->idr_nature=idr_free_streaming;
 
   /* ** ADDITIONAL SPECIES ** */
 
   /** 8) Dark energy contributions */
   pba->Omega0_fld = 0.;
   pba->Omega0_scf = 0.;
-  pba->Omega0_lambda = 1.-pba->Omega0_k-pba->Omega0_g-pba->Omega0_ur-pba->Omega0_b-pba->Omega0_cdm-pba->Omega0_ncdm_tot-pba->Omega0_dcdmdr;
+  pba->Omega0_lambda = 1.-pba->Omega0_k-pba->Omega0_g-pba->Omega0_ur-pba->Omega0_b-pba->Omega0_cdm-pba->Omega0_ncdm_tot-pba->Omega0_dcdmdr-pba->Omega0_idm_dr-pba->Omega0_idr;
   /** 8.a) Omega fluid */
   /** 8.a.1) PPF approximation */
   pba->use_ppf = _TRUE_;
@@ -5854,6 +4672,9 @@
   ppt->has_nl_corrections_based_on_delta_m = _FALSE_;
   pnl->method = nl_none;
   pnl->has_pk_eq = _FALSE_;
+  pnl->extrapolation_method = extrap_max_scaled;
+  pnl->feedback = nl_emu_dmonly;
+  pnl->z_infinity = 10.;
 
   /**
    * Default to input_read_parameters_primordial
@@ -5991,6 +4812,8 @@
   pop->z_pk[0] = 0.;
   /** 3.c) Maximum redshift */
   ppt->z_max_pk=0.;
+  // [NS] :: TODO check if still exits 
+  psp->z_max_pk=0.;
 
   /**
    * Default to input_read_parameters_lensing
@@ -6047,3 +4870,13 @@
 
 }
 
+
+
+int class_version(
+                  char * version
+                  ) {
+
+  sprintf(version,"%s",_VERSION_);
+  return _SUCCESS_;
+}
+
