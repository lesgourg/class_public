/** @file input.c Documented input module.
 *
 * Julien Lesgourgues, 27.08.2010
 * * internal organization of the module structured and improved by Nils Schoeneberg and Matteo Lucca, 07.03.2019
 *
 */

/** @file input.c Documented input module.
 *
 * EDE-Class v0.2 20.01.2020
 */

#include "input.h"

/* The input module fills variables belonging to the structures of
   essentially all other modules. Thus we need to include all the
   headers. New in v3.0: These #include fit better here than in
   input.h, to avoid complictaed dependencies slowing down
   compilation. */

#include "quadrature.h"
#include "background.h"
#include "thermodynamics.h"
#include "perturbations.h"
#include "transfer.h"
#include "primordial.h"
#include "harmonic.h"
#include "fourier.h"
#include "lensing.h"
#include "distortions.h"
#include "output.h"

/**
 * Initialize input parameters from external file.
 *
 * @param argc    Input: Number of command line arguments
 * @param argv    Input: Command line argument strings
 * @param ppr     Input: pointer to precision structure
 * @param pba     Input: pointer to background structure
 * @param pth     Input: pointer to thermodynamics structure
 * @param ppt     Input: pointer to perturbation structure
 * @param ptr     Input: pointer to transfer structure
 * @param ppm     Input: pointer to primordial structure
 * @param phr     Input: pointer to harmonic structure
 * @param pfo     Input: pointer to fourier structure
 * @param ple     Input: pointer to lensing structure
 * @param psd     Input: pointer to distorsion structure
 * @param pop     Input: pointer to output structure
 * @param errmsg  Input/Output: Error message
 * @return the error status
 */

int input_init(int argc,
               char **argv,
               struct precision * ppr,
               struct background *pba,
               struct thermodynamics *pth,
               struct perturbations *ppt,
               struct transfer *ptr,
               struct primordial *ppm,
               struct harmonic *phr,
               struct fourier * pfo,
               struct lensing *ple,
               struct distortions *psd,
               struct output *pop,
               ErrorMsg errmsg){

  /** Summary: */

  /** Define local variables */
  struct file_content fc;        // Structure with all parameters

  /** Find and read input file */
  class_call(input_find_file(argc,
                             argv,
                             &fc,
                             errmsg),
             errmsg,
             errmsg);

  /** Initialize all parameters given the input 'file_content' structure.
      If its size is null, all parameters take their default values. */
  class_call(input_read_from_file(&fc,ppr,pba,pth,ppt,ptr,ppm,phr,pfo,ple,psd,pop,
                                  errmsg),
             errmsg,
             errmsg);

  /** Free local struture */
  class_call(parser_free(&fc),
             errmsg,
             errmsg);

  return _SUCCESS_;

}


/**
 * Find and read external file (xxx.ini or xxx.pre) containing the input
 * parameters. All data is stored in the local structure 'file_content'.
 *
 * @param argc    Input: Number of command line arguments
 * @param argv    Input: Command line argument strings
 * @param fc      Output: file_content structure
 * @param errmsg  Input/Output: Error message
 * @return the error status
 */

int input_find_file(int argc,
                    char **argv,
                    struct file_content * fc,
                    ErrorMsg errmsg){

  /** Summary: */

  /** Define local variables */
  struct file_content fc_input;       // Temporary structure with all input parameters
  struct file_content fc_precision;   // Temporary structure with all precision parameters
  struct file_content * pfc_input;    // Pointer to either fc_root or fc_inputroot
  struct file_content fc_setroot;     // Temporary structure for setroot

  int i;
  char extension[5];
  char input_file[_ARGUMENT_LENGTH_MAX_];
  char precision_file[_ARGUMENT_LENGTH_MAX_];

  pfc_input = &fc_input;

  /** Initialize the two file_content structures (for input parameters and
      precision parameters) to some null content. If no arguments are passed,
      they will remain null and inform input_init that all parameters take
      default values. */
  fc->size = 0;
  fc_input.size = 0;
  fc_precision.size = 0;
  input_file[0]='\0';
  precision_file[0]='\0';

  /** If some arguments are passed, identify eventually some 'xxx.ini' and
      'xxx.pre' files, and store their name. */
  if (argc > 1) {
    for (i=1; i<argc; i++) {
      strncpy(extension,(argv[i]+strlen(argv[i])-4),4);
      extension[4]='\0';
      if (strcmp(extension,".ini") == 0) {
        class_test(input_file[0] != '\0',
                   errmsg,
                   "You have passed more than one input file with extension '.ini', choose one.");
        strcpy(input_file,argv[i]);
      }
      else if (strcmp(extension,".pre") == 0) {
        class_test(precision_file[0] != '\0',
                   errmsg,
                   "You have passed more than one precision with extension '.pre', choose one.");
        strcpy(precision_file,argv[i]);
      }
      else {
        fprintf(stdout,"Warning: the file '%s' has an extension different from .ini and .pre, so it has been ignored\n",argv[i]);
      }
    }
  }

  /** If there is an 'xxx.ini' file, read it and store its content. */
  if (input_file[0] != '\0'){
    class_call(parser_read_file(input_file,&fc_input,errmsg),
               errmsg,
               errmsg);

    /* *
     * Set correctly the pfc_input within the set_root function,
     * including the adjusted 'root' field.
     * It is either set to a pointer to fc_input,
     * or when a new filecontent is created with root appended,
     * it is set as the pointer to fc_setroot.
     * */
    class_call(input_set_root(input_file,&pfc_input,&fc_setroot,errmsg),
               errmsg,
               errmsg);
  }

  /** If there is an 'xxx.pre' file, read it and store its content. */
  if (precision_file[0] != '\0'){
    class_call(parser_read_file(precision_file,&fc_precision,errmsg),
               errmsg,
               errmsg);
  }

  /** If one or two files were read, merge their contents in a single 'file_content'
      structure. */
  if ((input_file[0]!='\0') || (precision_file[0]!='\0')){
    class_call(parser_cat(pfc_input,
                          &fc_precision,
                          fc,
                          errmsg),
               errmsg,
               errmsg);
  }

  /** Free local strutures */
  class_call(parser_free(pfc_input),
             errmsg,
             errmsg);
  class_call(parser_free(&fc_precision),
             errmsg,
             errmsg);

  return _SUCCESS_;

}

/**
 * Sets the 'root' variable in the input file content (this will be
 * the beginning of the name of all output files for the current CLASS
 * run)
 *
 * @param input_file      Input: filename of the input file
 * @param ppfc_input      Input/Output: pointer to (pointer to input file structure)
 * @param pfc_setroot     Input: pointer to an allocated temporary file content that will be used here
 * @param errmsg          Input/Output: the error message
 * @return the error status
 */

int input_set_root(char* input_file,
                   struct file_content** ppfc_input,
                   struct file_content * pfc_setroot,
                   ErrorMsg errmsg) {

  /** Define local variables */
  int flag1, filenum, iextens;
  int index_root_in_fc_input = -1;
  int overwrite_root;
  int found_filenum;

  /* The filename of the output root INCLUDING 'output/' */
  FileArg outfname;

  /* Temporary variables for parser reading etc. */
  char tmp_file[_ARGUMENT_LENGTH_MAX_+26]; // 26 is enough to extend the file name [...] with the
                                           // characters "output/[...]%02d_parameters.ini" (as done below)
  struct file_content fc_root;             // Temporary structure with only the root name

  FileArg string1;                         //Is ignored

  int n_extensions = 7;                    //Keep this as the length of the below list
  char* output_extensions[7] = {"cl.dat","pk.dat","tk.dat","parameters.ini","background.dat","thermodynamics.dat","perturbations_k0.dat"};

  /* Shorthand notation */
  struct file_content * pfc = *ppfc_input;


  /** Check whether a root name has been set, and wether overwrite_root is true */
  class_call(parser_read_string(pfc,"root",&string1,&flag1,errmsg),
             errmsg, errmsg);

  /* Set overwrite_root */
  overwrite_root = _FALSE_;
  class_read_flag("overwrite_root",overwrite_root);

  /** If root has not been set, use the default of 'output/<this-filename>' */
  if (flag1 == _FALSE_){
    memcpy(outfname, "output/", 7);
    memcpy(outfname+7, input_file, strlen(input_file)-4);
    outfname[7+strlen(input_file)-4] = '\0';
  }
  /* Check here for the index of the 'root' field in case it was set in fc_input */
  else{
    for(index_root_in_fc_input=0;index_root_in_fc_input<pfc->size;++index_root_in_fc_input){
      if(strcmp(pfc->name[index_root_in_fc_input],"root") == 0){
        strcpy(outfname,pfc->value[index_root_in_fc_input]);
        break;
      }
    }
  }

  /** If we don't want to overwrite the root name, check now for the existence of output for the given root name + N */
  if(overwrite_root == _FALSE_){

    /* Assume files exist, until proven otherwise */
    found_filenum = _TRUE_;
    /** For each 'filenum', test if it exists. Only stop if it has not been found. */
    for (filenum = 0; filenum < _N_FILEROOT_ && found_filenum; filenum++){
      /* No file has been found yet */
      found_filenum = _FALSE_;
      for(iextens = 0; iextens < n_extensions; ++iextens){
        sprintf(tmp_file,"%s%02d_%s", outfname, filenum, output_extensions[iextens]);
        if (file_exists(tmp_file) == _TRUE_){
          /* Found a file, the outer loop is forced to keep searching */
          found_filenum = _TRUE_;
        }
      }
      /* Didn't find a file. This is the correct number. Break the loop. */
      if(found_filenum == _FALSE_){
        break;
      }
    }
    /* If no root was found, add root through the parser routine */
    if(flag1 == _FALSE_){
      class_call(parser_init(&fc_root,
                             1,
                             pfc->filename,
                             errmsg),
                 errmsg,errmsg);
      sprintf(fc_root.name[0],"root");
      sprintf(fc_root.value[0],"%s%02d_",outfname,filenum);
      fc_root.read[0] = _FALSE_;
      class_call(parser_cat(pfc,
                            &fc_root,
                            pfc_setroot,
                            errmsg),
                 errmsg,
                 errmsg);
      class_call(parser_free(pfc),
                 errmsg,
                 errmsg);
      class_call(parser_free(&fc_root),
                 errmsg,
                 errmsg);
      (*ppfc_input) = pfc_setroot;
    }
    /* If root was found, set the index in the fc_input struct */
    else{
      sprintf(pfc->value[index_root_in_fc_input],"%s%02d_",outfname,filenum);
      (*ppfc_input) = pfc;
    }
  }

  /** If we do want to overwrite, just take the given root name */
  else{
    /* If no root was found, add root through the parser routine */
    if(flag1 == _FALSE_){
      class_call(parser_init(&fc_root,
                             1,
                             pfc->filename,
                             errmsg),
                 errmsg,errmsg);
      sprintf(fc_root.name[0],"root");
      sprintf(fc_root.value[0],"%s_",outfname);
      fc_root.read[0] = _FALSE_;
      class_call(parser_cat(pfc,
                            &fc_root,
                            pfc_setroot,
                            errmsg),
                 errmsg,
                 errmsg);
      class_call(parser_free(pfc),
                 errmsg,
                 errmsg);
      class_call(parser_free(&fc_root),
                 errmsg,
                 errmsg);
      (*ppfc_input) = pfc_setroot;
    }
    /* If root was found, set the index in the fc_input struct */
    else{
      sprintf(pfc->value[index_root_in_fc_input],"%s_",outfname);
      (*ppfc_input) = pfc;
    }
  }

  return _SUCCESS_;
}



/**
 * Initialize each parameter, first to its default values, and then
 * from what can be interpreted from the values passed in the input
 * 'file_content' structure. If its size is null, all parameters keep
 * their default values.
 *
 * @param pfc     Input: pointer to local structure
 * @param ppr     Input: pointer to precision structure
 * @param pba     Input: pointer to background structure
 * @param pth     Input: pointer to thermodynamics structure
 * @param ppt     Input: pointer to perturbation structure
 * @param ptr     Input: pointer to transfer structure
 * @param ppm     Input: pointer to primordial structure
 * @param phr     Input: pointer to harmonic structure
 * @param pfo     Input: pointer to fourier structure
 * @param ple     Input: pointer to lensing structure
 * @param psd     Input: pointer to distorsion structure
 * @param pop     Input: pointer to output structure
 * @param errmsg  Input/Output: Error message
 * @return the error status
 */

int input_read_from_file(struct file_content * pfc,
                         struct precision * ppr,
                         struct background *pba,
                         struct thermodynamics *pth,
                         struct perturbations *ppt,
                         struct transfer *ptr,
                         struct primordial *ppm,
                         struct harmonic *phr,
                         struct fourier * pfo,
                         struct lensing *ple,
                         struct distortions *psd,
                         struct output *pop,
                         ErrorMsg errmsg) {


  /** Summary: */

  /** - Define local variables */
  int input_verbose = 0;
  int has_shooting;

  /** Set default values
      Before getting into the assignment of parameters and the shooting, we want
      to already fix our precision parameters. No precision parameter should
      depend on any input parameter  */
  class_call(input_read_precisions(pfc,ppr,pba,pth,ppt,ptr,ppm,phr,pfo,ple,psd,pop,
                                   errmsg),
             errmsg,
             errmsg);

  class_read_int("input_verbose",input_verbose);
  if (input_verbose >0) printf("Reading input parameters\n");

  /** Find out if shooting necessary and, eventually, shoot and initialize
      read parameters */
  class_call(input_shooting(pfc,ppr,pba,pth,ppt,ptr,ppm,phr,pfo,ple,psd,pop,
                            input_verbose,
                            &has_shooting,
                            errmsg),
             errmsg,
             errmsg);

  /** If no shooting is necessary, initialize read parameters without it */
  if(has_shooting == _FALSE_){
    class_call(input_read_parameters(pfc,ppr,pba,pth,ppt,ptr,ppm,phr,pfo,ple,psd,pop,
                                     errmsg),
               errmsg,
               errmsg);
  }

  /** Write info on the read/unread parameters. This is the correct place to do it,
      since we want it to happen after all the shooting business,
      and after the final reading of all parameters */
  class_call(input_write_info(pfc,pop,
                              errmsg),
             errmsg,
             errmsg);

  if (pfo->has_pk_eq == _TRUE_) {

    if (input_verbose > 0) {
      printf(" -> since you want to use Halofit with a non-zero wa_fld and the Pk_equal method,\n");
      printf("    calling background module to extract the effective w(tau), Omega_m(tau) parameters");
      printf("    required by this method\n");
    }
    class_call(input_prepare_pk_eq(ppr,pba,pth,pfo,input_verbose,errmsg),
               errmsg,
               errmsg);
  }

  return _SUCCESS_;

}


/**
 * In CLASS, we call 'shooting' the process of doing preliminary runs
 * of parts of the code in order to find numerically the value of an
 * input variable which cannot be inferred analytically from other
 * input variables passed by the user.
 *
 * A typical example is when the user passes theta_s, the angular
 * scale of the sound horizon at decoupling. This quantity be passed
 * instead of the hubble parameter h, but only if we run CLASS until
 * the thermodynamics module to figure out how h and theta_s relate
 * numerically. The code starts from a guess for h, and runs to find
 * the corresponding theta_s. It adjusts h, shoots again, and repeats
 * this process until it finds some h giving the correct theta_s
 * within some tolerance.
 *
 * This function contains the overall structure to handle these steps.
 *
 * @param pfc               Input/Output: pointer to file content, with input parameters before/after the shooting
 * @param ppr               Input: pointer to precision structure
 * @param pba               Input: pointer to background structure
 * @param pth               Input: pointer to thermodynamics structure
 * @param ppt               Input: pointer to perturbation structure
 * @param ptr               Input: pointer to transfer structure
 * @param ppm               Input: pointer to primordial structure
 * @param phr               Input: pointer to harmonic structure
 * @param pfo               Input: pointer to fourier structure
 * @param ple               Input: pointer to lensing structure
 * @param psd               Input: pointer to distorsion structure
 * @param pop               Input: pointer to output structure
 * @param input_verbose     Input: Verbosity of input
 * @param has_shooting      Output: do we need shooting?
 * @param errmsg            Input/Output: Error message
 * @return the error status
 */

int input_shooting(struct file_content * pfc,
                   struct precision * ppr,
                   struct background *pba,
                   struct thermodynamics *pth,
                   struct perturbations *ppt,
                   struct transfer *ptr,
                   struct primordial *ppm,
                   struct harmonic *phr,
                   struct fourier * pfo,
                   struct lensing *ple,
                   struct distortions *psd,
                   struct output *pop,
                   int input_verbose,
                   int * has_shooting,
                   ErrorMsg errmsg){

  /** Summary: */

  /** Define local variables */
  int flag1;
  double param1;
  double * unknown_parameter;
  int unknown_parameters_size;
  int counter, index_target, i;
  int fevals=0;
  double xzero;
  double *dxdF, *x_inout;
  int target_indices[_NUM_TARGETS_];
  int needs_shooting;
  int shooting_failed=_FALSE_;

  /* array of parameters passed by the user for which we need shooting (= target parameters) */
  char * const target_namestrings[] = {"fEDE",
                                       "log10z_c",
                                       "100*theta_s",
                                       "Omega_dcdmdr",
                                       "omega_dcdmdr",
                                       "Omega_scf",
                                       "Omega_ini_dcdm",
                                       "omega_ini_dcdm",
                                       "sigma8"};

  /* array of corresponding parameters that must be adjusted in order to meet the target (= unknown parameters) */
  char * const unknown_namestrings[] = {"log10f_scf",               /* unknown param for target 'fEDE' */
                                        "log10m_scf",               /* unknown param for target 'log10z_c' */
                                        "h",                        /* unknown param for target '100*theta_s' */
                                        "Omega_ini_dcdm",           /* unknown param for target 'Omega_dcdmd' */
                                        "Omega_ini_dcdm",           /* unknown param for target 'omega_dcdmdr"' */
                                        "scf_shooting_parameter",   /* unknown param for target 'Omega_scf' */
                                        "Omega_dcdmdr",             /* unknown param for target 'Omega_ini_dcdm' */
                                        "omega_dcdmdr",             /* unknown param for target 'omega_ini_dcdm' */
                                        "A_s"};                     /* unknown param for target 'sigma8' */

  /* for each target, module up to which we need to run CLASS in order
     to compute the targetted quantities (not running the whole code
     each time to saves a lot of time) */
  enum computation_stage target_cs[] = {cs_background,     /* computation stage for target 'fEDE' */
                                        cs_background,     /* computation stage for target 'log10z_c' */
                                        cs_thermodynamics, /* computation stage for target '100*theta_s' */
                                        cs_background,     /* computation stage for target 'Omega_dcdmdr' */
                                        cs_background,     /* computation stage for target 'omega_dcdmdr' */
                                        cs_background,     /* computation stage for target 'Omega_scf' */
                                        cs_background,     /* computation stage for target 'Omega_ini_dcdm' */
                                        cs_background,     /* computation stage for target 'omega_ini_dcdm' */
                                        cs_nonlinear};       /* computation stage for target 'sigma8' */

  struct fzerofun_workspace fzw;

  *has_shooting=_FALSE_;

  /** Do we need to fix unknown parameters? */
  unknown_parameters_size = 0;
  fzw.required_computation_stage = 0;
  for (index_target = 0; index_target < _NUM_TARGETS_; index_target++){
    class_call(parser_read_double(pfc,target_namestrings[index_target],&param1,&flag1,errmsg),
               errmsg,
               errmsg);
    if (flag1 == _TRUE_){
      /* input_needs_shoting_for_target takes care of the case where, for
         instance, Omega_dcdmdr is set to 0.0, and we don't need shooting */
      class_call(input_needs_shooting_for_target(pfc,
                                                index_target,
                                                param1,
                                                &needs_shooting,
                                                errmsg),
                 errmsg,
                 errmsg);

      if (needs_shooting == _TRUE_){
        target_indices[unknown_parameters_size] = index_target;
        fzw.required_computation_stage = MAX(fzw.required_computation_stage,target_cs[index_target]);
        unknown_parameters_size++;
      }

    }
  }

  /** In the case of unknown parameters, start shooting... */
  if (unknown_parameters_size > 0) {

    /* We need to remember that we shot so we can clean up properly */
    *has_shooting=_TRUE_;

    /* Create file content structure with additional entries */
    class_call(parser_init(&(fzw.fc),
                           pfc->size+unknown_parameters_size,
                           pfc->filename,
                           errmsg),
               errmsg,errmsg);

    /* Copy input file content to the new file content structure: */
    memcpy(fzw.fc.name, pfc->name, pfc->size*sizeof(FileArg));
    memcpy(fzw.fc.value, pfc->value, pfc->size*sizeof(FileArg));
    memcpy(fzw.fc.read, pfc->read, pfc->size*sizeof(short));

    class_alloc(unknown_parameter,
                unknown_parameters_size*sizeof(double),
                errmsg);
    class_alloc(fzw.unknown_parameters_index,
                unknown_parameters_size*sizeof(int),
                errmsg);

    fzw.target_size = unknown_parameters_size;
    class_alloc(fzw.target_name,
                fzw.target_size*sizeof(enum target_names),
                errmsg);
    class_alloc(fzw.target_value,
                fzw.target_size*sizeof(double),
                errmsg);

    /** Go through all cases with unknown parameters */
    for (counter = 0; counter < unknown_parameters_size; counter++){
      index_target = target_indices[counter];
      class_call(parser_read_double(pfc,
                                    target_namestrings[index_target],
                                    &param1,
                                    &flag1,
                                    errmsg),
               errmsg,
               errmsg);

      /* store name of target parameter */
      fzw.target_name[counter] = index_target;
      /* store target value of target parameter */
      fzw.target_value[counter] = param1;
      fzw.unknown_parameters_index[counter]=pfc->size+counter;
      /* substitute the name of the target parameter with the name of the
         corresponding unknown parameter */
      strcpy(fzw.fc.name[fzw.unknown_parameters_index[counter]],unknown_namestrings[index_target]);
    }

    /** If there is only one parameter, we use a more efficient Newton method for 1D cases */
    if (unknown_parameters_size == 1){

      /* We can do 1 dimensional root finding */
      if (input_verbose > 0) {
        fprintf(stdout,
                "Computing unknown input parameter '%s' using input parameter '%s'\n",
                fzw.fc.name[fzw.unknown_parameters_index[0]],
                target_namestrings[fzw.target_name[0]]);
      }

      /* If shooting fails, postpone error to background module to play nice with MontePython. */
      class_call_try(input_find_root(&xzero,
                                     &fevals,
                                     ppr->tol_shooting_deltax_rel,
                                     &fzw,
                                     errmsg),
                     errmsg,
                     pba->shooting_error,
                     shooting_failed=_TRUE_);

      /* Store xzero */
      // This needs to be done with enough accuracy. A standard double has a relative
      // precision of around 1e-16, so 1e-20 should be good enough for the shooting
      sprintf(fzw.fc.value[fzw.unknown_parameters_index[0]],"%.20e",xzero);
      if (input_verbose > 0) {
        fprintf(stdout," -> found '%s = %s'\n",
                fzw.fc.name[fzw.unknown_parameters_index[0]],
                fzw.fc.value[fzw.unknown_parameters_index[0]]);
      }

    }
    /** Otherwise we do multidimensional shooting */
    else{

      /* We need to do multidimensional root finding */
      if (input_verbose > 0) {
        fprintf(stdout,"Computing unknown input parameters\n");
      }

      /* Allocate local variables */
      class_alloc(x_inout,
                  sizeof(double)*unknown_parameters_size,
                  errmsg);
      class_alloc(dxdF,
                  sizeof(double)*unknown_parameters_size,
                  errmsg);

      /* Get the guess for the initial variables */
      class_call(input_get_guess(x_inout, dxdF, &fzw, errmsg),
                 errmsg,
                 errmsg);

      /* Use multi-dimensional Newton method */
      class_call_try(fzero_Newton(input_try_unknown_parameters,
                                  x_inout,
                                  dxdF,
                                  unknown_parameters_size,
                                  ppr->tol_shooting_deltax,
                                  ppr->tol_shooting_deltaF,
                                  &fzw,
                                  &fevals,
                                  errmsg),
                     errmsg,
                     pba->shooting_error,
                     shooting_failed=_TRUE_);

      /* Store xzero */
      // This needs to be done with enough accuracy. A standard double has a relative
      // precision of around 1e-16, so 1e-20 should be good enough for the shooting
      for (counter = 0; counter < unknown_parameters_size; counter++){
        sprintf(fzw.fc.value[fzw.unknown_parameters_index[counter]],
                "%.20e",x_inout[counter]);
        if (input_verbose > 0) {
          fprintf(stdout," -> found '%s = %s'\n",
                  fzw.fc.name[fzw.unknown_parameters_index[counter]],
                  fzw.fc.value[fzw.unknown_parameters_index[counter]]);
        }
      }

      /* Free local variables */
      free(x_inout);
      free(dxdF);
    }

    if (input_verbose > 1) {
      fprintf(stdout,"Shooting completed using %d function evaluations\n",fevals);
    }

    /** Read all parameters from the fc obtained through shooting */
    class_call(input_read_parameters(&(fzw.fc),ppr,pba,pth,ppt,ptr,ppm,phr,pfo,ple,psd,pop,
                                     errmsg),
               errmsg,
               errmsg);

    /** Set status of shooting */
    pba->shooting_failed = shooting_failed;
    if (pba->shooting_failed == _TRUE_) {
      background_free_input(pba);
      perturbations_free_input(ppt);
    }

    /* all parameters read in fzw must be considered as read in pfc. At the same
       time the parameters read before in pfc (like theta_s,...) must still be
       considered as read (hence we could not do a memcopy) */
    for (i=0; i < pfc->size; i ++) {
      if (fzw.fc.read[i] == _TRUE_)
        pfc->read[i] = _TRUE_;
    }

    /* Free tuned pfc */
    parser_free(&(fzw.fc));

    /** Free arrays allocated */
    free(unknown_parameter);
    free(fzw.unknown_parameters_index);
    free(fzw.target_name);
    free(fzw.target_value);
  }

  return _SUCCESS_;

}


/**
 * Related to 'shooting': for each target, check whether it is
 * sufficient to stick to the default value of the unkown parameter
 * (for instance: if the target parameter is a density and the target
 * value is zero, the unkown parameter should remain zero like in the
 * default)
 *
 * @param pfc             Input: pointer to local structure
 * @param target_name     Input: list of possible target names
 * @param target_value    Input: list of possible target values
 * @param needs_shooting  Output: needs shooting?
 * @param errmsg          Input/Output: Error message
 * @return the error status
 */

int input_needs_shooting_for_target(struct file_content * pfc,
                                    enum target_names target_name,
                                    double target_value,
                                    int * needs_shooting,
                                    ErrorMsg errmsg){

  *needs_shooting = _TRUE_;
  switch (target_name){
    case Omega_dcdmdr:
    case omega_dcdmdr:
    case Omega_scf:
    case Omega_ini_dcdm:
    case omega_ini_dcdm:
      /* Check that Omega's or omega's are nonzero: */
      if (target_value == 0.)
        *needs_shooting = _FALSE_;
      break;
    default:
      /* Default is no additional checks */
      *needs_shooting = _TRUE_;
      break;
  }

  return _SUCCESS_;

}

/**
 * Related to 'shooting': Find the root of a one-dimensional
 * function. This function starts from a first guess, then uses a few
 * steps to bracket the root, and then calls another function to
 * actually get the root.
 *
 * @param xzero     Output: root x such that f(x)=0 up to tolerance (f(x) = input_fzerofun_1d)
 * @param fevals    Output: number of iterations (that is, of CLASS runs) needed to find the root
 * @param tol_x_rel Input : Relative tolerance compared to bracket of root that is used to find root.
 * @param pfzw      Input : pointer to workspace containing targets, unkown parameters and other relevant information
 * @param errmsg    Input/Output: Error message
 * @return the error status
*/

int input_find_root(double *xzero,
                    int *fevals,
                    double tol_x_rel,
                    struct fzerofun_workspace *pfzw,
                    ErrorMsg errmsg){

  /** Summary: */

  /** Define local variables */
  double x1, x2, f1, f2, dxdy, dx;
  int iter, iter2;
  int return_function;

  /** Fisrt we do our guess */
  class_call(input_get_guess(&x1, &dxdy, pfzw, errmsg),
             errmsg,
             errmsg);

  class_call(input_fzerofun_1d(x1, pfzw, &f1, errmsg),
             errmsg,
             errmsg);

  (*fevals)++;
  dx = 1.5*f1*dxdy;

  /** Then we do a linear hunt for the boundaries */
  /* Try fifteen times to go above and below the root (i.e. where shooting succeeds) */
  for (iter=1; iter<=15; iter++){
    x2 = x1 - dx;
    /* Try three times to get a 'reasonable' value, i.e. no CLASS error */
    for (iter2=1; iter2 <= 3; iter2++) {
      return_function = input_fzerofun_1d(x2, pfzw, &f2, errmsg);
      (*fevals)++;
      if (return_function ==_SUCCESS_) {
        break;
      }
      else if (iter2 < 3) {
        dx*=0.5;
        x2 = x1-dx;
      }
      else {
        class_stop(errmsg,errmsg);
      }
    }
    if (f1*f2<0.0){
      /* Root has been bracketed */
      break;
    }
    x1 = x2;
    f1 = f2;
  }

  /** Find root using Ridders method (Exchange for bisection if you are old-school) */
  class_call(input_fzero_ridder(input_fzerofun_1d,
                                x1,
                                x2,
                                tol_x_rel*MAX(fabs(x1),fabs(x2)),
                                pfzw,
                                &f1,
                                &f2,
                                xzero,
                                fevals,
                                errmsg),
             errmsg,errmsg);

  return _SUCCESS_;

}

/**
 * Related to 'shooting': defines 1d function of which we want to find
 * the root during the shooting.  The function is simply: "prediction
 * of CLASS for a target parameter y given a parameter x - targeted
 * value of y"
 *
 * @param input         Input: value of x
 * @param pfzw          Input: pointer to workspace containing targets, unkown parameters and other relevant information
 * @param output        Ouput: f(x) = y - y_targeted
 * @param error_message Input/Output: Error message
 * @return the error status
*/

int input_fzerofun_1d(double input,
                      void* pfzw,
                      double *output,
                      ErrorMsg error_message){

  class_call(input_try_unknown_parameters(&input,
                                          1,
                                          pfzw,
                                          output,
                                          error_message),
             error_message,
             error_message);

  return _SUCCESS_;

}


/**
 * Related to 'shooting': using Ridders' method, return the root x of
 * a function f(x) known to lie between x1 and x2, up to some
 * tolerance. Note that this function is very generic and could easily
 * be moved to the tools (and be used in other modules).
 *
 * @param func   Input: function y=f(x), with arguments: x, pointer to y, and another pointer containing several fixed parameters
 * @param x1            Input: lower boundary x1<x
 * @param x2            Input: upper boundary x<x2
 * @param xtol          Input: tolerance: |x- true root|<xtol
 * @param param         Input: fixed parameters passed to f(x)
 * @param Fx1           Input: f(x1)
 * @param Fx2           Input: f(x2)
 * @param xzero         Output: root x
 * @param fevals        Output: number of iterations (that is, of CLASS runs) needed to find the root
 * @param error_message Input/Output: Error message
 * @return the error status
 */

int input_fzero_ridder(int (*func)(double x,
                                   void *param,
                                   double *y,
                                   ErrorMsg error_message),
                       double x1,
                       double x2,
                       double xtol,
                       void *param,
                       double *Fx1,
                       double *Fx2,
                       double *xzero,
                       int *fevals,
                       ErrorMsg error_message){

  /** Summary: */

  /** Define local variables */
  int j,MAXIT=1000;
  double ans,fh,fl,fm,fnew,s,xh,xl,xm,xnew;

  if ((Fx1!=NULL)&&(Fx2!=NULL)){
    fl = *Fx1;
    fh = *Fx2;
  }
  else{
    class_call((*func)(x1, param, &fl, error_message),
               error_message, error_message);
    class_call((*func)(x2, param, &fh, error_message),
               error_message, error_message);

    *fevals = (*fevals)+2;
  }
  if ((fl > 0.0 && fh < 0.0) || (fl < 0.0 && fh > 0.0)) {
    xl=x1;
    xh=x2;
    ans=-1.11e11;
    for (j=1;j<=MAXIT;j++) {
      xm=0.5*(xl+xh);
      class_call((*func)(xm, param, &fm, error_message),
                 error_message, error_message);
      *fevals = (*fevals)+1;
      s=sqrt(fm*fm-fl*fh);
      if (s == 0.0){
        *xzero = ans;
        return _SUCCESS_;
      }
      xnew=xm+(xm-xl)*((fl >= fh ? 1.0 : -1.0)*fm/s);
      if (fabs(xnew-ans) <= xtol) {
        *xzero = ans;
        return _SUCCESS_;
      }

      ans=xnew;
      class_call((*func)(ans, param, &fnew, error_message),
                 error_message, error_message);
      *fevals = (*fevals)+1;
      if (fnew == 0.0){
        *xzero = ans;
        return _SUCCESS_;
      }

      if (NRSIGN(fm,fnew) != fm) {
        xl=xm;
        fl=fm;
        xh=ans;
        fh=fnew;
      }
      else if (NRSIGN(fl,fnew) != fl) {
        xh=ans;
        fh=fnew;
      }
      else if (NRSIGN(fh,fnew) != fh) {
        xl=ans;
        fl=fnew;
      }
      else{
        return _FAILURE_;
      }
      if (fabs(xh-xl) <= xtol) {
        *xzero = ans;
        return _SUCCESS_;
      }
    }
    class_stop(error_message,"zriddr exceed maximum iterations");
  }
  else {
    if (fl == 0.0) return x1;
    if (fh == 0.0) return x2;
    class_stop(error_message,"root must be bracketed in zriddr.");
  }
  class_stop(error_message,"Failure in int.");
}


/**
 * Related to 'shooting': we define here a reasonable analytic guess
 * for each unknown parameter as a function of its target
 * parameter. We must also estimate dxdy, i.e. how the unknown
 * parameter responds to the target parameter.  This can simply be
 * estimated as the derivative of the guess formula.
 *
 * @param xguess Output: guess for unkown parameter x given target parameter y
 * @param dxdy   Output: guess for derivative dx/dy
 * @param pfzw   Input : pointer to workspace containing targets, unkown parameters and other relevant information
 * @param errmsg Input/Output: Error message
 * @return the error status
 */

int input_get_guess(double *xguess,
                    double *dxdy,
                    struct fzerofun_workspace * pfzw,
                    ErrorMsg errmsg){

  /** Summary: */

  /** Define local variables */
  struct precision pr;        /* for precision parameters */
  struct background ba;       /* for cosmological background */
  struct thermodynamics th;           /* for thermodynamics */
  struct perturbations pt;         /* for source functions */
  struct transfer tr;        /* for transfer functions */
  struct primordial pm;       /* for primordial spectra */
  struct harmonic hr;          /* for output spectra */
  struct fourier fo;        /* for non-linear spectra */
  struct lensing le;          /* for lensed spectra */
  struct distortions sd;      /* for spectral distortions */
  struct output op;           /* for output files */
  int i;
  double Omega_M, a_decay, gamma, Omega0_dcdmdr=1.0;
  int index_guess;
   /* EDE-edit: fcns of theta and other params appearing in A1, A2, A3, A4 */
  double fcnA1, fcnA2, fcnA3, fcnA4; // fcns of theta for fEDE/z_c guess
  double thetaitemp; // store thetai_scf for A1,A2,A3,A4. Define on the fly for future implementation as shooting parameter
  double n_scftemp; // store n_scf for A1,A2,A3,A4. Define on the fly for future implementation as shooting parameter

  /* Cheat to read only known parameters: */
  pfzw->fc.size -= pfzw->target_size;

  class_call(input_read_precisions(&(pfzw->fc),&pr,&ba,&th,&pt,&tr,&pm,&hr,&fo,&le,&sd,&op,
                                   errmsg),
             errmsg,
             errmsg);
  class_call(input_read_parameters(&(pfzw->fc),&pr,&ba,&th,&pt,&tr,&pm,&hr,&fo,&le,&sd,&op,
                                   errmsg),
             errmsg,
             errmsg);

  pfzw->fc.size += pfzw->target_size;

  /** Estimate dxdy */
  for (index_guess=0; index_guess < pfzw->target_size; index_guess++) {
    switch (pfzw->target_name[index_guess]) {
      /* EDE-edit: added fEDE and z_c. Below "guess" is log_fscf[fEDE] and log10m[z_c].
         Guess functions based on Smith et al. 1908.06995, Appendix A. */
    case tn_fEDE:
      thetaitemp=ba.scf_parameters[ba.scf_parameters_size-2];
      n_scftemp=ba.scf_parameters[0];
      fcnA2=4*.2*thetaitemp*pow(1-cos(thetaitemp),-1.*n_scftemp)*(1/(3*n_scftemp))*(5*pow(1-cos(0.8*thetaitemp),n_scftemp)*tan(thetaitemp*.5) + 2*0.2*n_scftemp*thetaitemp*pow(1-cos(thetaitemp),n_scftemp));
      fcnA4=3*.2*thetaitemp*pow(1-cos(thetaitemp),-1.*n_scftemp)*(1/(2*n_scftemp))*(3*pow(1-cos(0.8*thetaitemp),n_scftemp)*tan(thetaitemp*.5) + 0.2*n_scftemp*thetaitemp*pow(1-cos(thetaitemp),n_scftemp));
      if (pow(10.,pfzw->target_value[index_guess+1]) > 3500){
        xguess[index_guess] = log10(2.435e27*pow(pfzw->target_value[index_guess],.5)*pow(fcnA2,-0.5));
        dxdy[index_guess] = 0.217147*(1/pfzw->target_value[index_guess]);
      }
      if (pow(10.,pfzw->target_value[index_guess+1]) <= 3500){
        xguess[index_guess] = log10(2.435e27*pow(fcnA4,-0.5)*pow(pfzw->target_value[index_guess],0.5));
        dxdy[index_guess] = 0.217147*(1/pfzw->target_value[index_guess]);
      }
      break;
    case tn_z_c:
      thetaitemp=ba.scf_parameters[ba.scf_parameters_size-2];
      n_scftemp=ba.scf_parameters[0];
      fcnA1= 20.*.2*thetaitemp*(1.e-4)*pow(1-cos(thetaitemp),-1.*n_scftemp)*(1/n_scftemp)*tan(thetaitemp*.5);
      fcnA3=27.*.2*thetaitemp*.27*pow(1-cos(thetaitemp),-1.*n_scftemp)*(1/(2*n_scftemp))*tan(thetaitemp*.5);
      if (pow(10.,pfzw->target_value[index_guess]) > 3500){
        xguess[index_guess] = log10(2.*pow(1/0.6,2.)*1.e-33*pow(fcnA1,0.5))+2.*pfzw->target_value[index_guess];
        dxdy[index_guess] = 2.;
      }
      if (pow(10.,pfzw->target_value[index_guess]) < 3500){
        xguess[index_guess] = log10(pow(1/0.6,1.5)*1.e-33*pow(fcnA3,0.5))+1.5*pfzw->target_value[index_guess];
        dxdy[index_guess] = 1.5;
      }
      break;
    case theta_s:
      xguess[index_guess] = 3.54*pow(pfzw->target_value[index_guess],2)-5.455*pfzw->target_value[index_guess]+2.548;
      dxdy[index_guess] = (7.08*pfzw->target_value[index_guess]-5.455);
      /** Update pb to reflect guess */
      ba.h = xguess[index_guess];
      ba.H0 = ba.h *  1.e5 / _c_;
      break;
    case Omega_dcdmdr:
      Omega_M = ba.Omega0_cdm+ba.Omega0_idm_dr+ba.Omega0_dcdmdr+ba.Omega0_b;
      /* *
       * This formula is exact in a Matter + Lambda Universe, but only for Omega_dcdm,
       * not the combined.
       * sqrt_one_minus_M = sqrt(1.0 - Omega_M);
       * xguess[index_guess] = pfzw->target_value[index_guess]*
       *                       exp(2./3.*ba.Gamma_dcdm/ba.H0*
       *                       atanh(sqrt_one_minus_M)/sqrt_one_minus_M);
       * dxdy[index_guess] = 1.0;//exp(2./3.*ba.Gamma_dcdm/ba.H0*atanh(sqrt_one_minus_M)/sqrt_one_minus_M);
       * */
      gamma = ba.Gamma_dcdm/ba.H0;
      if (gamma < 1)
        a_decay = 1.0;
      else
        a_decay = pow(1+(gamma*gamma-1.)/Omega_M,-1./3.);
      xguess[index_guess] = pfzw->target_value[index_guess]/a_decay;
      dxdy[index_guess] = 1./a_decay;
      break;
    case omega_dcdmdr:
      Omega_M = ba.Omega0_cdm+ba.Omega0_idm_dr+ba.Omega0_dcdmdr+ba.Omega0_b;
      gamma = ba.Gamma_dcdm/ba.H0;
      if (gamma < 1)
        a_decay = 1.0;
      else
        a_decay = pow(1+(gamma*gamma-1.)/Omega_M,-1./3.);
      xguess[index_guess] = pfzw->target_value[index_guess]/ba.h/ba.h/a_decay;
      dxdy[index_guess] = 1./a_decay/ba.h/ba.h;
      break;
    case Omega_scf:
      /* *
       * This guess is arbitrary, something nice using WKB should be implemented.
       * Version 2 uses a fit
       * xguess[index_guess] = 1.77835*pow(ba.Omega0_scf,-2./7.);
       * dxdy[index_guess] = -0.5081*pow(ba.Omega0_scf,-9./7.)`;
       * Version 3: use attractor solution
       * */
      if (ba.scf_tuning_index == 0){
        xguess[index_guess] = sqrt(3.0/ba.Omega0_scf);
        dxdy[index_guess] = -0.5*sqrt(3.0)*pow(ba.Omega0_scf,-1.5);
      }
      else{
        /* Default: take the passed value as xguess and set dxdy to 1. */
        xguess[index_guess] = ba.scf_parameters[ba.scf_tuning_index];
        dxdy[index_guess] = 1.;
      }
      break;
    case omega_ini_dcdm:
      Omega0_dcdmdr = 1./(ba.h*ba.h);
    case Omega_ini_dcdm:
      /* This works since correspondence is Omega_ini_dcdm -> Omega_dcdmdr and
         omega_ini_dcdm -> omega_dcdmdr */
      Omega0_dcdmdr *=pfzw->target_value[index_guess];
      Omega_M = ba.Omega0_cdm+ba.Omega0_idm_dr+Omega0_dcdmdr+ba.Omega0_b;
      gamma = ba.Gamma_dcdm/ba.H0;
      if (gamma < 1)
        a_decay = 1.0;
      else
        a_decay = pow(1+(gamma*gamma-1.)/Omega_M,-1./3.);
      xguess[index_guess] = pfzw->target_value[index_guess]*a_decay;
      dxdy[index_guess] = a_decay;
      if (gamma > 100)
        dxdy[index_guess] *= gamma/100;
      break;

    case sigma8:
      /* Assume linear relationship between A_s and sigma8 and fix coefficient
         according to vanilla LambdaCDM. Should be good enough... */
      xguess[index_guess] = 2.43e-9/0.87659*pfzw->target_value[index_guess];
      dxdy[index_guess] = 2.43e-9/0.87659;
      break;
    }
  }

  for (i=0; i<pfzw->fc.size; i++) {
    pfzw->fc.read[i] = _FALSE_;
  }

  /** - Deallocate everything allocated by input_read_parameters */
  background_free_input(&ba);
  perturbations_free_input(&pt);

  return _SUCCESS_;

}

/**
 * Related to 'shooting': when there is one or more targets, call
 * CLASS up to the highest needed computation stage, for a given set
 * of unknown parameters; obtain the corresponding target parameters;
 * and return the vector of each [target - targeted_value].
 *
 * @param unknown_parameter       Input: vector of unkownn parameters x
 * @param unknown_parameters_size Input: size of this vector
 * @param voidpfzw                Input: pointer to workspace containing targets, unkown parameters and other relevant information
 * @param output                  Output: vector of target parameters y
 * @param errmsg                  Input/Output: Error message
 * @return the error status
*/

int input_try_unknown_parameters(double * unknown_parameter,
                                 int unknown_parameters_size,
                                 void * voidpfzw,
                                 double * output,
                                 ErrorMsg errmsg){
  /** Summary */

  /** Define local variables */
  struct precision pr;        /* for precision parameters */
  struct background ba;       /* for cosmological background */
  struct thermodynamics th;           /* for thermodynamics */
  struct perturbations pt;         /* for source functions */
  struct transfer tr;        /* for transfer functions */
  struct primordial pm;       /* for primordial spectra */
  struct harmonic hr;          /* for output spectra */
  struct fourier fo;        /* for non-linear spectra */
  struct lensing le;          /* for lensed spectra */
  struct distortions sd;      /* for spectral distortions */
  struct output op;           /* for output files */

  int i;
  int jj; /* EDE-edit: added jj*/
  double rho_dcdm_today, rho_dr_today;
  double z_c_target; /* EDE-edit: added z_c_target*/
  struct fzerofun_workspace * pfzw;
  int input_verbose;
  int flag;
  int param;
  short compute_sigma8 = _FALSE_;

  pfzw = (struct fzerofun_workspace *) voidpfzw;
  /** Read input parameters */
  // This needs to be done with enough accuracy. A standard double has a relative
  // precision of around 1e-16, so 1e-20 should be good enough for the shooting
  for (i=0; i < unknown_parameters_size; i++) {
    sprintf(pfzw->fc.value[pfzw->unknown_parameters_index[i]],"%.20e",unknown_parameter[i]);
  }

  class_call(input_read_precisions(&(pfzw->fc),&pr,&ba,&th,&pt,&tr,&pm,&hr,&fo,&le,&sd,&op,
                                   errmsg),
             errmsg,
             errmsg);

  class_call(input_read_parameters(&(pfzw->fc),&pr,&ba,&th,&pt,&tr,&pm,&hr,&fo,&le,&sd,&op,
                                   errmsg),
             errmsg,
             errmsg);

  class_call(parser_read_int(&(pfzw->fc),"input_verbose",&param,&flag,errmsg),
             errmsg,
             errmsg);

  if (flag == _TRUE_)
    input_verbose = param;
  else
    input_verbose = 0;

  /** Optimise flags for sigma8 calculation.*/
  for (i=0; i < unknown_parameters_size; i++) {
    if (pfzw->target_name[i] == sigma8) {
      compute_sigma8 = _TRUE_;
    }
  }
  /* Sigma8 depends on linear P(k), so no need to run anything except linear P(k) during shooting */
  if (compute_sigma8 == _TRUE_) {
    pt.k_max_for_pk=10.0; // increased in June 2020 for higher accuracy
    pt.has_pk_matter=_TRUE_;
    pt.has_perturbations = _TRUE_;
    pt.has_cl_cmb_temperature = _FALSE_;
    pt.has_cls = _FALSE_;
    pt.has_cl_cmb_polarization = _FALSE_;
    pt.has_cl_cmb_lensing_potential = _FALSE_;
    pt.has_cl_number_count = _FALSE_;
    pt.has_cl_lensing_potential=_FALSE_;
    pt.has_density_transfers=_FALSE_;
    pt.has_velocity_transfers=_FALSE_;
    fo.has_pk_eq=_FALSE_;
    fo.method=nl_none;
  }

  /** Shoot forward into class up to required stage */
  if (pfzw->required_computation_stage >= cs_background){
    if (input_verbose>2)
      printf("Stage 1: background\n");
    ba.background_verbose = 0;
    class_call_except(background_init(&pr,&ba), ba.error_message, errmsg, background_free_input(&ba);perturbations_free_input(&pt););
  }

  if (pfzw->required_computation_stage >= cs_thermodynamics){
   if (input_verbose>2)
     printf("Stage 2: thermodynamics\n");
    pr.thermo_Nz_lin = 10000;
    pr.thermo_Nz_log = 500;
    th.thermodynamics_verbose = 0;
    th.hyrec_verbose = 0;
    class_call_except(thermodynamics_init(&pr,&ba,&th), th.error_message, errmsg, background_free(&ba);perturbations_free_input(&pt););
  }

  if (pfzw->required_computation_stage >= cs_perturbations){
       if (input_verbose>2)
         printf("Stage 3: perturbations\n");
    pt.perturbations_verbose = 0;
<<<<<<< HEAD
    class_call_except(perturbations_init(&pr,&ba,&th,&pt), pt.error_message, errmsg, thermodynamics_free(&th);background_free(&ba));
=======
    class_call_except(perturbations_init(&pr,&ba,&th,&pt), pt.error_message, errmsg, thermodynamics_free(&th);background_free(&ba);perturbations_free_input(&pt););
>>>>>>> f57047ab
  }

  if (pfzw->required_computation_stage >= cs_primordial){
    if (input_verbose>2)
      printf("Stage 4: primordial\n");
    pm.primordial_verbose = 0;
    class_call_except(primordial_init(&pr,&pt,&pm), pm.error_message, errmsg, perturbations_free(&pt);thermodynamics_free(&th);background_free(&ba));
  }

  if (pfzw->required_computation_stage >= cs_nonlinear){
    if (input_verbose>2)
      printf("Stage 5: nonlinear\n");
    fo.fourier_verbose = 0;
    class_call_except(fourier_init(&pr,&ba,&th,&pt,&pm,&fo), fo.error_message, errmsg, primordial_free(&pm);perturbations_free(&pt);thermodynamics_free(&th);background_free(&ba));
  }

  if (pfzw->required_computation_stage >= cs_transfer){
    if (input_verbose>2)
      printf("Stage 6: transfer\n");
    tr.transfer_verbose = 0;
    class_call_except(transfer_init(&pr,&ba,&th,&pt,&fo,&tr), tr.error_message, errmsg, fourier_free(&fo);primordial_free(&pm);perturbations_free(&pt);thermodynamics_free(&th);background_free(&ba));
  }

  if (pfzw->required_computation_stage >= cs_spectra){
    if (input_verbose>2)
      printf("Stage 7: spectra\n");
    hr.harmonic_verbose = 0;
    class_call_except(harmonic_init(&pr,&ba,&pt,&pm,&fo,&tr,&hr),hr.error_message, errmsg, transfer_free(&tr);fourier_free(&fo);primordial_free(&pm);perturbations_free(&pt);thermodynamics_free(&th);background_free(&ba));
  }

  /** Get the corresponding shoot variable and put into output */
  for (i=0; i < pfzw->target_size; i++) {
    switch (pfzw->target_name[i]) {
      /*EDE-edit: added fEDE and z_c. Note: fEDE guess is based upon target value for z_c. This means fEDE can only be shot for in conjunction with z_c. */
    case tn_fEDE:
      output[i] = ba.fEDE-pfzw->target_value[i];
      /*printf("ba.thetai_scf = %e\n",ba.scf_parameters[ba.scf_parameters_size-2]);
        printf("ba.n_scf = %e\n",ba.scf_parameters[0]);
        printf("ba.fEDE = %e\n",ba.fEDE);
        printf("fEDE target_value = %e\n", pfzw->target_value[i]); */
      break;
    case tn_z_c:
      // EDE-edit: do not snap!
      output[i] = ba.log10z_c - pfzw->target_value[i];
      break;
    case theta_s:
      output[i] = 100.*th.rs_rec/th.ra_rec-pfzw->target_value[i];
      break;
    case Omega_dcdmdr:
      rho_dcdm_today = ba.background_table[(ba.bt_size-1)*ba.bg_size+ba.index_bg_rho_dcdm];
      if (ba.has_dr == _TRUE_)
        rho_dr_today = ba.background_table[(ba.bt_size-1)*ba.bg_size+ba.index_bg_rho_dr];
      else
        rho_dr_today = 0.;
      output[i] = (rho_dcdm_today+rho_dr_today)/(ba.H0*ba.H0)-pfzw->target_value[i];
      break;
    case omega_dcdmdr:
      rho_dcdm_today = ba.background_table[(ba.bt_size-1)*ba.bg_size+ba.index_bg_rho_dcdm];
      if (ba.has_dr == _TRUE_)
        rho_dr_today = ba.background_table[(ba.bt_size-1)*ba.bg_size+ba.index_bg_rho_dr];
      else
        rho_dr_today = 0.;
      output[i] = (rho_dcdm_today+rho_dr_today)/(ba.H0*ba.H0)-pfzw->target_value[i]/ba.h/ba.h;
      break;
    case Omega_scf:
      /** In case scalar field is used to fill, pba->Omega0_scf is not equal to pfzw->target_value[i].*/
      output[i] = ba.background_table[(ba.bt_size-1)*ba.bg_size+ba.index_bg_rho_scf]/(ba.H0*ba.H0)-ba.Omega0_scf;
      break;
    case Omega_ini_dcdm:
    case omega_ini_dcdm:
      rho_dcdm_today = ba.background_table[(ba.bt_size-1)*ba.bg_size+ba.index_bg_rho_dcdm];
      if (ba.has_dr == _TRUE_)
        rho_dr_today = ba.background_table[(ba.bt_size-1)*ba.bg_size+ba.index_bg_rho_dr];
      else
        rho_dr_today = 0.;
      output[i] = -(rho_dcdm_today+rho_dr_today)/(ba.H0*ba.H0)+ba.Omega0_dcdmdr;
      break;
    case sigma8:
      output[i] = fo.sigma8[fo.index_pk_m]-pfzw->target_value[i];
      break;
    }
  }

  /** Free structures */
  if (pfzw->required_computation_stage >= cs_spectra){
    class_call(harmonic_free(&hr), hr.error_message, errmsg);
  }
  if (pfzw->required_computation_stage >= cs_transfer){
    class_call(transfer_free(&tr), tr.error_message, errmsg);
  }
  if (pfzw->required_computation_stage >= cs_nonlinear){
    class_call(fourier_free(&fo), fo.error_message, errmsg);
  }
  if (pfzw->required_computation_stage >= cs_primordial){
    class_call(primordial_free(&pm), pm.error_message, errmsg);
  }
  if (pfzw->required_computation_stage >= cs_perturbations){
    class_call(perturbations_free(&pt), pt.error_message, errmsg);
  }
  if (pfzw->required_computation_stage >= cs_thermodynamics){
    class_call(thermodynamics_free(&th), th.error_message, errmsg);
  }
  if (pfzw->required_computation_stage >= cs_background){
    class_call(background_free(&ba), ba.error_message, errmsg);
  }

  /** Set filecontent to unread */
  for (i=0; i<pfzw->fc.size; i++) {
    pfzw->fc.read[i] = _FALSE_;
  }

  /** Free pointers allocated on input if neccessary */
  if (pfzw->required_computation_stage < cs_perturbations) {
    /** Some pointers in ppt may not be allocated if has_perturbations is _FALSE_, but this is handled in perturbations_free_input as neccessary. */
    perturbations_free_input(&pt);
  }
  if (pfzw->required_computation_stage < cs_background) {
    background_free_input(&ba);
  }
  return _SUCCESS_;

}

/**
 * Initialize the precision parameter structure.
 *
 * All precision parameters used in the other modules are listed here
 * and assigned here a default value.
 *
 * @param pfc     Input: pointer to local structure
 * @param ppr     Input: pointer to precision structure
 * @param pba     Input: pointer to background structure
 * @param pth     Input: pointer to thermodynamics structure
 * @param ppt     Input: pointer to perturbations structure
 * @param ptr     Input: pointer to transfer structure
 * @param ppm     Input: pointer to primordial structure
 * @param phr     Input: pointer to harmonic structure
 * @param pfo     Input: pointer to non-linear structure
 * @param ple     Input: pointer to lensing structure
 * @param pop     Input: pointer to output structure
 * @param psd     Input: pointer to distorsion structure
 * @param errmsg  Input: Error message
 * @return the error status
 */

int input_read_precisions(struct file_content * pfc,
                          struct precision * ppr,
                          struct background *pba,
                          struct thermodynamics *pth,
                          struct perturbations *ppt,
                          struct transfer *ptr,
                          struct primordial *ppm,
                          struct harmonic *phr,
                          struct fourier * pfo,
                          struct lensing *ple,
                          struct distortions *psd,
                          struct output *pop,
                          ErrorMsg errmsg){

  /** Summary: */

  /** - Define local variables */

  /** - Automatic estimate of machine precision */
  ppr->smallest_allowed_variation = DBL_EPSILON;

  class_test(ppr->smallest_allowed_variation < 0,
             ppr->error_message,
             "smallest_allowed_variation = %e < 0",
             ppr->smallest_allowed_variation);

  /* Assign the default precision settings (these very concise lines
     assign all precision parameters thanks to the macros defined in
     macros_precision.h) */
  #define __ASSIGN_DEFAULT_PRECISION__
  #include "precisions.h"
  #undef __ASSIGN_DEFAULT_PRECISION__

  /** Read all precision parameters from input (these very concise
      lines parse all precision parameters thanks to the macros
      defined in macros_precision.h) */
  #define __PARSE_PRECISION_PARAMETER__
  #include "precisions.h"
  #undef __PARSE_PRECISION_PARAMETER__

  return _SUCCESS_;

}


/**
 * If entries are passed in file_content structure, carefully read and
 * interpret each of them, and tune the relevant input parameters
 * accordingly
 *
 * @param pfc     Input: pointer to local structure
 * @param ppr     Input: pointer to precision structure
 * @param pba     Input: pointer to background structure
 * @param pth     Input: pointer to thermodynamics structure
 * @param ppt     Input: pointer to perturbation structure
 * @param ptr     Input: pointer to transfer structure
 * @param ppm     Input: pointer to primordial structure
 * @param phr     Input: pointer to harmonic structure
 * @param pfo     Input: pointer to fourier structure
 * @param ple     Input: pointer to lensing structure
 * @param psd     Input: pointer to distorsion structure
 * @param pop     Input: pointer to output structure
 * @param errmsg  Input: Error message
 * @return the error status
 */

int input_read_parameters(struct file_content * pfc,
                          struct precision * ppr,
                          struct background *pba,
                          struct thermodynamics *pth,
                          struct perturbations *ppt,
                          struct transfer *ptr,
                          struct primordial *ppm,
                          struct harmonic *phr,
                          struct fourier * pfo,
                          struct lensing *ple,
                          struct distortions *psd,
                          struct output *pop,
                          ErrorMsg errmsg){

  /** Summary: */

  /** Define local variables */
  int input_verbose=0;

  /** Set all input parameters to default values */
  class_call(input_default_params(pba,pth,ppt,ptr,ppm,phr,pfo,ple,psd,pop),
             errmsg,
             errmsg);

  /** Read verbose for input structure */
  class_read_int("input_verbose",input_verbose);

  /**
   * Read the general parameters of the
   *  background, thermodynamics, and perturbation structures
   * This function is exclusively for those parameters, NOT
   *  related to any physical species
   * */
  class_call(input_read_parameters_general(pfc,pba,pth,ppt,psd,
                                           errmsg),
             errmsg,
             errmsg);

  /** Read the parameters for each physical species (has to be called after the general read) */
  class_call(input_read_parameters_species(pfc,ppr,pba,pth,ppt,
                                           input_verbose,
                                           errmsg),
             errmsg,
             errmsg);

  /** Read parameters for exotic energy injection quantities */
  class_call(input_read_parameters_injection(pfc,ppr,pth,
                                             errmsg),
             errmsg,
             errmsg);

  /** Read parameters for nonlinear quantities */
  class_call(input_read_parameters_nonlinear(pfc,ppr,pba,pth,ppt,pfo,
                                             input_verbose,
                                             errmsg),
             errmsg,
             errmsg);

  /** Read parameters for primordial quantities */
  class_call(input_read_parameters_primordial(pfc,ppt,ppm,
                                              errmsg),
             errmsg,
             errmsg);

  /** Read parameters for spectra quantities */
  class_call(input_read_parameters_spectra(pfc,ppr,pba,ppm,ppt,ptr,phr,pop,
                                           errmsg),
             errmsg,
             errmsg);

  /** Read parameters for lensing quantities */
  class_call(input_read_parameters_lensing(pfc,ppr,ppt,ptr,ple,
                                           errmsg),
             errmsg,
             errmsg);

  /** Read parameters for distortions quantities */
  class_call(input_read_parameters_distortions(pfc,ppr,psd,
                                               errmsg),
             errmsg,
             errmsg);

  /** Read obsolete parameters */
  class_call(input_read_parameters_additional(pfc,ppr,pba,pth,
                                              errmsg),
             errmsg,
             errmsg);

  /** Read parameters for output quantities */
  class_call(input_read_parameters_output(pfc,pba,pth,ppt,ptr,ppm,phr,pfo,ple,psd,pop,
                                          errmsg),
             errmsg,
             errmsg);

  return _SUCCESS_;

}


/**
 * Read general parameters related to class, including
 *   - background, thermo, and perturbation quantities NOT associated to
 *     any particular species
 *   - calculationary quantities like the gauge/recombination code
 *   - output options
 *
 * @param pfc     Input: pointer to local structure
 * @param pba     Input: pointer to background structure
 * @param pth     Input: pointer to thermodynamics structure
 * @param ppt     Input: pointer to perturbation structure
 * @param psd     Input: pointer to distorsion structure
 * @param errmsg  Input: Error message
 * @return the error status
 */

int input_read_parameters_general(struct file_content * pfc,
                                  struct background * pba,
                                  struct thermodynamics * pth,
                                  struct perturbations * ppt,
                                  struct distortions * psd,
                                  ErrorMsg errmsg){

  /** Summary: */

  /** - Define local variables */
  int flag1,flag2;
  double param1,param2;
  char string1[_ARGUMENT_LENGTH_MAX_];
  char * options_output[33] =  {"tCl","pCl","lCl","nCl","dCl","sCl","mPk","mTk","dTk","vTk","sd",
                                "TCl","PCl","LCl","NCl","DCl","SCl","MPk","MTk","DTk","VTk","Sd",
                                "TCL","PCL","LCL","NCL","DCL","SCL","MPK","MTK","DTK","VTK","SD"};
  char * options_temp_contributions[10] = {"tsw","eisw","lisw","dop","pol","TSW","EISW","LISW","Dop","Pol"};
  char * options_number_count[8] = {"density","dens","rsd","RSD","lensing","lens","gr","GR"};
  char * options_modes[6] = {"s","v","t","S","V","T"};
  char * options_ics[10] = {"ad","bi","cdi","nid","niv","AD","BI","CDI","NID","NIV"};

  /* Set local default values */
  ppt->has_perturbations = _FALSE_;
  ppt->has_cls = _FALSE_;
  psd->has_distortions = _FALSE_;

  /** 1) List of output spectra requested */
  /* Read */
  class_call(parser_read_string(pfc,"output",&string1,&flag1,errmsg),
             errmsg,
             errmsg);
  /* Complete set of parameters */
  if (flag1 == _TRUE_) {
    if ((strstr(string1,"tCl") != NULL) || (strstr(string1,"TCl") != NULL) || (strstr(string1,"TCL") != NULL)) {
      ppt->has_cl_cmb_temperature = _TRUE_;
      ppt->has_perturbations = _TRUE_;
      ppt->has_cls = _TRUE_;
    }
    if ((strstr(string1,"pCl") != NULL) || (strstr(string1,"PCl") != NULL) || (strstr(string1,"PCL") != NULL)) {
      ppt->has_cl_cmb_polarization = _TRUE_;
      ppt->has_perturbations = _TRUE_;
      ppt->has_cls = _TRUE_;
    }
    if ((strstr(string1,"lCl") != NULL) || (strstr(string1,"LCl") != NULL) || (strstr(string1,"LCL") != NULL)) {
      ppt->has_cl_cmb_lensing_potential = _TRUE_;
      ppt->has_perturbations = _TRUE_;
      ppt->has_cls = _TRUE_;
    }
    if ((strstr(string1,"nCl") != NULL) || (strstr(string1,"NCl") != NULL) || (strstr(string1,"NCL") != NULL) ||
        (strstr(string1,"dCl") != NULL) || (strstr(string1,"DCl") != NULL) || (strstr(string1,"DCL") != NULL)) {
      ppt->has_cl_number_count = _TRUE_;
      ppt->has_perturbations = _TRUE_;
      ppt->has_cls = _TRUE_;
    }
    if ((strstr(string1,"sCl") != NULL) || (strstr(string1,"SCl") != NULL) || (strstr(string1,"SCL") != NULL)) {
      ppt->has_cl_lensing_potential=_TRUE_;
      ppt->has_perturbations = _TRUE_;
      ppt->has_cls = _TRUE_;
    }
    if ((strstr(string1,"mPk") != NULL) || (strstr(string1,"MPk") != NULL) || (strstr(string1,"MPK") != NULL)) {
      ppt->has_pk_matter=_TRUE_;
      ppt->has_perturbations = _TRUE_;
    }
    if ((strstr(string1,"mTk") != NULL) || (strstr(string1,"MTk") != NULL) || (strstr(string1,"MTK") != NULL) ||
        (strstr(string1,"dTk") != NULL) || (strstr(string1,"DTk") != NULL) || (strstr(string1,"DTK") != NULL)) {
      ppt->has_density_transfers=_TRUE_;
      ppt->has_perturbations = _TRUE_;
    }
    if ((strstr(string1,"vTk") != NULL) || (strstr(string1,"VTk") != NULL) || (strstr(string1,"VTK") != NULL)) {
      ppt->has_velocity_transfers=_TRUE_;
      ppt->has_perturbations = _TRUE_;
    }
    if ((strstr(string1,"Sd") != NULL) || (strstr(string1,"sd") != NULL) || (strstr(string1,"SD") != NULL)) {
      ppt->has_perturbations = _TRUE_;
      psd->has_distortions=_TRUE_;
      pth->compute_damping_scale=_TRUE_;
    }

    /* Test */
    class_call(parser_check_options(string1, options_output, 33, &flag1),
               errmsg,
               errmsg);
    class_test(flag1==_FALSE_,
               errmsg, "The options for output are {'tCl','pCl','lCl','nCl','dCl','sCl','mPk','mTk','dTk','vTk','Sd'}, you entered '%s'",string1);
  }

  /** 1.a) Terms contributing to the temperature spectrum */
  if (ppt->has_cl_cmb_temperature == _TRUE_) {
    /* Read */
    class_call(parser_read_string(pfc,"temperature_contributions",&string1,&flag1,errmsg),
               errmsg,
               errmsg);
    /* Compatibility code BEGIN */
    if(flag1 == _FALSE_){
      class_call(parser_read_string(pfc,"temperature contributions",&string1,&flag1,errmsg),
                 errmsg,
                 errmsg);
    }
    /* Compatibility code END */
    /* Complete set of parameters */
    if (flag1 == _TRUE_){
      ppt->switch_sw = 0;
      ppt->switch_eisw = 0;
      ppt->switch_lisw = 0;
      ppt->switch_dop = 0;
      ppt->switch_pol = 0;
      if ((strstr(string1,"tsw") != NULL) || (strstr(string1,"TSW") != NULL)){
        ppt->switch_sw = 1;
      }
      if ((strstr(string1,"eisw") != NULL) || (strstr(string1,"EISW") != NULL)){
        ppt->switch_eisw = 1;
      }
      if ((strstr(string1,"lisw") != NULL) || (strstr(string1,"LISW") != NULL)){
        ppt->switch_lisw = 1;
      }
      if ((strstr(string1,"dop") != NULL) || (strstr(string1,"Dop") != NULL)){
        ppt->switch_dop = 1;
      }
      if ((strstr(string1,"pol") != NULL) || (strstr(string1,"Pol") != NULL)){
        ppt->switch_pol = 1;
      }
      /* Test */
      class_call(parser_check_options(string1, options_temp_contributions, 10, &flag1),
                 errmsg,
                 errmsg);
      class_test(flag1==_FALSE_,
                 errmsg, "The options for 'temperature_contributions' are {'tsw','eisw','lisw','dop','pol'}, you entered '%s'",string1);
      class_test((ppt->switch_sw == 0) && (ppt->switch_eisw == 0) && (ppt->switch_lisw == 0) && (ppt->switch_dop == 0) && (ppt->switch_pol == 0),
                 errmsg,
                 "You specified 'temperature_contributions' as '%s'. It has to contain some of {'tsw','eisw','lisw','dop','pol'}.",string1);

      /** 1.a.1) Split value of redshift z at which the isw is considered as late or early */
      /* Read */
      class_read_double("early/late isw redshift",ppt->eisw_lisw_split_z); //Deprecated parameter
      class_read_double("early_late_isw_redshift",ppt->eisw_lisw_split_z);
    }
  }

  /** 1.b) Obsevable number count fluctuation spectrum */
  if (ppt->has_cl_number_count == _TRUE_){
    /* Read */
    class_call(parser_read_string(pfc,"number_count_contributions",&string1,&flag1,errmsg),
               errmsg,
               errmsg);
    /* Compatibility code BEGIN */
    if(flag1 == _FALSE_){
      class_call(parser_read_string(pfc,"number count contributions",&string1,&flag1,errmsg),
                 errmsg,
                 errmsg);
    }
    /* Compatibility code END */
    /* Complete set of parameters */
    if (flag1 == _TRUE_) {
      if (strstr(string1,"density") != NULL || strstr(string1,"dens") != NULL){
        ppt->has_nc_density = _TRUE_;
      }
      if (strstr(string1,"rsd") != NULL || strstr(string1,"RSD") != NULL){
        ppt->has_nc_rsd = _TRUE_;
      }
      if (strstr(string1,"lensing") != NULL || strstr(string1,"lens") != NULL){
        ppt->has_nc_lens = _TRUE_;
      }
      if (strstr(string1,"gr") != NULL || strstr(string1,"GR") != NULL){
        ppt->has_nc_gr = _TRUE_;
      }
      /* Test */
      class_call(parser_check_options(string1, options_number_count, 8, &flag1),
                 errmsg,
                 errmsg);
      class_test(flag1==_FALSE_,
                 errmsg, "The options for 'number_count_contributions' are {'density','rsd','lensing','gr'}, you entered '%s'",string1);
      class_test((ppt->has_nc_density == _FALSE_) && (ppt->has_nc_rsd == _FALSE_) && (ppt->has_nc_lens == _FALSE_) && (ppt->has_nc_gr == _FALSE_),
                 errmsg,
                 "You specified 'number_count_contributions' as '%s'. It has to contain some of {'density','rsd','lensing','gr'}.",string1);
    }
    else {
      /* Set default value */
      ppt->has_nc_density = _TRUE_;
    }
  }

  /** 1.c) Transfer function of additional metric fluctuations */
  if (ppt->has_density_transfers == _TRUE_) {
    /* Read */
    class_read_flag_or_deprecated("extra_metric_transfer_functions","extra metric transfer functions",ppt->has_metricpotential_transfers);
  }

  if (ppt->has_perturbations == _TRUE_) {

    /** 2) Perturbed recombination */
    /* Read */
    class_read_flag_or_deprecated("perturbed_recombination","perturbed recombination",ppt->has_perturbed_recombination);

    /** 3) Modes */
    /* Read */
    class_call(parser_read_string(pfc,"modes",&string1,&flag1,errmsg),
               errmsg,
               errmsg);
    /* Complete set of parameters */
    if (flag1 == _TRUE_) {
      /* if no modes are specified, the default is has_scalars=_TRUE_;
         but if they are specified we should reset has_scalars to _FALSE_ before reading */
      ppt->has_scalars=_FALSE_;
      if ((strstr(string1,"s") != NULL) || (strstr(string1,"S") != NULL)){
        ppt->has_scalars=_TRUE_;
      }
      if ((strstr(string1,"v") != NULL) || (strstr(string1,"V") != NULL)){
        ppt->has_vectors=_TRUE_;
      }
      if ((strstr(string1,"t") != NULL) || (strstr(string1,"T") != NULL)){
        ppt->has_tensors=_TRUE_;
      }
      /* Test */
      class_call(parser_check_options(string1, options_modes, 6, &flag1),
                 errmsg,
                 errmsg);
      class_test(flag1==_FALSE_,
                 errmsg, "The options for 'modes' are {'s','v','t'}, you entered '%s'",string1);
      class_test(class_none_of_three(ppt->has_scalars,ppt->has_vectors,ppt->has_tensors),
                 errmsg,
                 "You specified 'modes' as '%s'. It has to contain some of {'s','v','t'}.",string1);
    }
    /* Test */
    if (ppt->has_vectors == _TRUE_){
      class_test((ppt->has_cl_cmb_temperature == _FALSE_) && (ppt->has_cl_cmb_polarization == _FALSE_),
                 errmsg,
                 "Inconsistent input: you asked for vectors, so you should have at least one non-zero tensor source type (temperature or polarization). Please adjust your input.");
    }
    if (ppt->has_tensors == _TRUE_){
      class_test((ppt->has_cl_cmb_temperature == _FALSE_) && (ppt->has_cl_cmb_polarization == _FALSE_),
                 errmsg,
                 "Inconsistent input: you asked for tensors, so you should have at least one non-zero tensor source type (temperature or polarization). Please adjust your input.");
    }

    /** 3.a) List of initial conditions for scalars */
    if (ppt->has_scalars == _TRUE_) {
      /* Read */
      class_call(parser_read_string(pfc,"ic",&string1,&flag1,errmsg),
                 errmsg,
                 errmsg);
      /* Complete set of parameters */
      if (flag1 == _TRUE_) {
        /* if no initial conditions are specified, the default is has_ad=_TRUE_;
           but if they are specified we should reset has_ad to _FALSE_ before reading */
        ppt->has_ad=_FALSE_;
        if ((strstr(string1,"ad") != NULL) || (strstr(string1,"AD") != NULL)){
          ppt->has_ad=_TRUE_;
        }
        if ((strstr(string1,"bi") != NULL) || (strstr(string1,"BI") != NULL)){
          ppt->has_bi=_TRUE_;
        }
        if ((strstr(string1,"cdi") != NULL) || (strstr(string1,"CDI") != NULL)){
          ppt->has_cdi=_TRUE_;
        }
        if ((strstr(string1,"nid") != NULL) || (strstr(string1,"NID") != NULL)){
          ppt->has_nid=_TRUE_;
        }
        if ((strstr(string1,"niv") != NULL) || (strstr(string1,"NIV") != NULL)){
          ppt->has_niv=_TRUE_;
        }
        /* Test */
        class_call(parser_check_options(string1, options_ics, 10, &flag1),
                   errmsg,
                   errmsg);
        class_test(flag1==_FALSE_,
                   errmsg, "The options for 'ic' are {'ad','bi','cdi','nid','niv'}, you entered '%s'",string1);
        class_test(ppt->has_ad==_FALSE_ && ppt->has_bi ==_FALSE_ && ppt->has_cdi ==_FALSE_ && ppt->has_nid ==_FALSE_ && ppt->has_niv ==_FALSE_,
                   errmsg,
                   "You specified 'ic' as '%s'. It has to contain some of {'ad','bi','cdi','nid','niv'}.",string1);
      }
    }
    else {
      /* Test */
      class_test(ppt->has_cl_cmb_lensing_potential == _TRUE_,
                 errmsg,
                 "Inconsistency: you want C_l's for cmb lensing potential, but no scalar modes\n");
      class_test(ppt->has_cl_number_count == _TRUE_,
                 errmsg,
                 "Inconsistency: you want C_l's for number count, but no scalar modes\n");
      class_test(ppt->has_cl_lensing_potential == _TRUE_,
                 errmsg,
                 "Inconsistency: you want C_l's for cosmic shear, but no scalar modes\n");
      class_test(ppt->has_pk_matter == _TRUE_,
                 errmsg,
                 "Inconsistency: you want P(k) of matter, but no scalar modes\n");
      class_test(ppt->has_density_transfers == _TRUE_,
                 errmsg,
                 "Inconsistency: you want density transfer functions, but no scalar modes\n");
      class_test(ppt->has_velocity_transfers == _TRUE_,
                 errmsg,
                 "Inconsistency: you want density transfer functions, but no scalar modes\n");
    }

    /** 3.b) List of initial conditions for scalars */
    if (ppt->has_tensors == _TRUE_) {
      /* Read */
      class_call(parser_read_string(pfc,"tensor_method",&string1,&flag1,errmsg),
                 errmsg,
                 errmsg);
      /* Compatibility code BEGIN */
      if(flag1 == _FALSE_){
        class_call(parser_read_string(pfc,"tensor method",&string1,&flag1,errmsg),
                   errmsg,
                   errmsg);
      }
      /* Compatibility code END */
      /* Complete set of parameters */
      if (flag1 == _TRUE_) {
        if (strstr(string1,"photons") != NULL){
          ppt->tensor_method = tm_photons_only;
        }
        else if (strstr(string1,"massless") != NULL){
          ppt->tensor_method = tm_massless_approximation;
        }
        else if (strstr(string1,"exact") != NULL){
          ppt->tensor_method = tm_exact;
        }
        else{
          class_stop(errmsg,"incomprehensible input '%s' for the field 'tensor_method'",string1);
        }
      }
    }
  }


  /** 4) Gauge */
  /** 4.a) Set gauge */
  /* Read */
  class_call(parser_read_string(pfc,"gauge",&string1,&flag1,errmsg),
             errmsg,
             errmsg);
  /* Complete set of parameters */
  if (flag1 == _TRUE_) {
    if ((strstr(string1,"newtonian") != NULL) || (strstr(string1,"Newtonian") != NULL) || (strstr(string1,"new") != NULL)) {
      ppt->gauge = newtonian;
    }
    else if ((strstr(string1,"synchronous") != NULL) || (strstr(string1,"sync") != NULL) || (strstr(string1,"Synchronous") != NULL)) {
      ppt->gauge = synchronous;
    }
    else{
      class_stop(errmsg,
                 "You specified the gauge as '%s'. It has to be one of {'newtonian','synchronous'}.");
    }
  }

  /** 4.b) Do we want density and velocity transfer functions in Nbody gauge? */
  if ((ppt->has_density_transfers == _TRUE_) || (ppt->has_velocity_transfers == _TRUE_)){

    /* Read */
    class_read_flag_or_deprecated("nbody_gauge_transfer_functions","Nbody gauge transfer functions",ppt->has_Nbody_gauge_transfers);

  }

  /** 5) h in [-] and H_0/c in [1/Mpc = h/2997.9 = h*10^5/c] */
  /* Read */
  class_call(parser_read_double(pfc,"H0",&param1,&flag1,errmsg),
             errmsg,
             errmsg);
  class_call(parser_read_double(pfc,"h",&param2,&flag2,errmsg),
             errmsg,
             errmsg);
  /* Test */
  class_test((flag1 == _TRUE_) && (flag2 == _TRUE_),
             errmsg,
             "You can only enter one of 'h' or 'H0'.");
  /* Complete set of parameters */
  if (flag1 == _TRUE_){
    pba->H0 = param1*1.e3/_c_;
    pba->h = param1/100.;
  }
  if (flag2 == _TRUE_){
    pba->H0 = param2*1.e5/_c_;
    pba->h = param2;
  }


  /** 6) Primordial helium fraction */
  /* Read */
  class_call(parser_read_string(pfc,"YHe",&string1,&flag1,errmsg),
             errmsg,
             errmsg);
  /* Complete set of parameters */
  if (flag1 == _TRUE_) {
    if ((strstr(string1,"BBN") != NULL) || (strstr(string1,"bbn") != NULL)){
      pth->YHe = _YHE_BBN_;
    }
    else {
      class_read_double("YHe",pth->YHe);
    }
  }


  /** 7) Recombination parameters */
  /* Read */
  class_call(parser_read_string(pfc,"recombination",&string1,&flag1,errmsg),
             errmsg,
             errmsg);
  /* Complete set of parameters */
  if (flag1 == _TRUE_){
    if ((strstr(string1,"RECFAST") != NULL) || (strstr(string1,"recfast") != NULL) || (strstr(string1,"Recfast") != NULL)){
      pth->recombination = recfast;
    }
    else if ((strstr(string1,"HYREC") != NULL) || (strstr(string1,"hyrec") != NULL) || (strstr(string1,"HyRec") != NULL)){
      pth->recombination = hyrec;
    }
    else{
      class_stop(errmsg,
                 "You specified 'recombination' as '%s'. It has to be one of {'recfast','hyrec'}.",string1);
    }
  }

  /** 7.a) Photo-ionization dependence for recfast */
  /* Read */
  if(pth->recombination == recfast){
    class_call(parser_read_string(pfc,"recfast_photoion_dependence",&string1,&flag1,errmsg),
               errmsg,
               errmsg);
    if (flag1 == _TRUE_){
      if((strstr(string1,"Tmat") != NULL) || (strstr(string1,"tmat") != NULL ) || (strstr(string1,"TMAT") !=NULL)){
        pth->recfast_photoion_mode = recfast_photoion_Tmat;
      }
      else if((strstr(string1,"Trad") != NULL) || (strstr(string1,"trad") != NULL ) || (strstr(string1,"TRAD") !=NULL)){
        pth->recfast_photoion_mode = recfast_photoion_Trad;
      }
      else{
        class_stop(errmsg,
                   "You specified 'recfast_photoion_dependence' as '%s'. It has to be one of {'Tmat','Trad'}.",string1);
      }
    }
  }

  /** 8) Reionization parametrization */
  /* Read */
  class_call(parser_read_string(pfc,"reio_parametrization",&string1,&flag1,errmsg),
             errmsg,
             errmsg);
  /* Complete set of parameters */
  if (flag1 == _TRUE_){
    if (strcmp(string1,"reio_none") == 0){
      pth->reio_parametrization = reio_none;
    }
    else if (strcmp(string1,"reio_camb") == 0){
      pth->reio_parametrization = reio_camb;
    }
    else if (strcmp(string1,"reio_bins_tanh") == 0){
      pth->reio_parametrization = reio_bins_tanh;
    }
    else if (strcmp(string1,"reio_half_tanh") == 0){
      pth->reio_parametrization = reio_half_tanh;
    }
    else if (strcmp(string1,"reio_many_tanh") == 0){
      pth->reio_parametrization = reio_many_tanh;
    }
    else if (strcmp(string1,"reio_inter") == 0){
      pth->reio_parametrization = reio_inter;
    }
    else{
      class_stop(errmsg,
                 "You specified 'reio_parametrization' as '%s'. It has to be one of {'reio_none','reio_camb','reio_bins_tanh','reio_half_tanh','reio_many_tanh','reio_inter'}.",string1);
    }
  }

  switch (pth->reio_parametrization) {

  case reio_none:
    /* nothing to be read*/
    break;

  /** 8.a) Reionization parameters if reio_parametrization=reio_camb */
  case reio_camb:
  case reio_half_tanh:
    /* Read */
    class_call(parser_read_double(pfc,"z_reio",&param1,&flag1,errmsg),
               errmsg,
               errmsg);
    class_call(parser_read_double(pfc,"tau_reio",&param2,&flag2,errmsg),
               errmsg,
               errmsg);
    class_read_double("reionization_exponent",pth->reionization_exponent);
    class_read_double("reionization_width",pth->reionization_width);
    class_read_double("helium_fullreio_redshift",pth->helium_fullreio_redshift);
    class_read_double("helium_fullreio_width",pth->helium_fullreio_width);
    /* Test */
    class_test(((flag1 == _TRUE_) && (flag2 == _TRUE_)),
               errmsg,
               "You can only enter one of 'z_reio' or 'tau_reio'.");
    /* Complete set of parameters */
    if (flag1 == _TRUE_){
      pth->z_reio=param1;
      pth->reio_z_or_tau=reio_z;
    }
    if (flag2 == _TRUE_){
      pth->tau_reio=param2;
      pth->reio_z_or_tau=reio_tau;
    }
    break;

    /** 8.b) Reionization parameters if reio_parametrization=reio_bins_tanh */
  case reio_bins_tanh:
    /* Read */
    class_read_int("binned_reio_num",pth->binned_reio_num);
    class_read_list_of_doubles("binned_reio_z",pth->binned_reio_z,pth->binned_reio_num);
    class_read_list_of_doubles("binned_reio_xe",pth->binned_reio_xe,pth->binned_reio_num);
    class_read_double("binned_reio_step_sharpness",pth->binned_reio_step_sharpness);
    break;

    /** 8.c) reionization parameters if reio_parametrization=reio_many_tanh */
  case reio_many_tanh:
    /* Read */
    class_read_int("many_tanh_num",pth->many_tanh_num);
    class_read_list_of_doubles("many_tanh_z",pth->many_tanh_z,pth->many_tanh_num);
    class_read_list_of_doubles("many_tanh_xe",pth->many_tanh_xe,pth->many_tanh_num);
    class_read_double("many_tanh_width",pth->many_tanh_width);
    break;

    /** 8.d) reionization parameters if reio_parametrization=reio_many_tanh */
  case reio_inter:
    /* Read */
    class_read_int("reio_inter_num",pth->reio_inter_num);
    class_read_list_of_doubles("reio_inter_z",pth->reio_inter_z,pth->reio_inter_num);
    class_read_list_of_doubles("reio_inter_xe",pth->reio_inter_xe,pth->reio_inter_num);
    break;

  default:
    class_stop(pth->error_message,"pth->recombination=%d different from all known cases",pth->recombination);
    break;
  }

  /** 9) Damping scale */
  /* Read */
  class_read_flag_or_deprecated("compute_damping_scale","compute damping scale",pth->compute_damping_scale);

  return _SUCCESS_;

}


/**
 * Read the parameters for each physical species
 *
 * @param pfc            Input: pointer to local structure
 * @param ppr            Input: pointer to precision structure
 * @param pba            Input: pointer to background structure
 * @param pth            Input: pointer to thermodynamics structure
 * @param ppt            Input: pointer to perturbation structure
 * @param input_verbose  Input: verbosity of input
 * @param errmsg         Input: Error message
 * @return the error status
 */

int input_read_parameters_species(struct file_content * pfc,
                                  struct precision * ppr,
                                  struct background * pba,
                                  struct thermodynamics * pth,
                                  struct perturbations * ppt,
                                  int input_verbose,
                                  ErrorMsg errmsg){

  /** Summary: */

  /** - Define local variables */
  int flag1, flag2, flag3;
  double param1, param2, param3;
  /* EDE-edit */
  int flag5, flag6, flag31, flag32, flag41, flag42;
  double param5, param6, param31, param32, param41, param42;
  char string1[_ARGUMENT_LENGTH_MAX_];
  int fileentries;
  int N_ncdm=0, n, entries_read;
  double rho_ncdm;
  double scf_lambda;
  double fnu_factor;
  double Omega_tot;
  double sigma_B; // Stefan-Boltzmann constant
  double stat_f_idr = 7./8.;



  sigma_B = 2.*pow(_PI_,5.)*pow(_k_B_,4.)/15./pow(_h_P_,3.)/pow(_c_,2);  // [W/(m^2 K^4) = Kg/(K^4 s^3)]

  /** 1) Omega_0_g (photons) and T_cmb */
  /* Read */
  class_call(parser_read_double(pfc,"T_cmb",&param1,&flag1,errmsg),
             errmsg,
             errmsg);
  class_call(parser_read_double(pfc,"Omega_g",&param2,&flag2,errmsg),
             errmsg,
             errmsg);
  class_call(parser_read_double(pfc,"omega_g",&param3,&flag3,errmsg),
             errmsg,
             errmsg);
  class_test(class_at_least_two_of_three(flag1,flag2,flag3),
             errmsg,
             "You can only enter one of 'T_cmb', 'Omega_g' or 'omega_g'.");
  /* Complete set of parameters
     Note:  Omega0_g = rho_g/rho_c0, each of them expressed in [Kg/(m s^2)]
            rho_g = (4 sigma_B/c) T^4
            rho_c0 = 3 c^2 H_0^2/(8 \pi G) */
  if (class_none_of_three(flag1,flag2,flag3)){
    pba->Omega0_g = (4.*sigma_B/_c_*pow(pba->T_cmb,4.))/(3.*_c_*_c_*1.e10*pba->h*pba->h/_Mpc_over_m_/_Mpc_over_m_/8./_PI_/_G_);
  }
  else {
    if (flag1 == _TRUE_){
      pba->Omega0_g = (4.*sigma_B/_c_*pow(param1,4.))/(3.*_c_*_c_*1.e10*pba->h*pba->h/_Mpc_over_m_/_Mpc_over_m_/8./_PI_/_G_);
      pba->T_cmb=param1;
    }
    if (flag2 == _TRUE_){
      pba->Omega0_g = param2;
      pba->T_cmb = pow(pba->Omega0_g*(3.*_c_*_c_*1.e10*pba->h*pba->h/_Mpc_over_m_/_Mpc_over_m_/8./_PI_/_G_)/(4.*sigma_B/_c_),0.25);
    }
    if (flag3 == _TRUE_){
      pba->Omega0_g = param3/pba->h/pba->h;
      pba->T_cmb = pow(pba->Omega0_g*(3.*_c_*_c_*1.e10*pba->h*pba->h/_Mpc_over_m_/_Mpc_over_m_/8./_PI_/_G_)/(4.*sigma_B/_c_),0.25);
    }
  }


  /** 2) Omega_0_b (baryons) */
  /* Read */
  class_call(parser_read_double(pfc,"Omega_b",&param1,&flag1,errmsg),
             errmsg,
             errmsg);
  class_call(parser_read_double(pfc,"omega_b",&param2,&flag2,errmsg),
             errmsg,
             errmsg);
  /* Test */
  class_test(((flag1 == _TRUE_) && (flag2 == _TRUE_)),
             errmsg,
             "You can only enter one of 'Omega_b' or 'omega_b'.");
  /* Complete set of parameters */
  if (flag1 == _TRUE_){
    pba->Omega0_b = param1;
  }
  if (flag2 == _TRUE_){
    pba->Omega0_b = param2/pba->h/pba->h;
  }


  /** 3) Omega_0_ur (ultra-relativistic species / massless neutrino) */
  /**
   * We want to keep compatibility with old input files, and as such 'N_eff' is still
   * an allowed parameter name, although it is deprecated and its use is discouraged.
   * */
  /* Read */
  class_call(parser_read_double(pfc,"N_ur",&param1,&flag1,errmsg),
             errmsg,
             errmsg);
  /* Compability code BEGIN */
  class_call(parser_read_double(pfc,"N_eff",&param2,&flag2,errmsg),
               errmsg,
               errmsg);
  class_test((flag1 == _TRUE_) && (flag2 == _TRUE_),
             errmsg,
             "You added both 'N_eff' (deprecated) and 'N_ur'. Please use solely 'N_ur'.");
  if(flag2 == _TRUE_){
    param1 = param2;
    flag1 = _TRUE_;
  }
  /* Compability code END */
  class_call(parser_read_double(pfc,"Omega_ur",&param2,&flag2,errmsg),
             errmsg,
             errmsg);
  class_call(parser_read_double(pfc,"omega_ur",&param3,&flag3,errmsg),
             errmsg,
             errmsg);
  /* Test */
  class_test(class_at_least_two_of_three(flag1,flag2,flag3),
             errmsg,
             "You can only enter one of 'N_ur', 'Omega_ur' or 'omega_ur'.");
  /* Complete set of parameters assuming as default value N_eff=3.044
      (see 2008.01074 and 2012.02726. This value is more accurate than
      the previous default value of 3.046) */
  if (class_none_of_three(flag1,flag2,flag3)) {
    pba->Omega0_ur = 3.044*7./8.*pow(4./11.,4./3.)*pba->Omega0_g;
  }
  else {
    if (flag1 == _TRUE_) {
      pba->Omega0_ur = param1*7./8.*pow(4./11.,4./3.)*pba->Omega0_g;
    }
    if (flag2 == _TRUE_) {
      pba->Omega0_ur = param2;
    }
    if (flag3 == _TRUE_) {
      pba->Omega0_ur = param3/pba->h/pba->h;
    }
  }

  /** 3.a) Case of non-standard properties */
  /* Read */
  class_call(parser_read_double(pfc,"ceff2_ur",&param1,&flag1,errmsg),
             errmsg,
             errmsg);
  class_call(parser_read_double(pfc,"cvis2_ur",&param2,&flag2,errmsg),
             errmsg,
             errmsg);
  /* Complete set of parameters */
  if (flag1 == _TRUE_){
    ppt->three_ceff2_ur = 3.*param1;
  }
  if (flag2 == _TRUE_){
    ppt->three_cvis2_ur = 3.*param2;
  }


  /** 4) Omega_0_cdm (CDM) */
  /* Read */
  class_call(parser_read_double(pfc,"Omega_cdm",&param1,&flag1,errmsg),
             errmsg,
             errmsg);
  class_call(parser_read_double(pfc,"omega_cdm",&param2,&flag2,errmsg),
             errmsg,
             errmsg);
  /* Test */
  class_test(((flag1 == _TRUE_) && (flag2 == _TRUE_)),
             errmsg,
             "You can only enter one of 'Omega_cdm' or 'omega_cdm'.");
  /* Complete set of parameters */
  if (flag1 == _TRUE_){
    pba->Omega0_cdm = param1;
  }
  if (flag2 == _TRUE_){
    pba->Omega0_cdm = param2/pba->h/pba->h;
  }

  if ((ppt->gauge == synchronous) && (pba->Omega0_cdm==0)) pba->Omega0_cdm = ppr->Omega0_cdm_min_synchronous;

  /** 5) Non-cold relics (ncdm) */
  /** 5.a) Number of non-cold relics */
  /* Read */
  class_read_int("N_ncdm",N_ncdm);
  /* Complete set of parameters */
  if (N_ncdm > 0){
    pba->N_ncdm = N_ncdm;
    if (ppt->gauge == synchronous){
      ppr->tol_ncdm = ppr->tol_ncdm_synchronous;
    }
    if (ppt->gauge == newtonian){
      ppr->tol_ncdm = ppr->tol_ncdm_newtonian;
    }

    /** 5.b) Check if filenames for interpolation tables are given */
    /* Read */
    class_read_list_of_integers_or_default("use_ncdm_psd_files",pba->got_files,_FALSE_,N_ncdm);
    /* Complete set of parameters */
    for(n=0,fileentries=0; n<N_ncdm; n++){
      if (pba->got_files[n] == _TRUE_){
        fileentries++;
      }
    }
    if (fileentries > 0) {

      /** 5.b.1) Check if filenames for interpolation tables are given */
      /* Read */
      class_call(parser_read_list_of_strings(pfc,"ncdm_psd_filenames",&entries_read,&(pba->ncdm_psd_files),&flag1,errmsg),
                 errmsg,
                 errmsg);
      /* Test */
      class_test(flag1 == _FALSE_,errmsg,
                 "Entry 'use_ncdm_files' is found, but no corresponding 'ncdm_psd_filenames' were found.");
      class_test(entries_read != fileentries,errmsg,
                 "Number of filenames found (%d) does not match number of _TRUE_ values in use_ncdm_files (%d).",
                 entries_read,fileentries);
    }

    /** 5.c) (optional) p.s.d.-parameters */
    /* Read */
    parser_read_list_of_doubles(pfc,"ncdm_psd_parameters",&entries_read,&(pba->ncdm_psd_parameters),&flag1,errmsg);

    /** 5.d) Mass or Omega of each ncdm species */
    /* Read */
    class_read_list_of_doubles_or_default("m_ncdm",pba->m_ncdm_in_eV,0.0,N_ncdm);
    class_read_list_of_doubles_or_default("Omega_ncdm",pba->Omega0_ncdm,0.0,N_ncdm);
    class_read_list_of_doubles_or_default("omega_ncdm",pba->M_ncdm,0.0,N_ncdm);
    for(n=0; n<N_ncdm; n++){
      if (pba->M_ncdm[n]!=0.0){
        /* Test */
        class_test(pba->Omega0_ncdm[n]!=0,errmsg,
                   "You can only enter one of 'Omega_ncdm' or 'omega_ncdm' for ncdm species %d.",n);
        /* Complete set of parameters */
        pba->Omega0_ncdm[n] = pba->M_ncdm[n]/pba->h/pba->h;
      }
      /* Set default value
         this is the right place for passing the default value of the mass
         (all parameters must have a default value; most of them are defined
         in input_default_params, but the ncdm mass is a bit special and
         there is no better place for setting its default value). We put an
         arbitrary value m << 10^-3 eV, i.e. the ultra-relativistic limit. */
      if ((pba->Omega0_ncdm[n]==0.0) && (pba->m_ncdm_in_eV[n]==0.0)) {
        pba->m_ncdm_in_eV[n]=1.e-5;
      }
    }

    /** 5.e) Temperatures */
    /* Read */
    class_read_list_of_doubles_or_default("T_ncdm",pba->T_ncdm,pba->T_ncdm_default,N_ncdm);

    /** 5.f) Chemical potentials */
    /* Read */
    class_read_list_of_doubles_or_default("ksi_ncdm",pba->ksi_ncdm,pba->ksi_ncdm_default,N_ncdm);

    /** 5.g) Degeneracy of each ncdm species */
    /* Read */
    class_read_list_of_doubles_or_default("deg_ncdm",pba->deg_ncdm,pba->deg_ncdm_default,N_ncdm);

    /** 5.h) Quadrature modes, 0 is qm_auto */
    /* Read */
    class_call(parser_read_list_of_integers(pfc, "Quadrature strategy", &entries_read, &(pba->ncdm_quadrature_strategy), &flag1, errmsg),
               errmsg, errmsg); //Deprecated parameter, still read to keep compatibility
    if (flag1 == _TRUE_) {
      class_test(entries_read != N_ncdm, errmsg, "Number of entries in Quadrature strategy, %d, is different from the number of N_cdm species, %d", entries_read, N_ncdm);
    }
    else {
      class_read_list_of_integers_or_default("ncdm_quadrature_strategy", pba->ncdm_quadrature_strategy, 0, N_ncdm);
    }

    /** 5.h.1) qmax, if relevant */
    /* Read */
    class_call(parser_read_list_of_doubles(pfc, "Maximum_q", &entries_read, &(pba->ncdm_qmax), &flag1, errmsg),
               errmsg, errmsg); //Deprecated parameter, still read to keep compatibility
    if (flag1 == _TRUE_) {
      class_test(entries_read != N_ncdm, errmsg, "Number of entries in Maximum_q, %d, is different from the number of N_cdm species, %d", entries_read, N_ncdm);
    }
    else {
      class_read_list_of_doubles_or_default("ncdm_maximum_q", pba->ncdm_qmax, 15, N_ncdm);
    }

    /** 5.h.2) Number of momentum bins */
    class_call(parser_read_list_of_integers(pfc, "Number of momentum bins", &entries_read, &(pba->ncdm_input_q_size), &flag1, errmsg),
               errmsg, errmsg); //Deprecated parameter, still read to keep compatibility
    if (flag1 == _TRUE_) {
      class_test(entries_read != N_ncdm, errmsg, "Number of entries in Number of momentum bins, %d, is different from the number of N_cdm species, %d", entries_read, N_ncdm);
    }
    else {
      class_read_list_of_integers_or_default("ncdm_N_momentum_bins", pba->ncdm_input_q_size, 150, N_ncdm);
    }

    /** Last step of 5) (i.e. NCDM) -- Calculate the masses and momenta */
    class_call(background_ncdm_init(ppr,pba),
               pba->error_message,
               errmsg);
    /* Complete set of parameters
     We must calculate M from omega or vice versa if one of them is missing.
     If both are present, we must update the degeneracy parameter to
     reflect the implicit normalization of the distribution function. */
    for (n=0; n < N_ncdm; n++){
      if (pba->m_ncdm_in_eV[n] != 0.0){
        /* Case of only mass or mass and Omega/omega: */
        pba->M_ncdm[n] = pba->m_ncdm_in_eV[n]/_k_B_*_eV_/pba->T_ncdm[n]/pba->T_cmb;
        class_call(background_ncdm_momenta(pba->q_ncdm_bg[n],
                                           pba->w_ncdm_bg[n],
                                           pba->q_size_ncdm_bg[n],
                                           pba->M_ncdm[n],
                                           pba->factor_ncdm[n],
                                           0.,
                                           NULL,
                                           &rho_ncdm,
                                           NULL,
                                           NULL,
                                           NULL),
                   pba->error_message,
                   errmsg);
        if (pba->Omega0_ncdm[n] == 0.0){
          pba->Omega0_ncdm[n] = rho_ncdm/pba->H0/pba->H0;
        }
        else{
          fnu_factor = (pba->H0*pba->H0*pba->Omega0_ncdm[n]/rho_ncdm);
          pba->factor_ncdm[n] *= fnu_factor;
          /* dlnf0dlnq is already computed, but it is independent of any
             normalization of f0. We don't need the factor anymore, but we
             store it nevertheless */
          pba->deg_ncdm[n] *=fnu_factor;
        }
      }
      else{
        /* Case of only Omega/omega: */
        class_call(background_ncdm_M_from_Omega(ppr,pba,n),
                   pba->error_message,
                   errmsg);
        pba->m_ncdm_in_eV[n] = _k_B_/_eV_*pba->T_ncdm[n]*pba->M_ncdm[n]*pba->T_cmb;
      }
      pba->Omega0_ncdm_tot += pba->Omega0_ncdm[n];
    }

  }


  /** 6) Omega_0_k (effective fractional density of curvature) */
  /* Read */
  class_read_double("Omega_k",pba->Omega0_k);
  /* Complete set of parameters */
  pba->K = -pba->Omega0_k*pow(pba->H0,2);
  if (pba->K > 0.){
    pba->sgnK = 1;
  }
  else if (pba->K < 0.){
    pba->sgnK = -1;
  }


  /* 7) ** ADDITIONAL SPECIES ** --> Add your species here */

  /** 7.1) Decaying DM into DR */
  /** 7.1.a) Omega_0_dcdmdr (DCDM, i.e. decaying CDM) */
  /* Read */
  class_call(parser_read_double(pfc,"Omega_dcdmdr",&param1,&flag1,errmsg),
             errmsg,
             errmsg);
  class_call(parser_read_double(pfc,"omega_dcdmdr",&param2,&flag2,errmsg),
             errmsg,
             errmsg);
  /* Test */
  class_test(((flag1 == _TRUE_) && (flag2 == _TRUE_)),
             errmsg,
             "You can only enter one of 'Omega_dcdmdr' or 'omega_dcdmdr'.");
  /* Complete set of parameters */
  if (flag1 == _TRUE_){
    pba->Omega0_dcdmdr = param1;
  }
  if (flag2 == _TRUE_){
    pba->Omega0_dcdmdr = param2/pba->h/pba->h;
  }

  if (pba->Omega0_dcdmdr > 0) {
    /** 7.1.b) Omega_ini_dcdm or omega_ini_dcdm */
    /* Read */
    class_call(parser_read_double(pfc,"Omega_ini_dcdm",&param1,&flag1,errmsg),
               errmsg,
               errmsg);
    class_call(parser_read_double(pfc,"omega_ini_dcdm",&param2,&flag2,errmsg),
               errmsg,
               errmsg);
    /* Test */
    class_test(((flag1 == _TRUE_) && (flag2 == _TRUE_)),
               errmsg,
               "You can only enter one of 'Omega_ini_dcdm' or 'omega_ini_dcdm'.");
    /* Complete set of parameters */
    if (flag1 == _TRUE_){
      pba->Omega_ini_dcdm = param1;
    }
    if (flag2 == _TRUE_){
      pba->Omega_ini_dcdm = param2/pba->h/pba->h;
    }


    /** 7.1.c) Gamma in same units as H0, i.e. km/(s Mpc)*/
    /* Read */
    class_call(parser_read_double(pfc,"Gamma_dcdm",&param1,&flag1,errmsg),                          // [km/(s Mpc)]
               errmsg,
               errmsg);
    class_call(parser_read_double(pfc,"tau_dcdm",&param2,&flag2,errmsg),                            // [s]
               errmsg,
               errmsg);
    /* Test */
    class_test(((flag1 == _TRUE_) && (flag2 == _TRUE_)),
               errmsg,
               "In input file, you can only enter one of Gamma_dcdm or tau_dcdm, choose one");
    /* Complete set of parameters */
    if (flag1 == _TRUE_){
      pba->Gamma_dcdm = param1*(1.e3/_c_);                                                          // [Mpc]
      pba->tau_dcdm = 1/(param1*1.02e-3)*(1e9*365*24*3600);                                         // [s]
    }//TODO :: fix these factors to be proper (i.e. no 1.02e-3)
    if (flag2 == _TRUE_){
      pba->Gamma_dcdm = 1/(param2/(1e9*365*24*3600))/1.02e-3*(1.e3 / _c_);                          // [Mpc]
      pba->tau_dcdm = param2;                                                                       // [s]
    }
    /* Test */
    class_test(pba->tau_dcdm<0.,
               errmsg,
               "You need to enter a lifetime for the decaying DM 'tau_dcdm > 0.'");
    class_test(pba->Gamma_dcdm<0.,
               errmsg,
               "You need to enter a decay constant for the decaying DM 'Gamma_dcdm > 0.'");
  }

  /** 7.2) Interacting dark matter & dark radiation, ETHOS-parametrization/NADM parametrization, see explanatory.ini */
  /** 7.2.a) Omega_0_idr  */

  /* Read */
  class_call(parser_read_double(pfc,"N_idr",&param1,&flag1,errmsg),
             errmsg,
             errmsg);
  class_call(parser_read_double(pfc,"N_dg",&param2,&flag2,errmsg),
             errmsg,
             errmsg);
  class_call(parser_read_double(pfc,"xi_idr",&param3,&flag3,errmsg),
             errmsg,
             errmsg);
  class_test(class_at_least_two_of_three(flag1,flag2,flag3),
             errmsg,
             "In input file, you can only enter one of N_idr, N_dg or xi_idr, choose one");

  /** 7.2.b) stat_f_idr  */
  class_read_double("stat_f_idr",stat_f_idr);

  if (flag1 == _TRUE_) {
    pba->T_idr = pow(param1/stat_f_idr*(7./8.)/pow(11./4.,(4./3.)),(1./4.)) * pba->T_cmb;
    if (input_verbose > 1)
      printf("You passed N_idr = N_dg = %e, this is equivalent to xi_idr = %e in the ETHOS notation. \n", param2, pba->T_idr/pba->T_cmb);
  }
  else if (flag2 == _TRUE_) {
    pba->T_idr = pow(param2/stat_f_idr*(7./8.)/pow(11./4.,(4./3.)),(1./4.)) * pba->T_cmb;
    if (input_verbose > 2)
      printf("You passed N_dg = N_idr = %e, this is equivalent to xi_idr = %e in the ETHOS notation. \n", param2, pba->T_idr/pba->T_cmb);
  }
  else if (flag3 == _TRUE_) {
    pba->T_idr = param3 * pba->T_cmb;
    if (input_verbose > 1)
      printf("You passed xi_idr = %e, this is equivalent to N_idr = N_dg = %e in the NADM notation. \n", param3, stat_f_idr*pow(param3,4.)/(7./8.)*pow(11./4.,(4./3.)));
  }

  pba->Omega0_idr = stat_f_idr*pow(pba->T_idr/pba->T_cmb,4.)*pba->Omega0_g;

  /** - Omega_0_idm_dr (DM interacting with DR) */
  class_call(parser_read_double(pfc,"Omega_idm_dr",&param1,&flag1,errmsg),
             errmsg,
             errmsg);
  class_call(parser_read_double(pfc,"omega_idm_dr",&param2,&flag2,errmsg),
             errmsg,
             errmsg);
  class_call(parser_read_double(pfc,"f_idm_dr",&param3,&flag3,errmsg),
             errmsg,
             errmsg);
  class_test(class_at_least_two_of_three(flag1,flag2,flag3),
             errmsg,
             "In input file, you can only enter one of {Omega_idm_dr, omega_idm_dr, f_idm_dr} choose one");

  /* ---> if user passes directly the density of idm_dr */
  if (flag1 == _TRUE_)
    pba->Omega0_idm_dr = param1;
  if (flag2 == _TRUE_)
    pba->Omega0_idm_dr = param2/pba->h/pba->h;

  /* ---> if user passes density of idm_dr as a fraction of the CDM one */
  if (flag3 == _TRUE_) {
    class_test((param3 < 0.) || (param3 > 1.),
               errmsg,
               "The fraction of interacting DM with DR must be between 0 and 1, you asked for f_idm_dr=%e",param3);
    class_test((param3 > 0.) && (pba->Omega0_cdm == 0.),
               errmsg,
               "If you want a fraction of interacting DM with DR, to be consistent, you should not set the fraction of CDM to zero");

    pba->Omega0_idm_dr = param3 * pba->Omega0_cdm;
    /* readjust Omega0_cdm */
    pba->Omega0_cdm -= pba->Omega0_idm_dr;
    /* avoid Omega0_cdm =0 in synchronous gauge */
    if ((ppt->gauge == synchronous) && (pba->Omega0_cdm==0)) {
      pba->Omega0_cdm += ppr->Omega0_cdm_min_synchronous;
      pba->Omega0_idm_dr -= ppr->Omega0_cdm_min_synchronous;
    }
  }

  /* Test */
  if (pba->Omega0_idm_dr > 0.) {

    class_test(pba->Omega0_idr == 0.0,
               errmsg,
               "You have requested interacting DM ith DR, this requires a non-zero density of interacting DR. Please set either N_idr or xi_idr");
    /** 7.2.d) */
    class_read_double_one_of_two("m_idm","m_dm",pth->m_idm_dr);

    /** 7.2.e) */
    class_call(parser_read_double(pfc,"a_idm_dr",&param1,&flag1,errmsg),
               errmsg,
               errmsg);
    class_call(parser_read_double(pfc,"a_dark",&param2,&flag2,errmsg),
               errmsg,
               errmsg);
    class_call(parser_read_double(pfc,"Gamma_0_nadm",&param3,&flag3,errmsg),
               errmsg,
               errmsg);
    class_test(class_at_least_two_of_three(flag1,flag2,flag3),
               errmsg,
               "In input file, you can only enter one of a_idm_dr, a_dark or Gamma_0_nadm, choose one");

    if (flag1 == _TRUE_){
      pth->a_idm_dr = param1;
      if (input_verbose > 1)
        printf("You passed a_idm_dr = a_dark = %e, this is equivalent to Gamma_0_nadm = %e in the NADM notation. \n", param1, param1*(4./3.)*(pba->h*pba->h*pba->Omega0_idr));
    }
    else if (flag2 == _TRUE_){
      pth->a_idm_dr = param2;
      if (input_verbose > 1)
        printf("You passed a_dark = a_idm_dr = %e, this is equivalent to Gamma_0_nadm = %e in the NADM notation. \n", param2, param2*(4./3.)*(pba->h*pba->h*pba->Omega0_idr));
    }
    else if (flag3 == _TRUE_){
      pth->a_idm_dr = param3*(3./4.)/(pba->h*pba->h*pba->Omega0_idr);
      if (input_verbose > 1)
        printf("You passed Gamma_0_nadm = %e, this is equivalent to a_idm_dr = a_dark = %e in the ETHOS notation. \n", param3, pth->a_idm_dr);
    }

    /** 7.2.e.3/4) */
    /* If the user passed Gamma_0_nadm, assume they want nadm parameterisation*/
    if (flag3 == _TRUE_){
      /** Simply set 7.2.e.3/4) */
      pth->nindex_idm_dr = 0;
      ppt->idr_nature = idr_fluid;
      if (input_verbose > 1)
        printf("NADM requested. Defaulting on nindex_idm_dr = %e and idr_nature = fluid \n", pth->nindex_idm_dr);
    }

    /* If the user passed something else, assume they want ETHOS parameterisation*/
    else{

      /** 7.2.e.3) n_index_idm_dr */
      class_read_double_one_of_two("nindex_dark","nindex_idm_dr",pth->nindex_idm_dr);

      /** 7.2.e.4) idr_nature */ class_call(parser_read_string(pfc,"idr_nature",&string1,&flag1,errmsg),
                 errmsg,
                 errmsg);

      if (flag1 == _TRUE_) {
        if ((strstr(string1,"free_streaming") != NULL) || (strstr(string1,"Free_Streaming") != NULL) || (strstr(string1,"Free_streaming") != NULL) || (strstr(string1,"FREE_STREAMING") != NULL)) {
          ppt->idr_nature = idr_free_streaming;
        }
        if ((strstr(string1,"fluid") != NULL) || (strstr(string1,"Fluid") != NULL) || (strstr(string1,"FLUID") != NULL)) {
          ppt->idr_nature = idr_fluid;
        }
      }
    }

    /** 7.2.f) Strength of self interactions */
    class_read_double_one_of_two("b_dark","b_idr",pth->b_idr);


  // [NS] :: TODO :: This has to be fixed. For now, we simply always allocate it (exiting the if statement with a '}' and going into an always executed block with '{'.
  }{ // <--------- Bad practice, has to be corrected ASAP

    /** 7.2.g) Read alpha_idm_dr or alpha_dark */
    class_call(parser_read_list_of_doubles(pfc,"alpha_idm_dr",&entries_read,&(ppt->alpha_idm_dr),&flag1,errmsg),
               errmsg,
               errmsg);

    /* try with the other syntax */
    if (flag1 == _FALSE_) {
      class_call(parser_read_list_of_doubles(pfc,"alpha_dark",&entries_read,&(ppt->alpha_idm_dr),&flag1,errmsg),
                 errmsg,
                 errmsg);
    }
    // [NS] :: TODO :: move to perturbations module this allocation somehow? + fix bug that happens when entries_read == l_max_idr-1
    /* Only allocate if perturbations module will be called (otherwise segfaults) */
    if (ppt->has_perturbations) {
      if(flag1 == _TRUE_){
        if(entries_read != (ppr->l_max_idr-1)){
          class_realloc(ppt->alpha_idm_dr,ppt->alpha_idm_dr,(ppr->l_max_idr-1)*sizeof(double),errmsg);
          for(n=entries_read; n<(ppr->l_max_idr-1); n++) ppt->alpha_idm_dr[n] = ppt->alpha_idm_dr[entries_read-1];
        }
      }
      else{
        class_alloc(ppt->alpha_idm_dr,(ppr->l_max_idr-1)*sizeof(double),errmsg);
        for(n=0; n<(ppr->l_max_idr-1); n++) ppt->alpha_idm_dr[n] = 1.5;
      }
    }

    /* 7.2.h) Read beta_idm_dr or beta_dark */

    class_call(parser_read_list_of_doubles(pfc,"beta_idr",&entries_read,&(ppt->beta_idr),&flag1,errmsg),
               errmsg,
               errmsg);

    /* try with the other syntax */
    if (flag1 == _FALSE_) {
      class_call(parser_read_list_of_doubles(pfc,"beta_dark",&entries_read,&(ppt->beta_idr),&flag1,errmsg),
                 errmsg,
                 errmsg);
    }

    // [NS] :: TODO :: move to perturbations module this allocation somehow? + fix bug that happens when entries_read == l_max_idr-1
    /* Only allocate if perturbations module will be called (otherwise segfaults) */
    if (ppt->has_perturbations) {
      if(flag1 == _TRUE_){
        if(entries_read != (ppr->l_max_idr-1)){
          class_realloc(ppt->beta_idr,ppt->beta_idr,(ppr->l_max_idr-1)*sizeof(double),errmsg);
          for(n=entries_read; n<(ppr->l_max_idr-1); n++) ppt->beta_idr[n] = ppt->beta_idr[entries_read-1];
        }
      }
      else{
        class_alloc(ppt->beta_idr,(ppr->l_max_idr-1)*sizeof(double),errmsg);
        for(n=0; n<(ppr->l_max_idr-1); n++) ppt->beta_idr[n] = 1.5;
      }
    }
  }

  /* ** ADDITIONAL SPECIES ** */


  /* At this point all the species should be set, and used for the budget equation below */
  /** 8) Dark energy
         Omega_0_lambda (cosmological constant), Omega0_fld (dark energy
         fluid), Omega0_scf (scalar field) */
  /* Read */
  class_call(parser_read_double(pfc,"Omega_Lambda",&param1,&flag1,errmsg),
             errmsg,
             errmsg);
  class_call(parser_read_double(pfc,"Omega_fld",&param2,&flag2,errmsg),
             errmsg,
             errmsg);
  class_call(parser_read_double(pfc,"Omega_scf",&param3,&flag3,errmsg),
             errmsg,
             errmsg);
  /* Test */
  class_test((flag1 == _TRUE_) && (flag2 == _TRUE_) && ((flag3 == _FALSE_) || (param3 >= 0.)),
             errmsg,
             "'Omega_Lambda' or 'Omega_fld' must be left unspecified, except if 'Omega_scf' is set and < 0.");
  class_test(((flag1 == _FALSE_)||(flag2 == _FALSE_)) && ((flag3 == _TRUE_) && (param3 < 0.)),
             errmsg,
             "You have entered 'Omega_scf' < 0 , so you have to specify both 'Omega_lambda' and 'Omega_fld'.");
  /* Complete set of parameters
     Case of (flag3 == _FALSE_) || (param3 >= 0.) means that either we have not
     read Omega_scf so we are ignoring it (unlike lambda and fld!) OR we have
     read it, but it had a positive value and should not be used for filling.
     We now proceed in two steps:
        1) set each Omega0 and add to the total for each specified component.
        2) go through the components in order {lambda, fld, scf} and fill using
           first unspecified component. */

  /* ** BUDGET EQUATION ** -> Add your species here */
  /* Compute Omega_tot */
  Omega_tot = pba->Omega0_g;
  Omega_tot += pba->Omega0_b;
  Omega_tot += pba->Omega0_ur;
  Omega_tot += pba->Omega0_cdm;
  Omega_tot += pba->Omega0_idm_dr;
  Omega_tot += pba->Omega0_idr;
  Omega_tot += pba->Omega0_ncdm_tot;
  /* Step 1 */
  if (flag1 == _TRUE_){
    pba->Omega0_lambda = param1;
    Omega_tot += pba->Omega0_lambda;
  }
  if (flag2 == _TRUE_){
    pba->Omega0_fld = param2;
    Omega_tot += pba->Omega0_fld;
  }
  if ((flag3 == _TRUE_) && (param3 >= 0.)){
    pba->Omega0_scf = param3;
    Omega_tot += pba->Omega0_scf;
  }
  /* Step 2 */
  if (flag1 == _FALSE_) {
    /* Fill with Lambda */
    pba->Omega0_lambda= 1. - pba->Omega0_k - Omega_tot;
    if (input_verbose > 0){
      printf(" -> matched budget equations by adjusting Omega_Lambda = %g\n",pba->Omega0_lambda);
    }
  }
  else if (flag2 == _FALSE_) {
    /* Fill up with fluid */
    pba->Omega0_fld = 1. - pba->Omega0_k - Omega_tot;
    if (input_verbose > 0){
      printf(" -> matched budget equations by adjusting Omega_fld = %g\n",pba->Omega0_fld);
    }
  }
  else if ((flag3 == _TRUE_) && (param3 < 0.)){
    /* Fill up with scalar field */
    pba->Omega0_scf = 1. - pba->Omega0_k - Omega_tot;
    if (input_verbose > 0){
      printf(" -> matched budget equations by adjusting Omega_scf = %g\n",pba->Omega0_scf);
    }
  }

  /* ** END OF BUDGET EQUATION ** */

  /** 8.a) If Omega fluid is different from 0 */
  if (pba->Omega0_fld != 0.) {
    /** 8.a.1) PPF approximation */
    /* Read */
    class_call(parser_read_string(pfc,"use_ppf",&string1,&flag1,errmsg),
               errmsg,
               errmsg);
    if (flag1 == _TRUE_){
      if(string_begins_with(string1,'y') || string_begins_with(string1,'Y')){
        pba->use_ppf = _TRUE_;
        class_read_double("c_gamma_over_c_fld",pba->c_gamma_over_c_fld);
      }
      else {
        pba->use_ppf = _FALSE_;
      }
    }

    /** 8.a.2) Equation of state */
    /* Read */
    class_call(parser_read_string(pfc,"fluid_equation_of_state",&string1,&flag1,errmsg),
               errmsg,
               errmsg);
    /* Complete set of parameters */
    if (flag1 == _TRUE_) {
      if ((strstr(string1,"CLP") != NULL) || (strstr(string1,"clp") != NULL)) {
        pba->fluid_equation_of_state = CLP;
      }
      else if ((strstr(string1,"EDE") != NULL) || (strstr(string1,"ede") != NULL)) {
        pba->fluid_equation_of_state = EDE;
      }
      else {
        class_stop(errmsg,"incomprehensible input '%s' for the field 'fluid_equation_of_state'",string1);
      }
    }

    if (pba->fluid_equation_of_state == CLP) {
      /** 8.a.2.2) Equation of state of the fluid in 'CLP' case */
      /* Read */
      class_read_double("w0_fld",pba->w0_fld);
      class_read_double("wa_fld",pba->wa_fld);
      class_read_double("cs2_fld",pba->cs2_fld);
    }
    if (pba->fluid_equation_of_state == EDE) {
      /** 8.a.2.3) Equation of state of the fluid in 'EDE' case */
      /* Read */
      class_read_double("w0_fld",pba->w0_fld);
      class_read_double("Omega_EDE",pba->Omega_EDE);
      class_read_double("cs2_fld",pba->cs2_fld);
    }
  }

  /** 8.b) If Omega scalar field (SCF) is different from 0 */
  if (pba->Omega0_scf != 0.){

    /** 8.b.1) Additional SCF parameters */
    /* Read */
    class_call(parser_read_list_of_doubles(pfc,
                                           "scf_parameters",
                                           &(pba->scf_parameters_size),
                                           &(pba->scf_parameters),
                                           &flag1,
                                           errmsg),
               errmsg,errmsg);

    // EDE-edit: making Cobaya happy. EM: change f,m --> logf, logm

    class_call(parser_read_double(pfc,"n_scf",&param2,&flag2,errmsg),errmsg,errmsg);
    class_call(parser_read_double(pfc,"CC_scf",&param5,&flag5,errmsg),errmsg,errmsg);
    class_call(parser_read_double(pfc,"thetai_scf",&param6,&flag6,errmsg),errmsg,errmsg);

    /* EDE-edit: params except f and m */
    pba->scf_parameters[0] = param2;
    pba->scf_parameters[3] = param5;
    pba->scf_parameters[4] = param6;

    /* f or logf*/
    class_call(parser_read_double(pfc,"log10f_scf",&param31,&flag31,errmsg),errmsg,errmsg);
    class_call(parser_read_double(pfc,"f_scf",&param32,&flag32,errmsg),errmsg,errmsg);
    class_test((flag31 == _TRUE_) && (flag32 == _TRUE_),
               errmsg,
               "In input file, you cannot enter both logf and f, choose one");
    if (flag31 == _TRUE_) {
      pba->scf_parameters[1] = pow(10,param31);
    }
    if (flag32 == _TRUE_) {
      pba->scf_parameters[1] = param32;
    }

    /* m or logm*/
    class_call(parser_read_double(pfc,"log10m_scf",&param41,&flag41,errmsg),errmsg,errmsg);
    class_call(parser_read_double(pfc,"m_scf",&param42,&flag42,errmsg),errmsg,errmsg);
    class_test((flag41 == _TRUE_) && (flag42 == _TRUE_),
               errmsg,
               "In input file, you cannot enter both logm and m, choose one");
    if (flag41 == _TRUE_) {
      pba->scf_parameters[2] = pow(10,param41);
    }
    if (flag42 == _TRUE_) {
      pba->scf_parameters[2] = param42;
    }

    /** 8.b.2) SCF initial conditions from attractor solution */
    /* Read */
    class_call(parser_read_string(pfc,
                                  "attractor_ic_scf",
                                  &string1,
                                  &flag1,
                                  errmsg),
                errmsg,
                errmsg);
    /* Complete set of parameters */
    if (flag1 == _TRUE_){
      if(string_begins_with(string1,'y') || string_begins_with(string1,'Y')){
        pba->attractor_ic_scf = _TRUE_;
      }
      else{
        pba->attractor_ic_scf = _FALSE_;
        /* Test */
        class_test(pba->scf_parameters_size<2,
                   errmsg,
                   "Since you are not using attractor initial conditions, you must specify phi and its derivative phi' as the last two entries in scf_parameters. See explanatory.ini for more details.");
        pba->phi_ini_scf = pba->scf_parameters[pba->scf_parameters_size-2];
        pba->phi_prime_ini_scf = pba->scf_parameters[pba->scf_parameters_size-1];
      }
    }

    /** 8.b.3) SCF tuning parameter */
    /* Read */
    class_read_int("scf_tuning_index",pba->scf_tuning_index);
    /* Test */
    class_test(pba->scf_tuning_index >= pba->scf_parameters_size,
               errmsg,
               "Tuning index 'scf_tuning_index' (%d) is larger than the number of entries (%d) in 'scf_parameters'.",
               pba->scf_tuning_index,pba->scf_parameters_size);

    /** 8.b.4) Shooting parameter */
    /* Read */
    class_read_double("scf_shooting_parameter",pba->scf_parameters[pba->scf_tuning_index]);
    /* Complete set of parameters */
    scf_lambda = pba->scf_parameters[0];
    if ((fabs(scf_lambda) < 3.)&&(pba->background_verbose>1)){
      printf("'scf_lambda' = %e < 3 won't be tracking (for exp quint) unless overwritten by tuning function.",scf_lambda);
    }
  }

  return _SUCCESS_;

}


/**
 * Read the parameters of injection structure
 * (These are all exotic processes of energy injection)
 *
 * @param pfc     Input: pointer to local structure
 * @param ppr     Input: pointer to precision structure
 * @param pth     Input: pointer to thermodynamics structure
 * @param errmsg  Input: Error message
 * @return the error status
 */

int input_read_parameters_injection(struct file_content * pfc,
                                    struct precision * ppr,
                                    struct thermodynamics * pth,
                                    ErrorMsg errmsg){

  /** Summary: */

  /** - Define local variables */
  struct injection* pin = &(pth->in);
  int flag1;
  char string1[_ARGUMENT_LENGTH_MAX_];
  string1[0]='\0';

  /** 1) DM annihilation */
  /** 1.a) Annihilation efficiency */
  /* Read */
  class_read_double("DM_annihilation_efficiency",pin->DM_annihilation_efficiency);
  class_read_double("DM_annihilation_cross_section",pin->DM_annihilation_cross_section);
  class_read_double("DM_annihilation_mass",pin->DM_annihilation_mass);
  class_read_double("DM_annihilation_fraction",pin->DM_annihilation_fraction);

  /* Test consistency of this input */
  class_test(pin->DM_annihilation_efficiency<0,
             errmsg,
             "annihilation efficiency cannot be negative");
  class_test(pin->DM_annihilation_efficiency>1.e-4,
             errmsg,
             "annihilation parameter suspiciously large (%e, while typical bounds are in the range of 1e-7 to 1e-6)",pin->DM_annihilation_efficiency);
  class_test(pin->DM_annihilation_mass<0. || pin->DM_annihilation_cross_section <0,
             errmsg,
             "Both mass and cross section for your dark matter particle must be positive.");
  class_test(pin->DM_annihilation_mass ==0 && pin->DM_annihilation_cross_section >0,
             errmsg,
             "you have annihilation_cross_section > 0 but DM_mass = 0. That is weird, please check your param file and set 'DM_mass' [GeV] to a non-zero value.\n");
  class_test((pin->DM_annihilation_cross_section !=0 || pin->DM_annihilation_mass !=0 || pin->DM_annihilation_fraction !=0) && pin->DM_annihilation_efficiency != 0,
             errmsg,
             "You can only enter one of {'DM_annihilation_cross_section', 'DM_annihilation_mass', 'DM_annihilation_fraction'} or 'annihilation_efficiency'.");
  if ((pin->DM_annihilation_efficiency >0) && (pth->reio_parametrization == reio_none) && (ppr->recfast_Heswitch >= 3) && (pth->recombination==recfast)) {
      printf("Warning: if you have DM annihilation and you use recfast with option recfast_Heswitch >= 3, then the expression for CfHe_t and dy[1] becomes undefined at late times, producing nan's. This is however masked by reionization if you are not in reio_none mode.");
  } //TODO :: check if still occurs !!!

  /* Complete set of parameters */
  if(pin->DM_annihilation_mass > 0 && pin->DM_annihilation_cross_section > 0.){
    pin->DM_annihilation_efficiency = pin->DM_annihilation_cross_section*1.e-6/(pin->DM_annihilation_mass*_eV_*1.e9)*pow(pin->DM_annihilation_fraction,2);
  }

  if(pin->DM_annihilation_efficiency > 0){
    pth->has_exotic_injection = _TRUE_;
  }

  if (pin->DM_annihilation_efficiency > 0.) {
    /** 1.a.1) Model energy fraction absorbed by the gas as a function of redhsift */
    /* Read */
    class_read_double("DM_annihilation_variation",pin->DM_annihilation_variation);
    class_read_double("DM_annihilation_z",pin->DM_annihilation_z);
    class_read_double("DM_annihilation_zmax",pin->DM_annihilation_zmax);
    class_read_double("DM_annihilation_zmin",pin->DM_annihilation_zmin);
    class_read_double("DM_annihilation_f_halo",pin->DM_annihilation_f_halo);
    class_read_double("DM_annihilation_z_halo",pin->DM_annihilation_z_halo);
    /* Test */
    class_test(pin->DM_annihilation_variation>0,
               errmsg,
               "annihilation variation parameter must be negative (decreasing annihilation rate)");
    class_test(pin->DM_annihilation_z<0,
               errmsg,
               "characteristic annihilation redshift cannot be negative");
    class_test(pin->DM_annihilation_zmin<0,
               errmsg,
               "characteristic annihilation redshift cannot be negative");
    class_test(pin->DM_annihilation_zmax<0,
               errmsg,
               "characteristic annihilation redshift cannot be negative");
    class_test(pin->DM_annihilation_f_halo<0,
               errmsg,
               "Parameter for DM annihilation in halos cannot be negative");
    class_test(pin->DM_annihilation_z_halo<0,
               errmsg,
               "Parameter for DM annihilation in halos cannot be negative");
  }

  /** 2) DM decay */
  /** 2.a) Fraction */
  /* Read */
  class_read_double("DM_decay_fraction",pin->DM_decay_fraction);
  if(pin->DM_decay_fraction!=0){
    pth->has_exotic_injection = _TRUE_;
  }
  /* Test */
  class_test(pin->DM_decay_fraction<0,
             errmsg,
             "You need to enter a positive fraction of decaying DM. Please adjust your param file.");

  /** 2.b) Decay width */
  /* Read */
  class_read_double("DM_decay_Gamma",pin->DM_decay_Gamma);


  /** 3) PBH evaporation */
  /** 3.a) Fraction */
  /* Read */
  class_read_double("PBH_evaporation_fraction",pin->PBH_evaporation_fraction);
  if(pin->PBH_evaporation_fraction!=0){
    pth->has_exotic_injection = _TRUE_;
  }
  /* Test */
  class_test(pin->PBH_evaporation_fraction <0.,
             errmsg,
             "You need to enter a positive fraction of evaporating PBH. Please adjust your param file.");

  /** 3.b) Mass */
  /* Read */
  class_read_double("PBH_evaporation_mass",pin->PBH_evaporation_mass);
  /* Test */
  class_test(pin->PBH_evaporation_mass<0.,
             errmsg,
             "You need to enter a positive mass for your PBH.");
  class_test(pin->PBH_evaporation_mass>0. && pin->PBH_evaporation_fraction == 0,
             errmsg,
            "You have 'PBH_evaporation_mass > 0.' but 'PBH_evaporation_fraction = 0'. Please adjust your param file.");
  class_test(pin->PBH_evaporation_fraction>0. && pin->PBH_evaporation_mass == 0.,
             errmsg,
             "You have asked for a fraction of PBH being DM but you have zero mass. Please adjust your param file.");


  /** 4) PBH matter accretion */
  /** 4.a) Fraction */
  /* Read */
  class_read_double("PBH_accretion_fraction",pin->PBH_accretion_fraction);
  if(pin->PBH_accretion_fraction!=0){
    pth->has_exotic_injection = _TRUE_;
  }
  /* Test */
  class_test(pin->PBH_accretion_fraction < 0.,
             errmsg,
             "You need to enter a positive fraction of accreting PBH. Please adjust your param file.");

  /** 4.b) Mass */
  /* Read */
  class_read_double("PBH_accretion_mass",pin->PBH_accretion_mass);
  /* Test */
  class_test(pin->PBH_accretion_mass<0.,
             errmsg,
             "You need to enter a positive mass for your PBH.");
  class_test(pin->PBH_accretion_mass>0. && pin->PBH_accretion_fraction == 0,
             errmsg,
            "You have 'PBH_accretion_mass > 0.' but 'PBH_accretion_fraction = 0'. Please adjust your param file.");
  class_test(pin->PBH_accretion_fraction>0. && pin->PBH_accretion_mass == 0.,
             errmsg,
             "You have asked for a fraction of PBH being DM but you have zero mass. Please adjust your param file.");

  /** 4.c) Recipe */
  /* Read */
  class_call(parser_read_string(pfc,"PBH_accretion_recipe",&string1,&flag1,errmsg),
             errmsg,
             errmsg);
  /* Complete set of parameters */
  if (flag1 == _TRUE_){
    if (strcmp(string1,"spherical_accretion") == 0) {
      pin->PBH_accretion_recipe=spherical_accretion;
    }
    else if (strcmp(string1,"disk_accretion") == 0) {
      pin->PBH_accretion_recipe=disk_accretion;
    }
    else{
      class_stop(errmsg,
                 "You specified 'PBH_accretion_recipe' as '%s'. It has to be one of {'spherical_accretion','disk_accretion'}.",string1);
    }
  }

  /** 4.c.1) Additional parameters specific for spherical accretion */
  if(pin->PBH_accretion_recipe == spherical_accretion){
    /* Read */
    class_read_double("PBH_accretion_relative_velocities",pin->PBH_accretion_relative_velocities);
  }

  /** 4.c.2) Additional parameters specific for disk accretion */
  if(pin->PBH_accretion_recipe == disk_accretion){
    /* Read */
    class_read_double("PBH_accretion_ADAF_delta",pin->PBH_accretion_ADAF_delta);
    class_read_double("PBH_accretion_eigenvalue",pin->PBH_accretion_eigenvalue);
    /* Test */
    class_test(pin->PBH_accretion_ADAF_delta != 1e-3 && pin->PBH_accretion_ADAF_delta != 0.5  && pin->PBH_accretion_ADAF_delta != 0.1,
               errmsg,
               "The parameter 'pth->PBH_ADAF_delta' can currently only be set to 1e-3, 0.1 or 0.5.");
  }


  /** 5) Injection efficiency */
  /* Read */
  class_call(parser_read_string(pfc,"f_eff_type",&string1,&flag1,errmsg),
             errmsg,
             errmsg);
  /* Complete set of parameters */
  if (flag1 == _TRUE_){
    if (strcmp(string1,"on_the_spot") == 0){
      pin->f_eff_type = f_eff_on_the_spot;
      class_read_double("f_eff",pin->f_eff);
    }
    else if (strcmp(string1,"from_file") == 0){
      pin->f_eff_type = f_eff_from_file;
      /* Read */
      class_call(parser_read_string(pfc,"f_eff_file",&string1,&flag1,errmsg),
                 errmsg,
                 errmsg);
      /* Test */
      class_test(flag1 == _FALSE_,
                 errmsg,
                 "for the option 'from_file' for 'f_eff_type' the option 'f_eff_file' is required.");
      /* Complete set of parameters */
      strcpy(pin->f_eff_file, string1);
    }
    else{
      class_stop(errmsg,
                 "You specified 'f_eff_type' as '%s'. It has to be one of {'on_the_spot','from_file'}.",string1);
    }
  }

  /** 6) deposition function */
  /* Read */
  class_call(parser_read_string(pfc,"chi_type",&string1,&flag1,errmsg),
               errmsg,
               errmsg);
  /* Complete set of parameters */
  if (flag1 == _TRUE_){
    if (strcmp(string1,"CK_2004") == 0){
      pin->chi_type = chi_CK;
    }
    else if (strcmp(string1,"PF_2005") == 0){
      pin->chi_type = chi_PF;
    }
    else if (strcmp(string1,"Galli_2013_file") == 0){
      pin->chi_type = chi_Galli_file;
    }
    else if (strcmp(string1,"Galli_2013_analytic") == 0){
      pin->chi_type = chi_Galli_analytic;
    }
    else if (strcmp(string1,"heat") == 0){
      pin->chi_type = chi_full_heating;
    }
    else if (strcmp(string1,"from_x_file") == 0){
      pin->chi_type = chi_from_x_file;
    }
    else if (strcmp(string1,"from_z_file") == 0){
      pin->chi_type = chi_from_z_file;
    }
    else{
      class_stop(errmsg,
                   "You specified 'chi_type' as '%s'. It has to be one of {'CK_2004','PF_2005','Galli_2013_file','Galli_2013_analytic','heat','from_x_file','from_z_file'}.",string1);
    }
  }

  if(pin->chi_type == chi_from_x_file || pin->chi_type == chi_from_z_file){
    /** 6.a) External file */
    /* Read */
    class_call(parser_read_string(pfc,"chi_file",&string1,&flag1,errmsg),
               errmsg,
               errmsg);
    /* Test */
    class_test(flag1 == _FALSE_,
               errmsg,
               "for the option 'from_x_file' or 'from_z_file' for 'chi_type' the option 'chi_file' is required.");
    /* Complete set of parameters */
    strcpy(pin->chi_z_file, string1);
    strcpy(pin->chi_x_file, string1);
  }

  return _SUCCESS_;

}


/**
 * Read the parameters of fourier structure.
 *
 * @param pfc            Input: pointer to local structure
 * @param ppr            Input: pointer to precision structure
 * @param pba            Input: pointer to background structure
 * @param pth            Input: pointer to thermodynamics structure
 * @param ppt            Input: pointer to perturbations structure
 * @param pfo            Input: pointer to fourier structure
 * @param input_verbose  Input: verbosity of input
 * @param errmsg         Input: Error message
 * @return the error status
 */

int input_read_parameters_nonlinear(struct file_content * pfc,
                                    struct precision * ppr,
                                    struct background * pba,
                                    struct thermodynamics * pth,
                                    struct perturbations * ppt,
                                    struct fourier * pfo,
                                    int input_verbose,
                                    ErrorMsg errmsg){

  /** Define local variables */
  int flag1,flag2,flag3;
  double param2,param3;
  char string1[_ARGUMENT_LENGTH_MAX_];

  /** 1) Non-linearity */
  /* Read */
  class_call(parser_read_string(pfc,"non_linear",&string1,&flag1,errmsg),
             errmsg,
             errmsg);
  /* Compatibility code BEGIN */
  if(flag1 == _FALSE_){
    class_call(parser_read_string(pfc,"non linear",&string1,&flag1,errmsg),
               errmsg,
               errmsg);
  }
  class_read_double("halofit_min_k_max",ppr->nonlinear_min_k_max);
  class_read_double("hmcode_min_k_max",ppr->nonlinear_min_k_max);
  /* Compatibility code END */

  if (flag1 == _TRUE_) {
    /* Test */
    class_test(ppt->has_perturbations == _FALSE_,
               errmsg,
               "You requested non-linear computation but no perturbations. You must set the 'output' field.");
    /* Complete set of parameters */
    if ((strstr(string1,"halofit") != NULL) || (strstr(string1,"Halofit") != NULL) || (strstr(string1,"HALOFIT") != NULL)) {
      pfo->method=nl_halofit;
      ppt->has_nl_corrections_based_on_delta_m = _TRUE_;
      ppt->k_max_for_pk = MAX(ppt->k_max_for_pk,ppr->nonlinear_min_k_max);
    }
    else if((strstr(string1,"hmcode") != NULL) || (strstr(string1,"HMCODE") != NULL) || (strstr(string1,"HMcode") != NULL) || (strstr(string1,"Hmcode") != NULL)) {
      pfo->method=nl_HMcode;
<<<<<<< HEAD
      ppt->k_max_for_pk = MAX(ppt->k_max_for_pk,MAX(ppr->hmcode_min_k_max,ppr->fourier_min_k_max));
=======
      ppt->k_max_for_pk = MAX(ppt->k_max_for_pk,ppr->nonlinear_min_k_max);
>>>>>>> f57047ab
      ppt->has_nl_corrections_based_on_delta_m = _TRUE_;
      class_read_int("extrapolation_method",pfo->extrapolation_method);

      class_call(parser_read_string(pfc,
                                    "feedback model",
                                    &(string1),
                                    &(flag1),
                                    errmsg),
                 errmsg,
                 errmsg);

      if (flag1 == _TRUE_) {
        if (strstr(string1,"emu_dmonly") != NULL) {
          pfo->feedback = nl_emu_dmonly;
        }
        if (strstr(string1,"owls_dmonly") != NULL) {
          pfo->feedback = nl_owls_dmonly;
        }
        if (strstr(string1,"owls_ref") != NULL) {
          pfo->feedback = nl_owls_ref;
        }
        if (strstr(string1,"owls_agn") != NULL) {
          pfo->feedback = nl_owls_agn;
        }
        if (strstr(string1,"owls_dblim") != NULL) {
          pfo->feedback = nl_owls_dblim;
        }
      }

      class_call(parser_read_double(pfc,"eta_0",&param2,&flag2,errmsg),
                 errmsg,
                 errmsg);
      class_call(parser_read_double(pfc,"c_min",&param3,&flag3,errmsg),
                 errmsg,
                 errmsg);

      class_test(((flag1 == _TRUE_) && ((flag2 == _TRUE_) || (flag3 == _TRUE_))),
                 errmsg,
                 "In input file, you cannot enter both a baryonic feedback model and a choice of baryonic feedback parameters, choose one of both methods");

      if ((flag2 == _TRUE_) && (flag3 == _TRUE_)) {
        pfo->feedback = nl_user_defined;
        class_read_double("eta_0", pfo->eta_0);
        class_read_double("c_min", pfo->c_min);
      }
      else if ((flag2 == _TRUE_) && (flag3 == _FALSE_)) {
        pfo->feedback = nl_user_defined;
        class_read_double("eta_0", pfo->eta_0);
        pfo->c_min = (0.98 - pfo->eta_0)/0.12;
      }
      else if ((flag2 == _FALSE_) && (flag3 == _TRUE_)) {
        pfo->feedback = nl_user_defined;
        class_read_double("c_min", pfo->c_min);
        pfo->eta_0 = 0.98 - 0.12*pfo->c_min;
      }

      class_read_double("z_infinity", pfo->z_infinity);
    }
    else if(strstr(string1,"no")!=NULL){
      pfo->method=nl_none;
      ppt->has_nl_corrections_based_on_delta_m = _FALSE_;
    }
    else{
      class_stop(errmsg,
                 "You specified 'non_linear' = '%s'. It has to be one of {'halofit','hmcode','none'}.",string1);
    }
  }

  /** - special steps if we want Halofit with wa_fld non-zero:
      so-called "Pk_equal method" of 0810.0190 and 1601.07230 */

  if (pfo->method == nl_halofit) {

    class_call(parser_read_string(pfc,"pk_eq",&string1,&flag1,errmsg),
               errmsg,
               errmsg);

    if ((flag1 == _TRUE_) && ((strstr(string1,"y") != NULL) || (strstr(string1,"Y") != NULL))) {

      if ((pba->Omega0_fld != 0.) && (pba->wa_fld != 0.)){

        pfo->has_pk_eq = _TRUE_;
      }
    }
  }

  return _SUCCESS_;
}


/**
 * Perform preliminary steps fur using the method called Pk_equal,
 * described in 0810.0190 and 1601.07230, extending the range of
 * validity of HALOFIT from constant w to (w0,wa) models. In that
 * case, one must compute here some effective values of w0_eff(z_i)
 * and Omega_m_eff(z_i), that will be interpolated later at arbitrary
 * redshift in the non-linear module.
 *
 * Returns table of values [z_i, tau_i, w0_eff_i, Omega_m_eff_i]
 * stored in fourier structure.
 *
 * @param ppr           Input: pointer to precision structure
 * @param pba           Input: pointer to background structure
 * @param pth           Input: pointer to thermodynamics structure
 * @param pfo           Input/Output: pointer to fourier structure
 * @param input_verbose Input: verbosity of this input module
 * @param errmsg        Input/Ouput: error message
 * @return the error status
 */

int input_prepare_pk_eq(struct precision * ppr,
                        struct background *pba,
                        struct thermodynamics *pth,
                        struct fourier *pfo,
                        int input_verbose,
                        ErrorMsg errmsg) {

  /** Summary: */

  /** Define local variables */
  double tau_of_z;
  double delta_tau;
  double error;
  double delta_tau_eq;
  double * pvecback;
  int last_index=0;
  int index_pk_eq_z;
  int index_eq;
  int true_background_verbose;
  int true_thermodynamics_verbose;
  int true_hyrec_verbose;
  double true_w0_fld;
  double true_wa_fld;
  double * z;

  /** Store the true cosmological parameters (w0, wa) somwhere before using temporarily some fake ones in this function */
  true_background_verbose = pba->background_verbose;
  true_thermodynamics_verbose = pth->thermodynamics_verbose;
  true_hyrec_verbose = pth->hyrec_verbose;
  true_w0_fld = pba->w0_fld;
  true_wa_fld = pba->wa_fld;

  /** The fake calls of the background and thermodynamics module will be done in non-verbose mode */
  pba->background_verbose = 0;
  pth->thermodynamics_verbose = 0;
  pth->hyrec_verbose = 0;

  /** Allocate indices and arrays for storing the results */
  pfo->pk_eq_tau_size = ppr->pk_eq_Nzlog;
  class_alloc(pfo->pk_eq_tau,
              pfo->pk_eq_tau_size*sizeof(double),
              errmsg);
  class_alloc(z,
              pfo->pk_eq_tau_size*sizeof(double),
              errmsg);

  index_eq = 0;
  class_define_index(pfo->index_pk_eq_w,_TRUE_,index_eq,1);
  class_define_index(pfo->index_pk_eq_Omega_m,_TRUE_,index_eq,1);
  pfo->pk_eq_size = index_eq;
  class_alloc(pfo->pk_eq_w_and_Omega,
              pfo->pk_eq_tau_size*pfo->pk_eq_size*sizeof(double),
              errmsg);
  class_alloc(pfo->pk_eq_ddw_and_ddOmega,
              pfo->pk_eq_tau_size*pfo->pk_eq_size*sizeof(double),
              errmsg);

  /** Call the background module in order to fill a table of tau_i[z_i] */
  class_call(background_init(ppr,pba), pba->error_message, errmsg);
  for (index_pk_eq_z=0; index_pk_eq_z<pfo->pk_eq_tau_size; index_pk_eq_z++) {
    z[index_pk_eq_z] = exp(log(1.+ppr->pk_eq_z_max)/(pfo->pk_eq_tau_size-1)*index_pk_eq_z)-1.;
    class_call(background_tau_of_z(pba,
                                   z[index_pk_eq_z],
                                   &tau_of_z),
               pba->error_message,
               errmsg);
    pfo->pk_eq_tau[index_pk_eq_z] = tau_of_z;
  }
  class_call(background_free_noinput(pba),
             pba->error_message,
             errmsg);

  /** Loop over z_i values. For each of them, we will call the
     background and thermodynamics module for fake models. The goal is
     to find, for each z_i, and effective w0_eff[z_i] and
     Omega_m_eff{z_i], such that: the true model with (w0,wa) and the
     equivalent model with (w0_eff[z_i],0) have the same conformal
     distance between z_i and z_recombination, namely chi = tau[z_i] -
     tau_rec. It is thus necessary to call both the background and
     thermodynamics module for each fake model and to re-compute
     tau_rec for each of them. Once the eqauivalent model is found we
     compute and store Omega_m_effa(z_i) of the equivalent model */
  for (index_pk_eq_z=0; index_pk_eq_z<pfo->pk_eq_tau_size; index_pk_eq_z++) {

    if (input_verbose > 2)
      printf("    * computing Pk_equal parameters at z=%e\n",z[index_pk_eq_z]);
    /* get chi = (tau[z_i] - tau_rec) in true model */
    pba->w0_fld = true_w0_fld;
    pba->wa_fld = true_wa_fld;
    class_call(background_init(ppr,pba),
               pba->error_message,
               errmsg);
    class_call(thermodynamics_init(ppr,pba,pth),
               pth->error_message,
               errmsg);
    delta_tau = pfo->pk_eq_tau[index_pk_eq_z] - pth->tau_rec;
    /* launch iterations in order to coverge to effective model with wa=0 but the same chi = (tau[z_i] - tau_rec) */
    pba->wa_fld=0.;

    do {
      class_call(background_free_noinput(pba),
                 pba->error_message,
                 errmsg);
      class_call(thermodynamics_free(pth),
                 pth->error_message,
                 errmsg);

      class_call(background_init(ppr,pba),
                 pba->error_message,
                 errmsg);
      class_call(background_tau_of_z(pba,
                                     z[index_pk_eq_z],
                                     &tau_of_z),
                 pba->error_message,
                 errmsg);
      class_call(thermodynamics_init(ppr,pba,pth),
                 pth->error_message,
                 errmsg);

      delta_tau_eq = tau_of_z - pth->tau_rec;

      error = 1.-delta_tau_eq/delta_tau;
      pba->w0_fld = pba->w0_fld*pow(1.+error,10.);

    }
    while(fabs(error) > ppr->pk_eq_tol);

    /* Equivalent model found. Store w0(z) in that model. Find Omega_m(z) in that model and store it. */
    pfo->pk_eq_w_and_Omega[pfo->pk_eq_size*index_pk_eq_z+pfo->index_pk_eq_w] = pba->w0_fld;
    class_alloc(pvecback,
                pba->bg_size*sizeof(double),
                pba->error_message);
    class_call(background_at_tau(pba,
                                 tau_of_z,
                                 long_info,
                                 inter_normal,
                                 &last_index,
                                 pvecback),
               pba->error_message, errmsg);
    pfo->pk_eq_w_and_Omega[pfo->pk_eq_size*index_pk_eq_z+pfo->index_pk_eq_Omega_m] = pvecback[pba->index_bg_Omega_m];
    free(pvecback);

    class_call(background_free_noinput(pba),
               pba->error_message,
               errmsg);
    class_call(thermodynamics_free(pth),
               pth->error_message,
               errmsg);
  }

  /** Restore cosmological parameters (w0, wa) to their true values before main call to CLASS modules */
  pba->background_verbose = true_background_verbose;
  pth->thermodynamics_verbose = true_thermodynamics_verbose;
  pth->hyrec_verbose = true_hyrec_verbose;

  pba->w0_fld = true_w0_fld;
  pba->wa_fld = true_wa_fld;

  /* in verbose mode, report the results */

  if (input_verbose > 1) {
    fprintf(stdout,"    Effective parameters for Pk_equal:\n");

    for (index_pk_eq_z=0; index_pk_eq_z<pfo->pk_eq_tau_size; index_pk_eq_z++) {
      fprintf(stdout,"    * at z=%e, tau=%e w=%e Omega_m=%e\n",
              z[index_pk_eq_z],
              pfo->pk_eq_tau[index_pk_eq_z],
              pfo->pk_eq_w_and_Omega[pfo->pk_eq_size*index_pk_eq_z+pfo->index_pk_eq_w],
              pfo->pk_eq_w_and_Omega[pfo->pk_eq_size*index_pk_eq_z+pfo->index_pk_eq_Omega_m]);
    }
  }
  free(z);

  /** Spline the table for later interpolation */
  class_call(array_spline_table_lines(pfo->pk_eq_tau,
                                      pfo->pk_eq_tau_size,
                                      pfo->pk_eq_w_and_Omega,
                                      pfo->pk_eq_size,
                                      pfo->pk_eq_ddw_and_ddOmega,
                                      _SPLINE_NATURAL_,
                                      errmsg),
             errmsg,
             errmsg);

  return _SUCCESS_;

}


/**
 * Read the parameters of primordial structure.
 *
 * @param pfc     Input: pointer to local structure
 * @param ppt     Input: pointer to perturbations structure
 * @param ppm     Input: pointer to primordial structure
 * @param errmsg  Input: Error message
 * @return the error status
 */

int input_read_parameters_primordial(struct file_content * pfc,
                                     struct perturbations * ppt,
                                     struct primordial * ppm,
                                     ErrorMsg errmsg){

  /** Summary: */

  /** Define local variables */
  int flag1, flag2;
  double param1, param2;
  char string1[_ARGUMENT_LENGTH_MAX_];
  char string2[_ARGUMENT_LENGTH_MAX_];
  double R0,R1,R2,R3,R4;
  double PSR0,PSR1,PSR2,PSR3,PSR4;
  double HSR0,HSR1,HSR2,HSR3,HSR4;
  double k1=0.;
  double k2=0.;
  double prr1=0.;
  double prr2=0.;
  double pii1=0.;
  double pii2=0.;
  double pri1=0.;
  double pri2=0.;
  double n_iso=0.;
  double f_iso=0.;
  double n_cor=0.;
  double c_cor=0.;

  /** 1) Primordial spectrum type */
  /* Read */
  class_call(parser_read_string(pfc,"Pk_ini_type",&string1,&flag1,errmsg),
             errmsg,
             errmsg);
  /* Compatibility code BEGIN */
  if(flag1 == _FALSE_){
    class_call(parser_read_string(pfc,"P_k_ini type",&string1,&flag1,errmsg),
               errmsg,
               errmsg);
  }
  /* Compatibility code END */
  /* Complete set of parameters */
  if (flag1 == _TRUE_) {
    if (strcmp(string1,"analytic_Pk") == 0){
      ppm->primordial_spec_type = analytic_Pk;
    }
    else if (strcmp(string1,"inflation_V") == 0){
      ppm->primordial_spec_type = inflation_V;
    }
    else if (strcmp(string1,"inflation_H") == 0){
      ppm->primordial_spec_type = inflation_H;
    }
    else if (strcmp(string1,"inflation_V_end") == 0){
      ppm->primordial_spec_type = inflation_V_end;
    }
    else if (strcmp(string1,"two_scales") == 0){
      ppm->primordial_spec_type = two_scales;
    }
    else if (strcmp(string1,"external_Pk") == 0){
      ppm->primordial_spec_type = external_Pk;
    }
    else{
      class_stop(errmsg,
                 "You specified 'P_k_ini_type' as '%s'. It has to be one of {'analytic_Pk','inflation_V','inflation_V_end','two_scales','external_Pk'}.",string1);
    }
  }

  /** 1.a) Pivot scale in Mpc-1 */
  /* Read */
  class_read_double("k_pivot",ppm->k_pivot);

  /** 1.b) For type 'analytic_Pk' */
  if (ppm->primordial_spec_type == analytic_Pk) {

    /** 1.b.1) For scalar perturbations */
    if (ppt->has_scalars == _TRUE_) {
      /* Read */
      class_call(parser_read_double(pfc,"A_s",&param1,&flag1,errmsg),
                 errmsg,
                 errmsg);
      class_call(parser_read_double(pfc,"ln10^{10}A_s",&param2,&flag2,errmsg),
                 errmsg,
                 errmsg);
      /* Test */
      class_test((flag1 == _TRUE_) && (flag2 == _TRUE_),
                 errmsg,
                 "You can only enter one of 'A_s' or 'ln10^{10}A_s'.");
      /* Complete set of parameters */
      if (flag1 == _TRUE_){
        ppm->A_s = param1;
      }
      else if (flag2 == _TRUE_){
        ppm->A_s = exp(param2)*1.e-10;
      }

      /** 1.b.1.1) Adiabatic perturbations */
      if (ppt->has_ad == _TRUE_) {
        /* Read */
        class_read_double("n_s",ppm->n_s);
        class_read_double("alpha_s",ppm->alpha_s);
      }

      /** 1.b.1.2) Isocurvature/entropy perturbations */
      /* Read */
      if (ppt->has_bi == _TRUE_) {
        class_read_double("f_bi",ppm->f_bi);
        class_read_double("n_bi",ppm->n_bi);
        class_read_double("alpha_bi",ppm->alpha_bi);
      }
      if (ppt->has_cdi == _TRUE_) {
        class_read_double("f_cdi",ppm->f_cdi);
        class_read_double("n_cdi",ppm->n_cdi);
        class_read_double("alpha_cdi",ppm->alpha_cdi);
      }
      if (ppt->has_nid == _TRUE_) {
        class_read_double("f_nid",ppm->f_nid);
        class_read_double("n_nid",ppm->n_nid);
        class_read_double("alpha_nid",ppm->alpha_nid);
      }
      if (ppt->has_niv == _TRUE_) {
        class_read_double("f_niv",ppm->f_niv);
        class_read_double("n_niv",ppm->n_niv);
        class_read_double("alpha_niv",ppm->alpha_niv);
      }

      /** 1.b.1.3) Cross-correlation between different adiabatic/entropy mode */
      /* Read */
      if ((ppt->has_ad == _TRUE_) && (ppt->has_bi == _TRUE_)) {
        class_read_double_one_of_two("c_ad_bi","c_bi_ad",ppm->c_ad_bi);
        class_read_double_one_of_two("n_ad_bi","n_bi_ad",ppm->n_ad_bi);
        class_read_double_one_of_two("alpha_ad_bi","alpha_bi_ad",ppm->alpha_ad_bi);
      }
      if ((ppt->has_ad == _TRUE_) && (ppt->has_cdi == _TRUE_)) {
        class_read_double_one_of_two("c_ad_cdi","c_cdi_ad",ppm->c_ad_cdi);
        class_read_double_one_of_two("n_ad_cdi","n_cdi_ad",ppm->n_ad_cdi);
        class_read_double_one_of_two("alpha_ad_cdi","alpha_cdi_ad",ppm->alpha_ad_cdi);
      }
      if ((ppt->has_ad == _TRUE_) && (ppt->has_nid == _TRUE_)) {
        class_read_double_one_of_two("c_ad_nid","c_nid_ad",ppm->c_ad_nid);
        class_read_double_one_of_two("n_ad_nid","n_nid_ad",ppm->n_ad_nid);
        class_read_double_one_of_two("alpha_ad_nid","alpha_nid_ad",ppm->alpha_ad_nid);
      }
      if ((ppt->has_ad == _TRUE_) && (ppt->has_niv == _TRUE_)) {
        class_read_double_one_of_two("c_ad_niv","c_niv_ad",ppm->c_ad_niv);
        class_read_double_one_of_two("n_ad_niv","n_niv_ad",ppm->n_ad_niv);
        class_read_double_one_of_two("alpha_ad_niv","alpha_niv_ad",ppm->alpha_ad_niv);
      }
      if ((ppt->has_bi == _TRUE_) && (ppt->has_cdi == _TRUE_)) {
        class_read_double_one_of_two("c_bi_cdi","c_cdi_bi",ppm->c_bi_cdi);
        class_read_double_one_of_two("n_bi_cdi","n_cdi_bi",ppm->n_bi_cdi);
        class_read_double_one_of_two("alpha_bi_cdi","alpha_cdi_bi",ppm->alpha_bi_cdi);
      }
      if ((ppt->has_bi == _TRUE_) && (ppt->has_nid == _TRUE_)) {
        class_read_double_one_of_two("c_bi_nid","c_nid_bi",ppm->c_bi_nid);
        class_read_double_one_of_two("n_bi_nid","n_nid_bi",ppm->n_bi_nid);
        class_read_double_one_of_two("alpha_bi_nid","alpha_nid_bi",ppm->alpha_bi_nid);
      }
      if ((ppt->has_bi == _TRUE_) && (ppt->has_niv == _TRUE_)) {
        class_read_double_one_of_two("c_bi_niv","c_niv_bi",ppm->c_bi_niv);
        class_read_double_one_of_two("n_bi_niv","n_niv_bi",ppm->n_bi_niv);
        class_read_double_one_of_two("alpha_bi_niv","alpha_niv_bi",ppm->alpha_bi_niv);
      }
      if ((ppt->has_cdi == _TRUE_) && (ppt->has_nid == _TRUE_)) {
        class_read_double_one_of_two("c_cdi_nid","c_nid_cdi",ppm->c_cdi_nid);
        class_read_double_one_of_two("n_cdi_nid","n_nid_cdi",ppm->n_cdi_nid);
        class_read_double_one_of_two("alpha_cdi_nid","alpha_nid_cdi",ppm->alpha_cdi_nid);
      }
      if ((ppt->has_cdi == _TRUE_) && (ppt->has_niv == _TRUE_)) {
        class_read_double_one_of_two("c_cdi_niv","c_niv_cdi",ppm->c_cdi_niv);
        class_read_double_one_of_two("n_cdi_niv","n_niv_cdi",ppm->n_cdi_niv);
        class_read_double_one_of_two("alpha_cdi_niv","alpha_niv_cdi",ppm->alpha_cdi_niv);
      }
      if ((ppt->has_nid == _TRUE_) && (ppt->has_niv == _TRUE_)) {
        class_read_double_one_of_two("c_nid_niv","c_niv_nid",ppm->c_nid_niv);
        class_read_double_one_of_two("n_nid_niv","n_niv_nid",ppm->n_nid_niv);
        class_read_double_one_of_two("alpha_nid_niv","alpha_niv_nid",ppm->alpha_nid_niv);
      }
    }

    /** 1.b.2) For tensor perturbations */
    if (ppt->has_tensors == _TRUE_){
      /* Read */
      class_read_double("r",ppm->r);
      if (ppt->has_scalars == _FALSE_){
        class_read_double("A_s",ppm->A_s);
      }
      if (ppm->r <= 0) {
        ppt->has_tensors = _FALSE_;
      }
      else {
        class_call(parser_read_string(pfc,"n_t",&string1,&flag1,errmsg),
                   errmsg,
                   errmsg);
        class_call(parser_read_string(pfc,"alpha_t",&string2,&flag2,errmsg),
                   errmsg,
                   errmsg);
        /* Complete set of parameters */
        if ((flag1 == _TRUE_) && !((strstr(string1,"SCC") != NULL) || (strstr(string1,"scc") != NULL))){
          class_read_double("n_t",ppm->n_t);
        }
        else {
          ppm->n_t = -ppm->r/8.*(2.-ppm->r/8.-ppm->n_s);        // enforce single slow-roll self-consistency condition (order 2 in slow-roll)
        }
        if ((flag2 == _TRUE_) && !((strstr(string2,"SCC") != NULL) || (strstr(string2,"scc") != NULL))) {
          class_read_double("alpha_t",ppm->alpha_t);
        }
        else {
          ppm->alpha_t = ppm->r/8.*(ppm->r/8.+ppm->n_s-1.);     // enforce single slow-roll self-consistency condition (order 2 in slow-roll)
        }
      }
    }
  }

  else if ((ppm->primordial_spec_type == inflation_V) || (ppm->primordial_spec_type == inflation_H)) {

    /** 1.c) For type 'inflation_V' */
    if (ppm->primordial_spec_type == inflation_V) {

      /** 1.c.1) Type of potential */
      /* Read */
      class_call(parser_read_string(pfc,"potential",&string1,&flag1,errmsg),    // only polynomial coded so far:
                 errmsg,                                                        // no need to interpret string1
                 errmsg);

      /** 1.c.2) Coefficients of the Taylor expansion */
      /* Read */
      class_call(parser_read_string(pfc,"PSR_0",&string1,&flag1,errmsg),
                 errmsg,
                 errmsg);
      if (flag1 == _TRUE_){
        PSR0=0.;
        PSR1=0.;
        PSR2=0.;
        PSR3=0.;
        PSR4=0.;
        class_read_double("PSR_0",PSR0);
        class_read_double("PSR_1",PSR1);
        class_read_double("PSR_2",PSR2);
        class_read_double("PSR_3",PSR3);
        class_read_double("PSR_4",PSR4);
        /* Test */
        class_test(PSR0 <= 0.,
                   errmsg,
                   "inconsistent parametrization of polynomial inflation potential");
        class_test(PSR1 <= 0.,
                   errmsg,
                   "inconsistent parametrization of polynomial inflation potential");
        /* Complete set of parameters */
        R0 = PSR0;
        R1 = PSR1*16.*_PI_;
        R2 = PSR2*8.*_PI_;
        R3 = PSR3*pow(8.*_PI_,2);
        R4 = PSR4*pow(8.*_PI_,3);
        ppm->V0 = R0*R1*3./128./_PI_;
        ppm->V1 = -sqrt(R1)*ppm->V0;
        ppm->V2 = R2*ppm->V0;
        ppm->V3 = R3*ppm->V0*ppm->V0/ppm->V1;
        ppm->V4 = R4*ppm->V0/R1;
      }
      else {
        /* Read */
        class_call(parser_read_string(pfc,"R_0",&string1,&flag1,errmsg),
                   errmsg,
                   errmsg);
        if (flag1 == _TRUE_) {
          R0=0.;
          R1=0.;
          R2=0.;
          R3=0.;
          R4=0.;
          class_read_double("R_0",R0);
          class_read_double("R_1",R1);
          class_read_double("R_2",R2);
          class_read_double("R_3",R3);
          class_read_double("R_4",R4);
          /* Test */
          class_test(R0 <= 0.,
                     errmsg,
                     "inconsistent parametrization of polynomial inflation potential");
          class_test(R1 <= 0.,
                     errmsg,
                     "inconsistent parametrization of polynomial inflation potential");
          /* Complete set of parameters */
          ppm->V0 = R0*R1*3./128./_PI_;
          ppm->V1 = -sqrt(R1)*ppm->V0;
          ppm->V2 = R2*ppm->V0;
          ppm->V3 = R3*ppm->V0*ppm->V0/ppm->V1;
          ppm->V4 = R4*ppm->V0/R1;
        }
        else {
          /* Read */
          class_read_double("V_0",ppm->V0);
          class_read_double("V_1",ppm->V1);
          class_read_double("V_2",ppm->V2);
          class_read_double("V_3",ppm->V3);
          class_read_double("V_4",ppm->V4);
        }
      }
    }

    /** 1.d) For type 'inflation_H' */
    else {
      /* Read */
      class_call(parser_read_string(pfc,"HSR_0",&string1,&flag1,errmsg),
                 errmsg,
                 errmsg);
      if (flag1 == _TRUE_) {
        HSR0=0.;
        HSR1=0.;
        HSR2=0.;
        HSR3=0.;
        HSR4=0.;
        class_read_double("HSR_0",HSR0);
        class_read_double("HSR_1",HSR1);
        class_read_double("HSR_2",HSR2);
        class_read_double("HSR_3",HSR3);
        class_read_double("HSR_4",HSR4);
        /* Complete set of parameters */
        ppm->H0 = sqrt(HSR0*HSR1*_PI_);
        ppm->H1 = -sqrt(4.*_PI_*HSR1)*ppm->H0;
        ppm->H2 = 4.*_PI_*HSR2*ppm->H0;
        ppm->H3 = 4.*_PI_*HSR3*ppm->H0*ppm->H0/ppm->H1;
        ppm->H4 = 4.*_PI_*HSR4*ppm->H0*ppm->H0*ppm->H0/ppm->H1/ppm->H1;

      }
      else {
        /* Read */
        class_read_double("H_0",ppm->H0);
        class_read_double("H_1",ppm->H1);
        class_read_double("H_2",ppm->H2);
        class_read_double("H_3",ppm->H3);
        class_read_double("H_4",ppm->H4);
      }
      /* Test */
      class_test(ppm->H0 <= 0.,
                 errmsg,
                 "inconsistent parametrization of polynomial inflation potential");
    }
  }

  /** 1.e) For type 'inflation_V_end' */
  else if (ppm->primordial_spec_type == inflation_V_end) {

    /** 1.e.1) Value of the field at the minimum of the potential */
    /* Read */
    class_read_double("phi_end",ppm->phi_end);

    /** 1.e.2) Shape of the potential */
    /* Read */
    class_call(parser_read_string(pfc,"full_potential",&string1,&flag1,errmsg),
               errmsg,
               errmsg);
    /* Complete set of parameters */
    if (flag1 == _TRUE_) {
      if (strcmp(string1,"polynomial") == 0){
        ppm->potential = polynomial;
      }
      else if (strcmp(string1,"higgs_inflation") == 0){
        ppm->potential = higgs_inflation;
      }
      else{
        class_stop(errmsg,"You specified 'full_potential' as '%s'. It has to be one of {'polynomial','higgs_inflation'}.",string1);
      }
    }

    /** 1.e.3) Parameters of the potential */
    /* Read */
    class_read_double("Vparam0",ppm->V0);
    class_read_double("Vparam1",ppm->V1);
    class_read_double("Vparam2",ppm->V2);
    class_read_double("Vparam3",ppm->V3);
    class_read_double("Vparam4",ppm->V4);

    /** 1.e.4) How much the scale factor a or the product (aH) increases between
               Hubble crossing for the pivot scale (during inflation) and the
               end of inflation */
    /* Read */
    class_call(parser_read_string(pfc,"ln_aH_ratio",&string1,&flag1,errmsg),
               errmsg,
               errmsg);
    class_call(parser_read_string(pfc,"N_star",&string2,&flag2,errmsg),
               errmsg,
               errmsg);
    /* Test */
    class_test((flag1 == _TRUE_) && (flag2 == _TRUE_),
               errmsg,
               "You can only enter one of 'ln_aH_ratio' or 'N_star'.");
    /* Complete set of parameters */
    if (flag1 == _TRUE_) {
      if ((strstr(string1,"auto") != NULL) || (strstr(string1,"AUTO") != NULL)){
        ppm->phi_pivot_method = ln_aH_ratio_auto;
      }
      else {
        ppm->phi_pivot_method = ln_aH_ratio;
        class_read_double("ln_aH_ratio",ppm->phi_pivot_target);
      }
    }
    if (flag2 == _TRUE_) {
      ppm->phi_pivot_method = N_star;
      class_read_double("N_star",ppm->phi_pivot_target);
    }

     /** 1.e.5) Should the inflation module do its nomral job of numerical
                integration ('numerical') or use analytical slow-roll formulas
                to infer the primordial spectrum from the potential
                ('analytical')? */
    /* Read */
    class_call(parser_read_string(pfc,"inflation_behavior",&string1,&flag1,errmsg),
               errmsg,
               errmsg);
    /* Complete set of parameters */
    if (flag1 == _TRUE_) {
      if (strstr(string1,"numerical") != NULL){
        ppm->behavior = numerical;
      }
      else if (strstr(string1,"analytical") != NULL){
        ppm->behavior = analytical;
      }
      else{
        class_stop(errmsg,"You specified 'inflation_behavior' as '%s'. It has to be one of {'numerical','analytical'}.",string1);
      }
    }
  }

  /** 1.f) For type 'two_scales' */
  else if (ppm->primordial_spec_type == two_scales) {

    /** 1.f.1) Wavenumbers */
    /* Read */
    class_read_double("k1",k1);
    class_read_double("k2",k2);
    /* Test */
    class_test(k1<=0.,errmsg,"enter strictly positive scale k1");
    class_test(k2<=0.,errmsg,"enter strictly positive scale k2");

    if (ppt->has_scalars == _TRUE_){

      /** 1.f.2) Amplitudes for the adiabatic primordial spectrum */
      /* Read */
      class_read_double("P_{RR}^1",prr1);
      class_read_double("P_{RR}^2",prr2);
      /* Test */
      class_test(prr1<=0.,errmsg,"enter strictly positive scale P_{RR}^1");
      class_test(prr2<=0.,errmsg,"enter strictly positive scale P_{RR}^2");
      /* Complete set of parameters */
      ppm->n_s = log(prr2/prr1)/log(k2/k1)+1.;
      ppm->A_s = prr1*exp((ppm->n_s-1.)*log(ppm->k_pivot/k1));

      /** 1.f.3) Isocurvature amplitudes */
      if ((ppt->has_bi == _TRUE_) || (ppt->has_cdi == _TRUE_) || (ppt->has_nid == _TRUE_) || (ppt->has_niv == _TRUE_)){
        /* Read */
        class_read_double("P_{II}^1",pii1);
        class_read_double("P_{II}^2",pii2);
        class_read_double("P_{RI}^1",pri1);
        class_read_double("|P_{RI}^2|",pri2);
        /* Test */
        class_test(pii1 <= 0.,
                   errmsg,
                   "since you request iso modes, you should have P_{ii}^1 strictly positive");
        class_test(pii2 < 0.,
                   errmsg,
                   "since you request iso modes, you should have P_{ii}^2 positive or eventually null");
        class_test(pri2 < 0.,
                   errmsg,
                   "by definition, you should have |P_{ri}^2| positive or eventually null");


        /** 1.f.4) Uncorrelated or anti-correlated? */
        /* Read */
        class_call(parser_read_string(pfc,"special iso",&string1,&flag1,errmsg),
                   errmsg,
                   errmsg);
        /* Complete set of parameters */
        if ((flag1 == _TRUE_) && (strstr(string1,"axion") != NULL)){    // Axion case, only one iso parameter: piir1
          n_iso = 1.;
          n_cor = 0.;
          c_cor = 0.;
        }
        else if ((flag1 == _TRUE_) && (strstr(string1,"anticurvaton") != NULL)){      // Curvaton case, only one iso parameter: piir1
          n_iso = ppm->n_s;
          n_cor = 0.;
          c_cor = 1.;
        }
        else if ((flag1 == _TRUE_) && (strstr(string1,"curvaton") != NULL)){      // inverted-correlation-curvaton case, only one iso parameter: piir1
          n_iso = ppm->n_s;
          n_cor = 0.;
          c_cor = -1.;
        }
        else{          // general case, but if pii2 or pri2=0, the code interprets it as a request for n_iso=n_ad or n_cor=0 respectively
          if (pii2 == 0.){
            n_iso = ppm->n_s;
          }
          else{
            class_test((pii1==0.) || (pii2 == 0.) || (pii1*pii2<0.),errmsg,"should NEVER happen");
            n_iso = log(pii2/pii1)/log(k2/k1)+1.;
          }
          class_test(pri1==0,errmsg,"the general isocurvature case requires a non-zero P_{RI}^1");
          if (pri2 == 0.){
            n_cor = 0.;
          }
          else{
            class_test((pri1==0.) || (pri2 <= 0.) || (pii1*pii2<0),errmsg,"should NEVER happen");
            n_cor = log(pri2/fabs(pri1))/log(k2/k1)-0.5*(ppm->n_s+n_iso-2.);
          }
          c_cor = -pri1/sqrt(pii1*prr1)*exp(n_cor*log(ppm->k_pivot/k1));
          /* Test */
          class_test((pii1*prr1<=0.),errmsg,"should NEVER happen");
          class_test(fabs(pri1)/sqrt(pii1*prr1)>1,errmsg,"too large ad-iso cross-correlation in k1");
          class_test(fabs(pri1)/sqrt(pii1*prr1)*exp(n_cor*log(k2/k1))>1,errmsg,"too large ad-iso cross-correlation in k2");
        }
        /* Complete set of parameters */
        class_test((pii1==0.) || (prr1 == 0.) || (pii1*prr1<0.),errmsg,"should NEVER happen");
        f_iso = sqrt(pii1/prr1)*exp(0.5*(n_iso-ppm->n_s)*log(ppm->k_pivot/k1));
      }
      if (ppt->has_bi == _TRUE_){
        ppm->f_bi = f_iso;
        ppm->n_bi = n_iso;
        ppm->c_ad_bi = c_cor;
        ppm->n_ad_bi = n_cor;
      }
      if (ppt->has_cdi == _TRUE_){
        ppm->f_cdi = f_iso;
        ppm->n_cdi = n_iso;
        ppm->c_ad_cdi = c_cor;
        ppm->n_ad_cdi = n_cor;
      }
      if (ppt->has_nid == _TRUE_){
        ppm->f_nid = f_iso;
        ppm->n_nid = n_iso;
        ppm->c_ad_nid = c_cor;
        ppm->n_ad_nid = n_cor;
      }
      if (ppt->has_niv == _TRUE_){
        ppm->f_niv = f_iso;
        ppm->n_niv = n_iso;
        ppm->c_ad_niv = c_cor;
        ppm->n_ad_niv = n_cor;
      }
    }
    ppm->primordial_spec_type = analytic_Pk;
  }

  /** 1.g) For type 'external_Pk' */
  else if (ppm->primordial_spec_type == external_Pk){

    /** 1.g.1) Command generating the table */
    /* Read */
    class_call(parser_read_string(pfc, "command", &string1, &flag1, errmsg),
               errmsg, errmsg);
    /* Test */
    class_test(strlen(string1) == 0,
               errmsg,
               "You omitted to write a command for the external Pk");
    /* Complete set of parameters */
    ppm->command = (char *) malloc (strlen(string1) + 1);
    strcpy(ppm->command, string1);

    /** 1.g.2) Command generating the table */
    /* Read */
    class_read_double("custom1",ppm->custom1);
    class_read_double("custom2",ppm->custom2);
    class_read_double("custom3",ppm->custom3);
    class_read_double("custom4",ppm->custom4);
    class_read_double("custom5",ppm->custom5);
    class_read_double("custom6",ppm->custom6);
    class_read_double("custom7",ppm->custom7);
    class_read_double("custom8",ppm->custom8);
    class_read_double("custom9",ppm->custom9);
    class_read_double("custom10",ppm->custom10);
  }

  /* Final tests */
  if ((ppm->primordial_spec_type == inflation_V) || (ppm->primordial_spec_type == inflation_H) || (ppm->primordial_spec_type == inflation_V_end)) {
    class_test(ppt->has_scalars == _FALSE_,
               errmsg,
               "inflationary module cannot work if you do not ask for scalar modes");
    class_test(ppt->has_vectors == _TRUE_,
               errmsg,
               "inflationary module cannot work if you ask for vector modes");
    class_test(ppt->has_tensors == _FALSE_,
               errmsg,
               "inflationary module cannot work if you do not ask for tensor modes");
    class_test(ppt->has_bi == _TRUE_ || ppt->has_cdi == _TRUE_ || ppt->has_nid == _TRUE_ || ppt->has_niv == _TRUE_,
               errmsg,
               "inflationary module cannot work if you ask for isocurvature modes");
  }

  return _SUCCESS_;

}


/**
 * Read the parameters of harmonic structure.
 *
 * @param pfc     Input: pointer to local structure
 * @param ppr     Input: pointer to precision structure
 * @param pba     Input: pointer to background structure
 * @param ppm     Input: pointer to primordial structure
 * @param ppt     Input: pointer to perturbations structure
 * @param ptr     Input: pointer to transfer structure
 * @param phr     Input: pointer to harmonic structure
 * @param pop     Input: pointer to output structure
 * @param errmsg  Input: Error message
 * @return the error status
 */

int input_read_parameters_spectra(struct file_content * pfc,
                                  struct precision * ppr,
                                  struct background * pba,
                                  struct primordial * ppm,
                                  struct perturbations * ppt,
                                  struct transfer * ptr,
                                  struct harmonic *phr,
                                  struct output * pop,
                                  ErrorMsg errmsg){

  /** Summary: */

  /** Define local variables */
  int flag1, flag2;
  double param1, param2;
  char string1[_ARGUMENT_LENGTH_MAX_];
  int int1;
  double * pointer1;
  int i;
  double z_max=0.;
  int bin;

  /** 1) Maximum l for CLs */
  /* Read */
  if (ppt->has_cls == _TRUE_) {
    if (ppt->has_scalars == _TRUE_) {
      if ((ppt->has_cl_cmb_temperature == _TRUE_) || (ppt->has_cl_cmb_polarization == _TRUE_) || (ppt->has_cl_cmb_lensing_potential == _TRUE_)){
        class_read_double("l_max_scalars",ppt->l_scalar_max);
      }
      if ((ppt->has_cl_lensing_potential == _TRUE_) || (ppt->has_cl_number_count == _TRUE_)){
        class_read_double("l_max_lss",ppt->l_lss_max);
      }
    }
    if (ppt->has_vectors == _TRUE_){
      class_read_double("l_max_vectors",ppt->l_vector_max);
    }
    if (ppt->has_tensors == _TRUE_) {
      class_read_double("l_max_tensors",ppt->l_tensor_max);
    }
  }


  /** 2) Parameters for the the matter density number count */
  if ((ppt->has_cl_number_count == _TRUE_) || (ppt->has_cl_lensing_potential == _TRUE_)) {

    /** 2.a) Selection functions W(z) of each redshift bin */
    /* Read */
    class_call(parser_read_string(pfc,"selection",&string1,&flag1,errmsg),
               errmsg,
               errmsg);
    /* Complete set of parameters */
    if (flag1 == _TRUE_) {
      if (strstr(string1,"gaussian") != NULL){
        ppt->selection=gaussian;
      }
      else if (strstr(string1,"tophat") != NULL){
        ppt->selection=tophat;
      }
      else if (strstr(string1,"dirac") != NULL){
        ppt->selection=dirac;
      }
      else {
        class_stop(errmsg,"You specified 'selection' as '%s'. It has to be one of {'gaussian','tophat','dirac'}.",string1);
      }
    }

    /* Read */
    class_call(parser_read_list_of_doubles(pfc,"selection_mean",&(int1),&(pointer1),&flag1,errmsg),
               errmsg,
               errmsg);
    if ((flag1 == _TRUE_) && (int1>0)) {
      /* Test */
      class_test(int1 > _SELECTION_NUM_MAX_,errmsg,
                 "you want to compute density Cl's for %d different bins, hence you should increase _SELECTION_NUM_MAX_ in include/perturbations.h to at least this number.",int1);
      /* Complete set of parameters */
      ppt->selection_num = int1;
      for (i=0; i<int1; i++) {
        /* Test */
        class_test((pointer1[i] < 0.) || (pointer1[i] > 1000.),errmsg,
                   "input of selection functions: you asked for a mean redshift equal to %e, is this a mistake?",pointer1[i]);
        /* Complete set of parameters */
        ppt->selection_mean[i] = pointer1[i];
      }
      free(pointer1);
      for (i=1; i<int1; i++) {       // first set all widths to default; correct eventually later
        /* Test */
        class_test(ppt->selection_mean[i]<=ppt->selection_mean[i-1],
                   errmsg,
                   "input of selection functions: the list of mean redshifts must be passed in growing order; you entered %e before %e.",ppt->selection_mean[i-1],ppt->selection_mean[i]);
        /* Complete set of parameters */
        ppt->selection_width[i] = ppt->selection_width[0];
        ptr->selection_bias[i] = ptr->selection_bias[0];
        ptr->selection_magnification_bias[i] = ptr->selection_magnification_bias[0];
      }

      /* Read */
      class_call(parser_read_list_of_doubles(pfc,"selection_width",&int1,&pointer1,&flag1,errmsg),
                 errmsg,
                 errmsg);
      /* Complete set of parameters */
      if ((flag1 == _TRUE_) && (int1>0)) {
        if (int1==1) {
          for (i=0; i<ppt->selection_num; i++) {
            ppt->selection_width[i] = pointer1[0];
          }
        }
        else if (int1==ppt->selection_num) {
          for (i=0; i<int1; i++) {
            ppt->selection_width[i] = pointer1[i];
          }
        }
        else {
          class_stop(errmsg,
                     "In input for selection function, you asked for %d bin centers and %d bin widths; number of bins unclear; you should pass either one bin width (common to all bins) or %d bin widths.",ppt->selection_num,int1,ppt->selection_num);
        }
        free(pointer1);
      }

      /* Read */
      class_call(parser_read_list_of_doubles(pfc,"selection_bias",&int1,&pointer1,&flag1,errmsg),
                 errmsg,
                 errmsg);
      /* Complete set of parameters */
      if ((flag1 == _TRUE_) && (int1>0)) {
        if (int1==1) {
          for (i=0; i<ppt->selection_num; i++) {
            ptr->selection_bias[i] = pointer1[0];
          }
        }
        else if (int1==ppt->selection_num) {
          for (i=0; i<int1; i++) {
            ptr->selection_bias[i] = pointer1[i];
          }
        }
        else {
          class_stop(errmsg,
                     "In input for selection function, you asked for %d bin centers and %d bin biases; number of bins unclear; you should pass either one bin bias (common to all bins) or %d bin biases.",
                     ppt->selection_num,int1,ppt->selection_num);
        }
        free(pointer1);
      }

      /* Read */
      class_call(parser_read_list_of_doubles(pfc,"selection_magnification_bias",&int1,&pointer1,&flag1,errmsg),
                 errmsg,
                 errmsg);
      /* Complete set of parameters */
      if ((flag1 == _TRUE_) && (int1>0)) {
        if (int1==1) {
          for (i=0; i<ppt->selection_num; i++) {
            ptr->selection_magnification_bias[i] = pointer1[0];
          }
        }
        else if (int1==ppt->selection_num) {
          for (i=0; i<int1; i++) {
            ptr->selection_magnification_bias[i] = pointer1[i];
          }
        }
        else {
          class_stop(errmsg,
                     "In input for selection function, you asked for %d bin centers and %d bin biases; number of bins unclear; you should pass either one bin bias (common to all bins) or %d bin biases.",
                     ppt->selection_num,int1,ppt->selection_num);
        }
        free(pointer1);
      }
    }

    /* Read */
    if (ppt->selection_num > 1) {
      class_read_int("non_diagonal",phr->non_diag);
      if ((phr->non_diag<0) || (phr->non_diag>=ppt->selection_num))
        class_stop(errmsg,"Input for non_diagonal is %d, while it is expected to be between 0 and %d\n",
                   phr->non_diag,ppt->selection_num-1);
    }

    /** 2.b) Selection function */
    /* Read */
    class_call(parser_read_string(pfc,"dNdz_selection",&string1,&flag1,errmsg),
               errmsg,
               errmsg);
    /* Complete set of parameters */
    if ((flag1 == _TRUE_)) {
      if ((strstr(string1,"analytic") != NULL)){
        ptr->has_nz_analytic = _TRUE_;
      }
      else{
        ptr->has_nz_file = _TRUE_;
        class_read_string("dNdz_selection",ptr->nz_file_name);
      }
    }

    /** 2.c) Source number counts evolution */
    class_call(parser_read_string(pfc,"dNdz_evolution",&string1,&flag1,errmsg),
               errmsg,
               errmsg);
    /* Complete set of parameters */
    if ((flag1 == _TRUE_)) {
      if ((strstr(string1,"analytic") != NULL)){
        ptr->has_nz_evo_analytic = _TRUE_;
      }
      else{
        ptr->has_nz_evo_file = _TRUE_;
        class_read_string("dNdz_evolution",ptr->nz_evo_file_name);
      }
    }

  }


  /** 3) Power spectrum P(k) */
  if ((ppt->has_pk_matter == _TRUE_) || (ppt->has_density_transfers == _TRUE_) || (ppt->has_velocity_transfers == _TRUE_)){

    /** 3.a) Maximum k in P(k) */
    /* Read */
    class_call(parser_read_double(pfc,"P_k_max_h/Mpc",&param1,&flag1,errmsg),
               errmsg,
               errmsg);
    class_call(parser_read_double(pfc,"P_k_max_1/Mpc",&param2,&flag2,errmsg),
               errmsg,
               errmsg);
    /* Test */
    class_test((flag1 == _TRUE_) && (flag2 == _TRUE_),
               errmsg,
               "You can only enter one of 'P_k_max_h/Mpc' or 'P_k_max_1/Mpc'.");
    /* Complete set of parameters */
    if (flag1 == _TRUE_){
      ppt->k_max_for_pk=param1*pba->h;
    }
    if (flag2 == _TRUE_){
      ppt->k_max_for_pk=param2;
    }

    /** 3.a.1) Maximum k in primordial P(k) */
    /* Read */
    class_call(parser_read_double(pfc,"primordial_P_k_max_h/Mpc",&param1,&flag1,errmsg),
               errmsg,
               errmsg);
    class_call(parser_read_double(pfc,"primordial_P_k_max_1/Mpc",&param2,&flag2,errmsg),
               errmsg,
               errmsg);
    /* Test */
    class_test((flag1 == _TRUE_) && (flag2 == _TRUE_),
               errmsg,
               "You can only enter one of 'primordial_P_k_max_h/Mpc' or 'primordial_P_k_max_1/Mpc'.");
    /* Complete set of parameters */
    if (flag1 == _TRUE_){
      ppm->k_max_for_primordial_pk=param1*pba->h;
      ppm->has_k_max_for_primordial_pk = _TRUE_;
    }
    if (flag2 == _TRUE_){
      ppm->k_max_for_primordial_pk=param2;
      ppm->has_k_max_for_primordial_pk = _TRUE_;
    }

    /** 3.b) Redshift values */
    /* Read */
    class_call(parser_read_list_of_doubles(pfc,"z_pk",&int1,&pointer1,&flag1,errmsg),
               errmsg,
               errmsg);
    /* Test */
    if (flag1 == _TRUE_) {
      class_test(int1 > _Z_PK_NUM_MAX_,
                 errmsg,
                 "you want to write some output for %d different values of z, hence you should increase _Z_PK_NUM_MAX_ in include/output.h to at least this number",
                 int1);
      /* Complete set of parameters */
      pop->z_pk_num = int1;
      for (i=0; i<int1; i++) {
        pop->z_pk[i] = pointer1[i];
      }
      free(pointer1);
    }

  }

  /** 3.c) Maximum redshift */
  if ((ppt->has_pk_matter == _TRUE_) || (ppt->has_density_transfers == _TRUE_) || (ppt->has_velocity_transfers == _TRUE_) || (ppt->has_cl_number_count == _TRUE_) || (ppt->has_cl_lensing_potential == _TRUE_)) {
    /* Read */
    class_call(parser_read_double(pfc,"z_max_pk",&param1,&flag1,errmsg),
               errmsg,
               errmsg);

    /* Complete set of parameters */
    if (flag1==_TRUE_) {
      ppt->z_max_pk = param1;
    }
    /* *
     * If we could not read a z_max, we need to define one.
     * The limit could come from any of the contributions.
     * We test here, which contribution requires the largest z_max
     * */
    else {
      ppt->z_max_pk = 0.;
      /* For the z_pk related quantities, test here the z_pk requirements */
      if ((ppt->has_pk_matter == _TRUE_) || (ppt->has_density_transfers == _TRUE_) || (ppt->has_velocity_transfers == _TRUE_)) {
        for (i=0; i<pop->z_pk_num; i++) {
          ppt->z_max_pk = MAX(ppt->z_max_pk,pop->z_pk[i]);
        }
      }
      /* For the number count / shear related quantities, test the selection function z_max */
      if ((ppt->has_cl_number_count == _TRUE_) || (ppt->has_cl_lensing_potential == _TRUE_)){
        for (bin=0; bin<ppt->selection_num; bin++) {
          /* the few lines below should be consistent with their counterpart in transfer.c, in transfer_selection_times */
          if (ppt->selection==gaussian) {
            z_max = ppt->selection_mean[bin]+ppt->selection_width[bin]*ppr->selection_cut_at_sigma;
          }
          if (ppt->selection==tophat) {
            z_max = ppt->selection_mean[bin]+(1.+ppr->selection_cut_at_sigma*ppr->selection_tophat_edge)*ppt->selection_width[bin];
          }
          if (ppt->selection==dirac) {
            z_max = ppt->selection_mean[bin];
          }
          ppt->z_max_pk = MAX(ppt->z_max_pk,z_max);
        }
      }

      /* Now we have checked all contributions that could change z_max_pk */
    }
  }

  return _SUCCESS_;

}


/**
 * Read the parameters of lensing structure.
 *
 * @param pfc     Input: pointer to local structure
 * @param ppr     Input: pointer to precision structure
 * @param ppt     Input: pointer to perturbations structure
 * @param ptr     Input: pointer to transfer structure
 * @param ple     Input: pointer to lensing structure
 * @param errmsg  Input: Error message
 * @return the error status
 */

int input_read_parameters_lensing(struct file_content * pfc,
                                  struct precision * ppr,
                                  struct perturbations * ppt,
                                  struct transfer * ptr,
                                  struct lensing *ple,
                                  ErrorMsg errmsg){

  /** Summary: */

  /** Define local variables */
  int flag1,flag2;
  double param1,param2;
  char string1[_ARGUMENT_LENGTH_MAX_];

  /** 1) Lensed spectra? */
  /* Read */
  class_call(parser_read_string(pfc,"lensing",&string1,&flag1,errmsg),
             errmsg,
             errmsg);
  /* Complete set of parameters */
  if ((flag1 == _TRUE_) && (string_begins_with(string1,'y') || string_begins_with(string1,'Y'))){
    if ((ppt->has_scalars == _TRUE_) && ((ppt->has_cl_cmb_temperature == _TRUE_) || (ppt->has_cl_cmb_polarization == _TRUE_)) && (ppt->has_cl_cmb_lensing_potential == _TRUE_)){
      ple->has_lensed_cls = _TRUE_;
      /* Slightly increase precision by delta_l_max for more precise lensed Cl's*/
      ppt->l_scalar_max += ppr->delta_l_max;
    }
    else {
      class_stop(errmsg,"you asked for lensed CMB Cls, but this requires a minimal number of options: 'modes' should include 's', 'output' should include 'tCl' and/or 'pCl', and also, importantly, 'lCl', the CMB lensing potential spectrum.");
    }
  }


  /** 2) Should the lensed spectra be rescaled (either with just A_L, or otherwise with amplitude, and tilt and pivot scale in k space) */
  /* Read */
  if ((ppt->has_scalars == _TRUE_) && (ppt->has_cl_cmb_lensing_potential == _TRUE_)) {

    class_call(parser_read_double(pfc,"A_L",&param1,&flag1,errmsg),
               errmsg,
               errmsg);
    class_call(parser_read_double(pfc,"lcmb_rescale",&param2,&flag2,errmsg),
               errmsg,
               errmsg);

    if ((flag1 == _TRUE_) && (flag2 == _TRUE_)) {
      class_stop(errmsg,"You cannot pass both A_l and lcdmb_rescale, choose one");
    }
    else {
      if (flag1 == _TRUE_) {
        ptr->lcmb_rescale = sqrt(param1);
      }
      if (flag2 == _TRUE_) {
        ptr->lcmb_rescale = param2;
      }
    }
    class_read_double("lcmb_tilt",ptr->lcmb_tilt);
    class_read_double("lcmb_pivot",ptr->lcmb_pivot);
  }

  return _SUCCESS_;

}


/**
 * Read free parameters of distortions structure.
 *
 * @param pfc     Input: pointer to local structure
 * @param ppr     Input: pointer to precision structure
 * @param psd     Input: pointer to distortions structure
 * @param errmsg  Input: Error message
 * @return the error status
 */

int input_read_parameters_distortions(struct file_content * pfc,
                                      struct precision * ppr,
                                      struct distortions * psd,
                                      ErrorMsg errmsg){

  /** Summary: */

  /** Define local variables */
  int flag1, flag2;
  char string1[_ARGUMENT_LENGTH_MAX_];
  double param1, param2;
  double updated_nu_max;

  /** 1) Branching ratio approximation */
  /* Read */
  class_call(parser_read_string(pfc,"sd_branching_approx",&string1,&flag1,errmsg),
             errmsg,
             errmsg);
  /* Complete set of parameters */

  if(flag1 == _TRUE_){
    if ( (strstr(string1,"sharp_sharp") != NULL) || (strstr(string1,"sharp sharp") != NULL) ) {
      psd->sd_branching_approx = bra_sharp_sharp;
      psd->sd_PCA_size = 0;
    }
    else if ( (strstr(string1,"sharp_soft") != NULL) || (strstr(string1,"sharp soft") != NULL) ) {
      psd->sd_branching_approx = bra_sharp_soft;
      psd->sd_PCA_size = 0;
    }
    else if ( (strstr(string1,"soft_soft") != NULL) || (strstr(string1,"soft soft") != NULL) ) {
      psd->sd_branching_approx = bra_soft_soft;
      psd->sd_PCA_size = 0;
    }
    else if ( (strstr(string1,"soft_soft_cons") != NULL) || (strstr(string1,"soft soft cons") != NULL) ) {
      psd->sd_branching_approx = bra_soft_soft_cons;
      psd->sd_PCA_size = 0;
    }
    else if ( (strstr(string1,"exact") != NULL) ) {
      psd->sd_branching_approx = bra_exact;
    }
    else{
      class_stop(errmsg,"You specified 'branching_approx' as '%s'. It has to be one of {'sharp_sharp','sharp_soft','soft_soft','soft_soft_cons','exact'}.",string1);
    }
  }

  /* Only read these if 'bra_exact' has been set (could also be set from default) */
  if(psd->sd_branching_approx == bra_exact){

    /** 1.a.1) Number of multipoles in PCA expansion */
    /* Read */
    class_read_int("sd_PCA_size",psd->sd_PCA_size);
    /* Test */
    if(psd->sd_PCA_size < 0 || psd->sd_PCA_size > 6){
      psd->sd_PCA_size = 6;
    }

    /** 1.a.2) Detector name */
    /* Read */
    class_call(parser_read_string(pfc,"sd_detector_name",&string1,&flag1,errmsg),
               errmsg,
               errmsg);
    /* Complete set of parameters */
    if(flag1 == _TRUE_){
      strcpy(psd->sd_detector_name,string1);
      psd->has_user_defined_name = _TRUE_;
    }

    /** 1.a.3) Detector specifics */
    /** 1.a.3.1) From file */
    /* Read */
    class_call(parser_read_string(pfc,"sd_detector_file",&string1,&flag1,errmsg),
               errmsg,
               errmsg);
    /* Complete set of parameters */
    if(flag1 == _TRUE_){
      strcpy(psd->sd_detector_file_name,string1);
      psd->has_detector_file = _TRUE_;
    }

    /** 1.a.3.2) User defined */
    /* Read */
    class_call(parser_read_double(pfc,"sd_detector_nu_min",&param1,&flag1,errmsg),
               errmsg,
               errmsg);
    /* Complete set of parameters */
    if(flag1 == _TRUE_){
      psd->sd_detector_nu_min = param1;
      psd->has_user_defined_detector = _TRUE_;
    }
    /* Read */
    class_call(parser_read_double(pfc,"sd_detector_nu_max",&param1,&flag1,errmsg),
               errmsg,
               errmsg);
    /* Complete set of parameters */
    if(flag1 == _TRUE_){
      psd->sd_detector_nu_max = param1;
      psd->has_user_defined_detector = _TRUE_;
    }
    /* Read */
    class_call(parser_read_double(pfc,"sd_detector_nu_delta",&param1,&flag1,errmsg),
               errmsg,
               errmsg);
     class_call(parser_read_double(pfc,"sd_detector_bin_number",&param2,&flag2,errmsg),
               errmsg,
               errmsg);
    /* Test */
    class_test((flag1 == _TRUE_) && (flag2 == _TRUE_),
               errmsg,
               "You can only enter one of 'sd_detector_nu_delta' or 'sd_detector_bin_number'.",
               psd->sd_detector_nu_delta,psd->sd_detector_bin_number);
    /* Complete set of parameters */
    if(flag1 == _TRUE_){
      psd->sd_detector_nu_delta = param1;
      psd->sd_detector_bin_number = ((int)ceil((psd->sd_detector_nu_max-psd->sd_detector_nu_min)/param1));
      psd->has_user_defined_detector = _TRUE_;
    }
    if(flag2 == _TRUE_){
      psd->sd_detector_nu_delta = (psd->sd_detector_nu_max-psd->sd_detector_nu_min)/param2;
      psd->sd_detector_bin_number = param2;
      psd->has_user_defined_detector = _TRUE_;
   }
    /* Update value of nu_max, given the number of bins */
    updated_nu_max = psd->sd_detector_nu_min+psd->sd_detector_nu_delta*psd->sd_detector_bin_number;
    if(fabs(updated_nu_max-psd->sd_detector_nu_max) > ppr->tol_sd_detector){
      printf(" -> WARNING: The value of 'sd_detector_nu_max' has been updated to %7.3e to accommodate the binning of your detector.\n",updated_nu_max);
      psd->sd_detector_nu_max = updated_nu_max;
    }
    /* Read */
    class_call(parser_read_double(pfc,"sd_detector_delta_Ic",&param1,&flag1,errmsg),
               errmsg,
               errmsg);
    /* Complete set of parameters */
    if(flag1 == _TRUE_){
      psd->sd_detector_delta_Ic = 1.0e-26*param1;
      psd->has_user_defined_detector = _TRUE_;
    }
  }

  /* Final tests */
  class_test(psd->sd_branching_approx != bra_exact && psd->sd_PCA_size > 0,
             errmsg,
             "The PCA expansion is possible only for 'branching_approx = exact'");
  class_test(psd->has_detector_file && psd->has_user_defined_detector,
             errmsg,
             "You can only enter the noise file {'%s'} or the specifications {'%s','%s'/'%s','%s'}.",
             "sd_detector_file","sd_detector_nu_min","sd_detector_nu_max",
             "sd_detector_nu_delta","sd_detector_bin_number","sd_detector_delta_Ic");


  /** 2) Only calculate exotic energy injections and no LCDM processes for spectral distortions ? */
  class_read_flag("sd_only_exotic",psd->include_only_exotic);

  /** 3) Include g distortions? */
  class_read_flag("sd_include_g_distortion",psd->include_g_distortion);


  /** 4) Set g-distortions to zero? */
  class_call(parser_read_double(pfc,"sd_add_y",&psd->sd_add_y,&flag1,errmsg),
             errmsg,
             errmsg);
  class_call(parser_read_double(pfc,"sd_add_mu",&psd->sd_add_mu,&flag1,errmsg),
             errmsg,
             errmsg);


  /** 5) Include SZ effect from reionization? */
  class_read_flag("include_SZ_effect",psd->has_SZ_effect);

  if(psd->has_SZ_effect == _TRUE_){
    /** 5.a) Type of calculation */
    /* Read */
    class_call(parser_read_string(pfc,"sd_reio_type",&string1,&flag1,errmsg),
               errmsg,
               errmsg);
    /* Complete set of parameters */
    if (flag1 == _TRUE_){
      if (strcmp(string1,"Nozawa_2005") == 0){
        psd->sd_reio_type = sd_reio_Nozawa;
      }
      else if (strcmp(string1,"Chluba_2012") == 0){
        psd->sd_reio_type = sd_reio_Chluba;
      }
      else{
        class_stop(errmsg,
                   "You specified 'sd_reio_type' as '%s'. It has to be one of {'Nozawa_2005','Chluba_2012'}.",string1);
      }
    }
  }

  return _SUCCESS_;

}


/**
 * Read obsolete/additional parameters that are not assigned to a specific structure
 *
 * @param pfc     Input: pointer to local structure
 * @param ppr     Input: pointer to precision structure
 * @param pba     Input: pointer to background structure
 * @param pth     Input: pointer to thermodynamics structure
 * @param errmsg  Input: Error message
 * @return the error status
 */

int input_read_parameters_additional(struct file_content* pfc,
                                     struct precision* ppr,
                                     struct background* pba,
                                     struct thermodynamics* pth,
                                     ErrorMsg errmsg){

  /** Summary: */


  /** Define local variables */
  int flag1;
  double param1;
  char string1[_ARGUMENT_LENGTH_MAX_];

  /**
   * Here we can place all obsolete (deprecated) names for the precision parameters
   * that will still be read as of the current version.
   * There is however, no guarantee that this will be true for future versions as well.
   * The new parameter names should be used preferrably.
   * */
  class_read_double("k_scalar_min_tau0",ppr->k_min_tau0);
  class_read_double("k_scalar_max_tau0_over_l_max",ppr->k_max_tau0_over_l_max);
  class_read_double("k_scalar_step_sub",ppr->k_step_sub);
  class_read_double("k_scalar_step_super",ppr->k_step_super);
  class_read_double("k_scalar_step_transition",ppr->k_step_transition);
  class_read_double("k_scalar_k_per_decade_for_pk",ppr->k_per_decade_for_pk);
  class_read_double("k_scalar_k_per_decade_for_bao",ppr->k_per_decade_for_bao);
  class_read_double("k_scalar_bao_center",ppr->k_bao_center);
  class_read_double("k_scalar_bao_width",ppr->k_bao_width);

  class_read_double("k_step_trans_scalars",ppr->q_linstep);
  class_read_double("k_step_trans_tensors",ppr->q_linstep);
  class_read_double("k_step_trans",ppr->q_linstep);
  class_read_double("q_linstep_trans",ppr->q_linstep);
  class_read_double("q_logstep_trans",ppr->q_logstep_spline);

  /** Here are slgihtly more obsolete parameters, these will not even be read, only give an error message */
  class_call(parser_read_double(pfc,"bias",&param1,&flag1,errmsg),
             errmsg,
             errmsg);
  class_test(flag1 == _TRUE_,
             errmsg,
             "the input parameter 'bias' is obsolete, because you can now pass an independent light-to-mass bias for each bin/selection function. The new input name is 'selection_bias'. It can be set to a single number (common bias for all bins) or as many numbers as the number of bins");

  class_call(parser_read_double(pfc,"s_bias",&param1,&flag1,errmsg),
             errmsg,
             errmsg);
  class_test(flag1 == _TRUE_,
             errmsg,
             "the input parameter 's_bias' is obsolete, because you can now pass an independent magnitude bias for each bin/selection function. The new input name is 'selection_magnitude_bias'. It can be set to a single number (common magnitude bias for all bins) or as many numbers as the number of bins");

  class_call(parser_read_string(pfc,"l_switch_limber_for_cl_density_over_z",&string1,&flag1,errmsg),
             errmsg,
             errmsg);
  class_test(flag1 == _TRUE_,
             errmsg,
             "You passed in input a precision parameter called l_switch_limber_for_cl_density_over_z. This syntax is deprecated since v2.5.0. Please use instead the two precision parameters l_switch_limber_for_nc_local_over_z, l_switch_limber_for_nc_los_over_z, defined in include/common.h, and allowing for better performance.");

  /*
  class_call(parser_read_double(pfc,"annihilation",&param1,&flag1,errmsg),
             errmsg,
             errmsg);
  class_test(flag1 == _TRUE_,
             errmsg,
             "the input parameter 'annihilation' (that is, f_eff <sigma_DM v> / m_DM in units m^3/s/Kg) is obsolete and replaced by 'DM_annihilation_efficiency' (that is, <sigma_DM v> / m_DM in units m^3/s/J). If 'f_eff_type' is set to 'on_the_spot', f_eff is assumed to be one and the old/new parameters only differ by a factor c^2 in m2/s2 = 9.e16. For instance, annihilation=1.e-6 is the same as DM_annihilation_efficiency=9.e-22".
  */


  /** Test additional input parameters related to precision parameters */
  if ((ppr->tight_coupling_approximation == (int)first_order_CLASS) || (ppr->tight_coupling_approximation == (int)second_order_CLASS)) {
    pth->compute_cb2_derivatives = _TRUE_;
  }

  class_test(ppr->ur_fluid_trigger_tau_over_tau_k==ppr->radiation_streaming_trigger_tau_over_tau_k,
             errmsg,
             "please choose different values for precision parameters ur_fluid_trigger_tau_over_tau_k and radiation_streaming_trigger_tau_over_tau_k, in order to avoid switching two approximation schemes at the same time");

  if (pba->N_ncdm>0) {
    class_test(ppr->ncdm_fluid_trigger_tau_over_tau_k==ppr->radiation_streaming_trigger_tau_over_tau_k,
               errmsg,
               "please choose different values for precision parameters ncdm_fluid_trigger_tau_over_tau_k and radiation_streaming_trigger_tau_over_tau_k, in order to avoid switching two approximation schemes at the same time");

    class_test(ppr->ncdm_fluid_trigger_tau_over_tau_k==ppr->ur_fluid_trigger_tau_over_tau_k,
               errmsg,
               "please choose different values for precision parameters ncdm_fluid_trigger_tau_over_tau_k and ur_fluid_trigger_tau_over_tau_k, in order to avoid switching two approximation schemes at the same time");
  }

  if (pba->Omega0_idr != 0.){
    class_test(ppr->idr_streaming_trigger_tau_over_tau_k==ppr->radiation_streaming_trigger_tau_over_tau_k,
               errmsg,
               "please choose different values for precision parameters dark_radiation_trigger_tau_over_tau_k and radiation_streaming_trigger_tau_over_tau_k, in order to avoid switching two approximation schemes at the same time");

    class_test(ppr->idr_streaming_trigger_tau_over_tau_k==ppr->ur_fluid_trigger_tau_over_tau_k,
               errmsg,
               "please choose different values for precision parameters dark_radiation_trigger_tau_over_tau_k and ur_fluid_trigger_tau_over_tau_k, in order to avoid switching two approximation schemes at the same time");

    class_test(ppr->idr_streaming_trigger_tau_over_tau_k==ppr->ncdm_fluid_trigger_tau_over_tau_k,
               errmsg,
               "please choose different values for precision parameters dark_radiation_trigger_tau_over_tau_k and ncdm_fluid_trigger_tau_over_tau_k, in order to avoid switching two approximation schemes at the same time");
  }

  return _SUCCESS_;

}


/**
 * Read the parameters of output structure.
 *
 * @param pfc     Input: pointer to local structure
 * @param pba     Input: pointer to background structure
 * @param pth     Input: pointer to thermodynamics structure
 * @param ppt     Input: pointer to perturbations structure
 * @param ptr     Input: pointer to transfer structure
 * @param ppm     Input: pointer to primordial structure
 * @param phr     Input: pointer to harmonic structure
 * @param pfo     Input: pointer to non-linear structure
 * @param ple     Input: pointer to lensing structure
 * @param psd     Input: pointer to distorsion structure
 * @param pop     Input: pointer to output structure
 * @param errmsg  Input: Error message
 * @return the error status
 */

int input_read_parameters_output(struct file_content * pfc,
                                 struct background *pba,
                                 struct thermodynamics *pth,
                                 struct perturbations *ppt,
                                 struct transfer *ptr,
                                 struct primordial *ppm,
                                 struct harmonic *phr,
                                 struct fourier * pfo,
                                 struct lensing *ple,
                                 struct distortions *psd,
                                 struct output *pop,
                                 ErrorMsg errmsg){

  /** Summary: */

  /** Define local variables */
  int flag1;
  char string1[_ARGUMENT_LENGTH_MAX_];
  int int1;
  double * pointer1;
  int i;

  /** 1) Output for external files */
  /** 1.a) File name */
  /* Read */
  class_call(parser_read_string(pfc,"root",&string1,&flag1,errmsg),
             errmsg,
             errmsg);
  /* Complete set of parameters */
  if (flag1 == _TRUE_){
    class_test(strlen(string1)>_FILENAMESIZE_-32,errmsg,"Root directory name is too long. Please install in other directory, or increase _FILENAMESIZE_ in common.h");
    strcpy(pop->root,string1);
  }

  /** 1.b) Headers */
  /* Read */
  class_read_flag("headers",pop->write_header);

  /** 1.c) Format */
  /* Read */
  class_call(parser_read_string(pfc,"format",&string1,&flag1,errmsg),
             errmsg,
             errmsg);
  /* Complete set of parameters */
  if (flag1 == _TRUE_){
    if ((strstr(string1,"class") != NULL) || (strstr(string1,"CLASS") != NULL)){
      pop->output_format = class_format;
    }
    else if ((strstr(string1,"camb") != NULL) || (strstr(string1,"CAMB") != NULL)){
      pop->output_format = camb_format;
    }
    else{
      class_stop(errmsg,"You specified 'format' as '%s'. It has to be one of {'class','camb'}.",string1);
    }
  }

  /** 1.d) Background quantities */
  /* Read */
  class_read_flag_or_deprecated("write_background","write background",pop->write_background);

  /** 1.e) Thermodynamics quantities */
  /* Read */
  class_read_flag_or_deprecated("write_thermodynamics","write thermodynamics",pop->write_thermodynamics);

  /** 1.f) Table of perturbations for certain wavenumbers k */
  /* Read */
  class_call(parser_read_list_of_doubles(pfc,"k_output_values",&int1,&pointer1,&flag1,errmsg),
             errmsg,
             errmsg);
  if (flag1 == _TRUE_) {
    /* Test */
    class_test(int1 > _MAX_NUMBER_OF_K_FILES_,
               errmsg,
               "you want to write some output for %d different values of k, hence you should increase _MAX_NUMBER_OF_K_FILES_ in include/perturbations.h to at least this number",
               int1);
    /* Complete set of parameters */
    ppt->k_output_values_num = int1;
    for (i=0; i<int1; i++) {
      ppt->k_output_values[i] = pointer1[i];
    }
    free(pointer1);
    qsort (ppt->k_output_values, ppt->k_output_values_num, sizeof(double), compare_doubles);     // Sort the k_array using qsort
    ppt->store_perturbations = _TRUE_;
    pop->write_perturbations = _TRUE_;
  }

  /** 1.g) Primordial spectra */
  /* Read */
  class_read_flag_or_deprecated("write_primordial","write primordial",pop->write_primordial);

  /** 1.h) Exotic energy injection output */
  /* Read */
  class_read_flag_or_deprecated("write_exotic_injection","write exotic injection",pop->write_exotic_injection);

  /** 1.i) Non-injected photon injection */
  /* Read */
  class_read_flag_or_deprecated("write_noninjection","write noninjection",pop->write_noninjection);

  /** 1.k) Spectral Distortions */
  /* Read */
  class_read_flag_or_deprecated("write_distortions","write distortions",pop->write_distortions);

  /** 2) Verbosity */
  /* Read */
  class_read_int("background_verbose",pba->background_verbose);
  class_read_int("thermodynamics_verbose",pth->thermodynamics_verbose);
  class_read_int("hyrec_verbose",pth->hyrec_verbose);
  class_read_int("perturbations_verbose",ppt->perturbations_verbose);
  class_read_int("transfer_verbose",ptr->transfer_verbose);
  class_read_int("primordial_verbose",ppm->primordial_verbose);
  class_read_int("harmonic_verbose",phr->harmonic_verbose);
  class_read_int("fourier_verbose",pfo->fourier_verbose);
  class_read_int("lensing_verbose",ple->lensing_verbose);
  class_read_int("distortions_verbose",psd->distortions_verbose);
  class_read_int("output_verbose",pop->output_verbose);

  return _SUCCESS_;

}

/**
 * Write the info related to the used and unused parameters
 * Additionally, write the warnings for unused parameters
 *
 * @param pfc     Input: pointer to local structure
 * @param pop     Input: pointer to output structure
 * @param errmsg  Input: Error message
 * @return the error status
 */

int input_write_info(struct file_content * pfc,
                     struct output * pop,
                     ErrorMsg errmsg){

  /** Summary: */

  /** Define local variables */
  int i;
  int flag1, flag2;
  FILE * param_output;
  FILE * param_unused;
  char param_output_name[_LINE_LENGTH_MAX_];
  char param_unused_name[_LINE_LENGTH_MAX_];

  /* We want to read both flags at once, such that the pfc->read is set correctly */
  flag1 = _FALSE_;
  flag2 = _FALSE_;
  class_read_flag_or_deprecated("write_parameters","write parameters",flag1);
  class_read_flag_or_deprecated("write_warnings","write warnings",flag2);

  /* Now that all variables are read, we can print the warnings */
  if (flag2 == _TRUE_){
    for (i=0; i<pfc->size; i++) {
      if (pfc->read[i] == _FALSE_)
        fprintf(stdout,"[WARNING: input line not used: '%s=%s']\n",pfc->name[i],pfc->value[i]);
    }
  }

  /* Finally, since all variables are read, we can also print the parameters.ini and unused_parameters files */
  if (flag1 == _TRUE_) {
    sprintf(param_output_name,"%s%s",pop->root,"parameters.ini");
    class_open(param_output,param_output_name,"w",errmsg);
    fprintf(param_output,"# List of input/precision parameters actually read\n");
    fprintf(param_output,"# (all other parameters set to default values)\n");
    fprintf(param_output,"# Obtained with CLASS %s (for developers: svn version %s)\n",_VERSION_,_SVN_VERSION_);
    fprintf(param_output,"#\n");
    fprintf(param_output,"# This file can be used as the input file of another run\n");
    fprintf(param_output,"#\n");

    sprintf(param_unused_name,"%s%s",pop->root,"unused_parameters");
    class_open(param_unused,param_unused_name,"w",errmsg);
    fprintf(param_unused,"# List of input/precision parameters passed\n");
    fprintf(param_unused,"# but not used (just for info)\n");
    fprintf(param_unused,"#\n");

    for (i=0; i<pfc->size; i++) {
      if (pfc->read[i] == _TRUE_){
        fprintf(param_output,"%s = %s\n",pfc->name[i],pfc->value[i]);
      }
      else{
        fprintf(param_unused,"%s = %s\n",pfc->name[i],pfc->value[i]);
      }
    }

    fprintf(param_output,"#\n");

    fclose(param_output);
    fclose(param_unused);
  }

  return _SUCCESS_;

}

/**
 * All default parameter values (for input parameters)
 *
 * @param pba Input: pointer to background structure
 * @param pth Input: pointer to thermodynamics structure
 * @param ppt Input: pointer to perturbation structure
 * @param ptr Input: pointer to transfer structure
 * @param ppm Input: pointer to primordial structure
 * @param phr Input: pointer to harmonic structure
 * @param pfo Input: pointer to fourier structure
 * @param ple Input: pointer to lensing structure
 * @param psd     Input: pointer to distorsion structure
 * @param pop Input: pointer to output structure
 * @return the error status
 * @return the error status
 */

int input_default_params(struct background *pba,
                         struct thermodynamics *pth,
                         struct perturbations *ppt,
                         struct transfer *ptr,
                         struct primordial *ppm,
                         struct harmonic *phr,
                         struct fourier * pfo,
                         struct lensing *ple,
                         struct distortions *psd,
                         struct output *pop) {

  /** Summary: */

  /** - Define local variables */
  struct injection* pin = &(pth->in);
  double sigma_B; /* Stefan-Boltzmann constant in \f$ W/m^2/K^4 = Kg/K^4/s^3 \f$*/

  sigma_B = 2. * pow(_PI_,5) * pow(_k_B_,4) / 15. / pow(_h_P_,3) / pow(_c_,2);

  /* 24.02.2021: default parameters.
     If you want to use exactly the Planck 2018 bestfit model, you can always use one of our
     suggested input files, e.g., base_2018_plikHM_TTTEEE_lowl_lowE_lensing.ini.
     The default values implemented here are an approximation to this LambdaCDM model
     with the same values for
     omega_b=0.02238280,
     omega_c=0.1201075,
     theta_s=1.041783 (this is not theta_MC nor theta*),
     tau_reio=0.05430842,
     As=2.100549e-09,
     ns=0.9660499,
     but a few differences:
     only massless neutrinos,
     N_eff=3.044 instead of 3.046 (3.044 is a more accurate and updated estimate of the
     effective neutrino number in LCDM),
     non-linear corrections neglected */

  /**
   * Default to input_read_parameters_general
   */

  /** 1) Output spectra */
  ppt->has_cl_cmb_temperature = _FALSE_;
  ppt->has_cl_cmb_polarization = _FALSE_;
  ppt->has_cl_cmb_lensing_potential = _FALSE_;
  ppt->has_cl_number_count = _FALSE_;
  ppt->has_cl_lensing_potential = _FALSE_;
  ppt->has_pk_matter = _FALSE_;
  ppt->has_density_transfers = _FALSE_;
  ppt->has_velocity_transfers = _FALSE_;
  /** 1.a) 'tCl' case */
  ppt->switch_sw = 1;
  ppt->switch_eisw = 1;
  ppt->switch_lisw = 1;
  ppt->switch_dop = 1;
  ppt->switch_pol = 1;
  /** 1.a.1) Split value of redshift z at which the isw is considered as late or early */
  ppt->eisw_lisw_split_z = 120;
  /** 1.b) 'nCl' (or 'dCl') case */
  ppt->has_nc_density = _FALSE_;
  ppt->has_nc_rsd = _FALSE_;
  ppt->has_nc_lens = _FALSE_;
  ppt->has_nc_gr = _FALSE_;
  /** 1.c) 'dTk' (or 'mTk') case */
  ppt->has_metricpotential_transfers = _FALSE_;

  /** 2) Perturbed recombination */
  ppt->has_perturbed_recombination=_FALSE_;
  /** 3) Modes */
  ppt->has_scalars=_TRUE_;
  ppt->has_vectors=_FALSE_;
  ppt->has_tensors=_FALSE_;
  /** 3.a) Initial conditions for scalars */
  ppt->has_ad=_TRUE_;
  ppt->has_bi=_FALSE_;
  ppt->has_cdi=_FALSE_;
  ppt->has_nid=_FALSE_;
  ppt->has_niv=_FALSE_;
  /** 3.b) Initial conditions for tensors */
  ppt->tensor_method = tm_massless_approximation;
  ppt->evolve_tensor_ur = _FALSE_;
  ppt->evolve_tensor_ncdm = _FALSE_;

  /** 4.a) Gauge */
  ppt->gauge=synchronous;
  /** 4.b) N-body gauge */
  ppt->has_Nbody_gauge_transfers = _FALSE_;

  /** 5) Hubble parameter */
  pba->h = 0.67810;
  pba->H0 = pba->h*1.e5/_c_;

  /** 6) Primordial Helium fraction */
  pth->YHe = _YHE_BBN_;

  /** 7) Recombination algorithm */
  pth->recombination=hyrec;
  pth->recfast_photoion_mode=recfast_photoion_Tmat;

  /** 8) Parametrization of reionization */
  pth->reio_parametrization=reio_camb;
  /** 8.a) 'reio_camb' or 'reio_half_tanh' case */
  pth->reio_z_or_tau=reio_z;
  pth->z_reio=7.6711;
  pth->tau_reio=0.05430842;
  pth->reionization_exponent=1.5;
  pth->reionization_width=0.5;
  pth->helium_fullreio_redshift=3.5;
  pth->helium_fullreio_width=0.5;

  /** 8.b) 'reio_bins_tanh' case */
  pth->binned_reio_num=0;
  pth->binned_reio_z=NULL;
  pth->binned_reio_xe=NULL;
  pth->binned_reio_step_sharpness = 0.3;
  /** 8.c) 'reio_many_tanh' case */
  pth->many_tanh_num=0;
  pth->many_tanh_z=NULL;
  pth->many_tanh_xe=NULL;
  pth->many_tanh_width = 0.5;
  /** 8.d) 'reio_inter' case */
  pth->reio_inter_num = 0;
  pth->reio_inter_z = NULL;
  pth->reio_inter_xe = NULL;

  /** 9) Damping scale */
  pth->compute_damping_scale = _FALSE_;

  /**
   * Default to input_read_parameters_species
   */

  /** 1) Photon density */
  pba->T_cmb = 2.7255;
  pba->Omega0_g = (4.*sigma_B/_c_*pow(pba->T_cmb,4.)) / (3.*_c_*_c_*1.e10*pba->h*pba->h/_Mpc_over_m_/_Mpc_over_m_/8./_PI_/_G_);

  /** 2) Baryon density */
  pba->Omega0_b = 0.02238280/pow(pba->h,2);

  /** 3) Ultra-relativistic species / massless neutrino density,
      assuming as default value N_eff=3.044 (see 2008.01074 and
      2012.02726. This value is more accurate than the previous
      default value of 3.046) */
  pba->Omega0_ur = 3.044*7./8.*pow(4./11.,4./3.)*pba->Omega0_g;

  /** 3.a) Effective squared sound speed and viscosity parameter */
  ppt->three_ceff2_ur=1.;
  ppt->three_cvis2_ur=1.;

  /** 4) CDM density */
  pba->Omega0_cdm = 0.1201075/pow(pba->h,2);

  /** 5) ncdm sector */
  /** 5.a) Number of distinct species */
  pba->N_ncdm = 0;
  /** 5.b) List of names of psd files */
  pba->ncdm_psd_files = NULL;
  /** 5.c) Analytic distribution function */
  pba->ncdm_psd_parameters = NULL;
  pba->Omega0_ncdm_tot = 0.;
  /** 5.d) --> See read_parameters_background */
  /** 5.e) ncdm temperature */
  pba->T_ncdm_default = 0.71611; /* this value gives m/omega = 93.14 eV b*/
  pba->T_ncdm = NULL;
  /** 5.f) ncdm chemical potential */
  pba->ksi_ncdm_default = 0.;
  pba->ksi_ncdm = NULL;
  /** 5.g) ncdm degeneracy parameter */
  pba->deg_ncdm_default = 1.;
  pba->deg_ncdm = NULL;
  /** 5.h) --> See read_parameters_background */

  /** 6) Curvature density */
  pba->Omega0_k = 0.;
  pba->K = 0.;
  pba->sgnK = 0;

  /* ** ADDITIONAL SPECIES ** */

  /** 7.1) Decaying CDM into Dark Radiation = dcdm+dr */
  /** 7.1.a) Current fractional density of dcdm+dr */
  pba->Omega0_dcdmdr = 0.0;
  pba->Omega0_dcdm = 0.0;
  /** 7.1.c) Decay constant */
  pba->Gamma_dcdm = 0.0;
  pba->tau_dcdm = 0.0;

  /* ** ADDITIONAL SPECIES ** --> Add your species here */
  /** 7.2) Interacting Dark Matter */
  /** 7.2.a) Current fractional density of idm_dr+idr */
  pba->Omega0_idr = 0.0;
  pba->Omega0_idm_dr = 0.0;
  /** 7.2.b) Current temperature of idm_dr+idr */
  pba->T_idr = 0.0;
  /** 7.2.c) ETHOS parameters of idm_dr+idr */
  pth->a_idm_dr = 0.;
  pth->b_idr = 0.;
  pth->nindex_idm_dr = 4.;
  pth->m_idm_dr = 1.e11;
  /** 7.2.d) Approximation mode of idr */
  ppt->idr_nature=idr_free_streaming;
  /** 7.2.g, 7.2.h) */
  ppt->alpha_idm_dr = NULL;
  ppt->beta_idr = NULL;

  /* ** ADDITIONAL SPECIES ** */

  /** 9) Dark energy contributions */
  pba->Omega0_fld = 0.;
  pba->Omega0_scf = 0.;
  pba->Omega0_lambda = 1.-pba->Omega0_k-pba->Omega0_g-pba->Omega0_ur-pba->Omega0_b-pba->Omega0_cdm-pba->Omega0_ncdm_tot-pba->Omega0_dcdmdr+pba->Omega0_idr+pba->Omega0_idm_dr;
  /** 8.a) Omega fluid */
  /** 8.a.1) PPF approximation */
  pba->use_ppf = _TRUE_;
  pba->c_gamma_over_c_fld = 0.4;
  /** 9.a.2) Equation of state */
  pba->fluid_equation_of_state = CLP;
  pba->w0_fld = -1.;
  pba->cs2_fld = 1.;
  /** 9.a.2.1) 'CLP' case */
  pba->wa_fld = 0.;
  /** 9.a.2.2) 'EDE' case */
  pba->Omega_EDE = 0.;
  /** 9.b) Omega scalar field */
  /** 9.b.1) Potential parameters and initial conditions */
  pba->scf_parameters = NULL;
  pba->scf_parameters_size = 0;
  /** 9.b.2) Initial conditions from attractor solution */
  pba->attractor_ic_scf = _TRUE_;
  pba->phi_ini_scf = 1;                // MZ: initial conditions are as multiplicative
  pba->phi_prime_ini_scf = 1;          //     factors of the radiation attractor values
  // EDE-edit: Added scf parameters by hand to make Cobaya happy
  pba->n_scf = 3;
  pba->f_scf = 3.973e26;
  pba->m_scf = 5.329e-27;
  pba->CC_scf = 1;
  pba->thetai_scf = 2.64;
  /* EDE-edit: default values for fEDE, z_c */
  pba->fEDE= 0.1;
  pba->z_c= 3600;
  pba->log10z_c=3.5;
  pba->Omega_EDE = 0.;
  /** 9.b.3) Tuning parameter */
  pba->scf_tuning_index = 0;
  /** 9.b.4) Shooting parameter */
  pba->shooting_failed = _FALSE_;

  /**
   * Deafult to input_read_parameters_heating
   */
  pth->has_exotic_injection = _FALSE_;

  /** 1) DM annihilation */
  /** 1.a) Energy fraction absorbed by the gas */
  pin->DM_annihilation_efficiency = 0.;
  pin->DM_annihilation_cross_section = 0.;
  pin->DM_annihilation_mass = 0.;
  pin->DM_annihilation_fraction = 0.;
  /** 1.a.1) Redshift dependence */
  pin->DM_annihilation_variation = 0.;
  pin->DM_annihilation_z = 1000.;
  pin->DM_annihilation_zmax = 2500.;
  pin->DM_annihilation_zmin = 30.;
  pin->DM_annihilation_f_halo = 0.;
  pin->DM_annihilation_z_halo = 30.;

  /** 2) DM decay */
  /** 2.a) Fraction */
  pin->DM_decay_fraction = 0.;
  /** 2.b) Decay width */
  pin->DM_decay_Gamma = 0.;

  /** 3) PBH evaporation */
  /** 3.a) Fraction */
  pin->PBH_evaporation_fraction = 0.;
  /** 3.b) Mass */
  pin->PBH_evaporation_mass = 0.;

  /** 4) PBH accretion */
  /** 4.a) Fraction */
  pin->PBH_accretion_fraction = 0.;
  /** 4.b) Mass */
  pin->PBH_accretion_mass = 0.;
  /** 4.c) Recipe */
  pin->PBH_accretion_recipe = disk_accretion;
  /** 4.c.1) Additional parameters for spherical accretion */
  pin->PBH_accretion_relative_velocities = -1.;
  /** 4.c.1) Additional parameters for disk accretion */
  pin->PBH_accretion_eigenvalue = 0.1;
  pin->PBH_accretion_ADAF_delta = 1.e-3;

  /** 5) Injection efficiency */
  pin->f_eff_type = f_eff_on_the_spot;
  pin->f_eff = 1.;
  sprintf(pin->f_eff_file,"/external/heating/example_f_eff_file.dat");

  /** 6) Deposition function */
  pin->chi_type = chi_CK;
  /** 6.1) External file */
  sprintf(pin->chi_z_file,"/external/heating/example_chiz_file.dat");
  sprintf(pin->chi_x_file,"/external/heating/example_chix_file.dat");

  /**
   * Default to input_read_parameters_nonlinear
   */

  /** 1) Non-linearity */
  ppt->has_nl_corrections_based_on_delta_m = _FALSE_;
  pfo->method = nl_none;
  pfo->has_pk_eq = _FALSE_;
  pfo->extrapolation_method = extrap_max_scaled;
  pfo->feedback = nl_emu_dmonly;
  pfo->z_infinity = 10.;

  /**
   * Default to input_read_parameters_primordial
   */

  /** 1) Primordial spectrum type */
  ppm->primordial_spec_type = analytic_Pk;
  /** 1.a) Pivot scale in Mpc-1 */
  ppm->k_pivot = 0.05;

  /** 1.b) For type 'analytic_Pk' */
  /** 1.b.1) For scalar perturbations */
  ppm->A_s = 2.100549e-09;
  /** 1.b.1.1) Adiabatic perturbations */
  ppm->n_s = 0.9660499;
  ppm->alpha_s = 0.;
  /** 1.b.1.2) Isocurvature/entropy perturbations */
  ppm->f_bi = 1.;
  ppm->n_bi = 1.;
  ppm->alpha_bi = 0.;
  ppm->f_cdi = 1.;
  ppm->n_cdi = 1.;
  ppm->alpha_cdi = 0.;
  ppm->f_nid = 1.;
  ppm->n_nid = 1.;
  ppm->alpha_nid = 0.;
  ppm->f_niv = 1.;
  ppm->n_niv = 1.;
  ppm->alpha_niv = 0.;
  /** 1.b.1.3) Cross-correlation between different adiabatic/entropy mode */
  ppm->c_ad_bi = 0.;
  ppm->n_ad_bi = 0.;
  ppm->alpha_ad_bi = 0.;
  ppm->c_ad_cdi = 0.;
  ppm->n_ad_cdi = 0.;
  ppm->alpha_ad_cdi = 0.;
  ppm->c_ad_nid = 0.;
  ppm->n_ad_nid = 0.;
  ppm->alpha_ad_nid = 0.;
  ppm->c_ad_niv = 0.;
  ppm->n_ad_niv = 0.;
  ppm->alpha_ad_niv = 0.;
  ppm->c_bi_cdi = 0.;
  ppm->n_bi_cdi = 0.;
  ppm->alpha_bi_cdi = 0.;
  ppm->c_bi_nid = 0.;
  ppm->n_bi_nid = 0.;
  ppm->alpha_bi_nid = 0.;
  ppm->c_bi_niv = 0.;
  ppm->n_bi_niv = 0.;
  ppm->alpha_bi_niv = 0.;
  ppm->c_cdi_nid = 0.;
  ppm->n_cdi_nid = 0.;
  ppm->alpha_cdi_nid = 0.;
  ppm->c_cdi_niv = 0.;
  ppm->n_cdi_niv = 0.;
  ppm->alpha_cdi_niv = 0.;
  ppm->c_nid_niv = 0.;
  ppm->n_nid_niv = 0.;
  ppm->alpha_nid_niv = 0.;
  /** 1.b.2) For tensor perturbations */
  ppm->r = 1.;
  ppm->n_t = -ppm->r/8.*(2.-ppm->r/8.-ppm->n_s);
  ppm->alpha_t = ppm->r/8.*(ppm->r/8.+ppm->n_s-1.);
  /** 1.c) For type 'inflation_V' */
  /** 1.c.2) Coefficients of the Taylor expansion */
  ppm->V0=1.25e-13;
  ppm->V1=-1.12e-14;
  ppm->V2=-6.95e-14;
  ppm->V3=0.;
  ppm->V4=0.;
  /** 1.d) For type 'inflation_H' */
  ppm->H0=3.69e-6;
  ppm->H1=-5.84e-7;
  ppm->H2=0.;
  ppm->H3=0.;
  ppm->H4=0.;
  /** 1.e) For type 'inflation_V_end' */
  /** 1.e.1) Value of the field at the minimum of the potential */
  ppm->phi_end=0.;
  /** 1.e.2) Shape of the potential */
  ppm->potential=polynomial;
  /** 1.e.4) Increase of scale factor or (aH) between Hubble crossing at pivot
             scale and end of inflation */
  ppm->phi_pivot_method = N_star;
  ppm->phi_pivot_target = 60;
  /** 1.e.5) Nomral numerical integration or analytical slow-roll formulas? */
  ppm->behavior=numerical;
  /** 1.g) For type 'external_Pk' */
  /** 1.g.1) Command generating the table */
  ppm->command=NULL;//"write here your command for the external Pk"

  /** 1.g.2) Parameters to be passed to the command */
  ppm->custom1=0.;
  ppm->custom2=0.;
  ppm->custom3=0.;
  ppm->custom4=0.;
  ppm->custom5=0.;
  ppm->custom6=0.;
  ppm->custom7=0.;
  ppm->custom8=0.;
  ppm->custom9=0.;
  ppm->custom10=0.;

  /**
   * Default to input_read_parameters_spectra
   */

  /** 1) Maximum l for CLs */
  ppt->l_scalar_max=2500;
  ppt->l_vector_max=500;
  ppt->l_tensor_max=500;
  ppt->l_lss_max=300;

  /** 2) Parameters for the the matter density number count */
  /** 2.a) Selection functions W(z) of each redshift bin */
  ppt->selection=gaussian;
  ppt->selection_num=1;
  ppt->selection_mean[0]=1.;
  ppt->selection_width[0]=0.1;
  ptr->selection_bias[0]=1.;
  ptr->selection_magnification_bias[0]=0.;
  phr->non_diag=0;
  /** 2.b) Selection function */
  ptr->has_nz_analytic = _FALSE_;
  ptr->has_nz_file = _FALSE_;
  /** 2.c) Source number counts evolution */
  ptr->has_nz_evo_analytic = _FALSE_;
  ptr->has_nz_evo_file = _FALSE_;

  /** 3) Power spectrum P(k) */
  /** 3.a) Maximum k in P(k) */
  ppt->k_max_for_pk=1.;
  /** 3.a) Maximum k in P(k) primordial */
  ppm->has_k_max_for_primordial_pk = _FALSE_;
  /** 3.b) Redshift values */
  pop->z_pk_num = 1;
  pop->z_pk[0] = 0.;
  /** 3.c) Maximum redshift */
  ppt->z_max_pk=0.;

  /**
   * Default to input_read_parameters_lensing
   */

  /** 1) Lensing */
  ple->has_lensed_cls = _FALSE_;

  /** 2) Should the lensed spectra be rescaled? */
  ptr->lcmb_rescale=1.;
  ptr->lcmb_tilt=0.;
  ptr->lcmb_pivot=0.1;

  /**
   * Default to input_read_parameters_distortions
   */

  /** 1) Branching ratio approximation */
  psd->sd_branching_approx = bra_exact;
  /** 1.a.1) Number of multipoles in PCA expansion */
  psd->sd_PCA_size=2;
  /** 1.a.2) Detector noise file name */
  psd->has_detector_file = _FALSE_;
  /** 1.a.3) Detector name */
  psd->has_user_defined_name = _FALSE_;
  psd->has_user_defined_detector = _FALSE_;
  sprintf(psd->sd_detector_name,"PIXIE");
  /** 1.3.a.1) Detector nu min */
  psd->sd_detector_nu_min = 30.;
  /** 1.3.a.2) Detector nu max */
  psd->sd_detector_nu_max = 1005.;
  /** 1.3.a.3) Detector nu delta/bin number */
  psd->sd_detector_nu_delta = 15.;
  psd->sd_detector_bin_number = 65;
  /** 1.3.a.1) Detector noise */
  psd->sd_detector_delta_Ic = 5.e-26;

  /** 2) Only exotic species? */
  psd->include_only_exotic = _FALSE_;

  /** 3) Include g distortion in total calculation? */
  psd->include_g_distortion = _FALSE_;

  /** 4) Additional y or mu parameters? */
  psd->sd_add_y = 0.;
  psd->sd_add_mu = 0.;

  /** 5) Include SZ effect from reionization? */
  psd->has_SZ_effect = _FALSE_;
  /** 5.a) What type of approximation you want to use for the SZ effect? */
  psd->sd_reio_type = sd_reio_Chluba;

  /**
   * Default to input_read_additional
   */

  pth->compute_cb2_derivatives=_FALSE_;

  /**
   * Default to input_read_parameters_output
   */

  /** 1) Output for external files */
  /** 1.a) File name */
  sprintf(pop->root,"output/");
  /** 1.b) Headers */
  pop->write_header = _TRUE_;
  /** 1.c) Format */
  pop->output_format = class_format;
  /** 1.d) Background quantities */
  pop->write_background = _FALSE_;
  /** 1.e) Thermodynamics quantities */
  pop->write_thermodynamics = _FALSE_;
  /** 1.f) Table of perturbations for certain wavenumbers k */
  ppt->k_output_values_num=0;
  pop->write_perturbations = _FALSE_;
  ppt->store_perturbations = _FALSE_;
  /** 1.g) Primordial spectra */
  pop->write_primordial = _FALSE_;
  /** 1.h) Exotic energy injection function */
  pop->write_exotic_injection = _FALSE_;
  pop->write_noninjection = _FALSE_;
  /** 1.i) Spectral distortions */
  pop->write_distortions = _FALSE_;


  /** 2) Verbosity */
  pba->background_verbose = 0;
  pth->thermodynamics_verbose = 0;
  pth->hyrec_verbose = 0;
  ppt->perturbations_verbose = 0;
  ptr->transfer_verbose = 0;
  ppm->primordial_verbose = 0;
  phr->harmonic_verbose = 0;
  pfo->fourier_verbose = 0;
  ple->lensing_verbose = 0;
  psd->distortions_verbose = 0;
  pop->output_verbose = 0;

  return _SUCCESS_;

}<|MERGE_RESOLUTION|>--- conflicted
+++ resolved
@@ -1336,11 +1336,7 @@
        if (input_verbose>2)
          printf("Stage 3: perturbations\n");
     pt.perturbations_verbose = 0;
-<<<<<<< HEAD
-    class_call_except(perturbations_init(&pr,&ba,&th,&pt), pt.error_message, errmsg, thermodynamics_free(&th);background_free(&ba));
-=======
     class_call_except(perturbations_init(&pr,&ba,&th,&pt), pt.error_message, errmsg, thermodynamics_free(&th);background_free(&ba);perturbations_free_input(&pt););
->>>>>>> f57047ab
   }
 
   if (pfzw->required_computation_stage >= cs_primordial){
@@ -3417,11 +3413,7 @@
     }
     else if((strstr(string1,"hmcode") != NULL) || (strstr(string1,"HMCODE") != NULL) || (strstr(string1,"HMcode") != NULL) || (strstr(string1,"Hmcode") != NULL)) {
       pfo->method=nl_HMcode;
-<<<<<<< HEAD
-      ppt->k_max_for_pk = MAX(ppt->k_max_for_pk,MAX(ppr->hmcode_min_k_max,ppr->fourier_min_k_max));
-=======
       ppt->k_max_for_pk = MAX(ppt->k_max_for_pk,ppr->nonlinear_min_k_max);
->>>>>>> f57047ab
       ppt->has_nl_corrections_based_on_delta_m = _TRUE_;
       class_read_int("extrapolation_method",pfo->extrapolation_method);
 
