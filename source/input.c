--- conflicted
+++ resolved
@@ -526,14 +526,10 @@
   int shooting_failed=_FALSE_;
 
   /* array of parameters passed by the user for which we need shooting (= target parameters) */
-<<<<<<< HEAD
   char * const target_namestrings[] = {"fEDE",
                                        "log10z_c",
                                        "100*theta_s",
-=======
-  char * const target_namestrings[] = {"100*theta_s",
                                        "theta_s_100",
->>>>>>> 997d1ac0
                                        "Omega_dcdmdr",
                                        "omega_dcdmdr",
                                        "Omega_scf",
@@ -541,14 +537,10 @@
                                        "omega_ini_dcdm"};
 
   /* array of corresponding parameters that must be adjusted in order to meet the target (= unknown parameters) */
-<<<<<<< HEAD
   char * const unknown_namestrings[] = {"log10f_scf",               /* unknown param for target 'fEDE' */
                                         "log10m_scf",               /* unknown param for target 'log10z_c' */
                                         "h",                        /* unknown param for target '100*theta_s' */
-=======
-  char * const unknown_namestrings[] = {"h",                        /* unknown param for target '100*theta_s' */
                                         "h",                        /* unknown param for target 'theta_s_100' */
->>>>>>> 997d1ac0
                                         "Omega_ini_dcdm",           /* unknown param for target 'Omega_dcdmd' */
                                         "omega_ini_dcdm",           /* unknown param for target 'omega_dcdmdr' */
                                         "scf_shooting_parameter",   /* unknown param for target 'Omega_scf' */
@@ -558,14 +550,10 @@
   /* for each target, module up to which we need to run CLASS in order
      to compute the targetted quantities (not running the whole code
      each time to saves a lot of time) */
-<<<<<<< HEAD
   enum computation_stage target_cs[] = {cs_background,     /* computation stage for target 'fEDE' */
                                         cs_background,     /* computation stage for target 'log10z_c' */
                                         cs_thermodynamics, /* computation stage for target '100*theta_s' */
-=======
-  enum computation_stage target_cs[] = {cs_thermodynamics, /* computation stage for target '100*theta_s' */
                                         cs_thermodynamics, /* computation stage for target 'theta_s_100' */
->>>>>>> 997d1ac0
                                         cs_background,     /* computation stage for target 'Omega_dcdmdr' */
                                         cs_background,     /* computation stage for target 'omega_dcdmdr' */
                                         cs_background,     /* computation stage for target 'Omega_scf' */
