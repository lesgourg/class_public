/** @file input.c Documented input module.
 *
 * Julien Lesgourgues, 27.08.2010
 */

#include "input.h"

/**
 * Use this routine to extract initial parameters from files 'xxx.ini'
 * and/or 'xxx.pre'. They can be the arguments of the main() routine.
 *
 * If class is embedded into another code, you will probably prefer to
 * call directly input_init() in order to pass input parameters
 * through a 'file_content' structure.
 */

int input_init_from_arguments(
                              int argc,
                              char **argv,
                              struct precision * ppr,
                              struct background *pba,
                              struct thermo *pth,
                              struct perturbs *ppt,
                              struct transfers *ptr,
                              struct primordial *ppm,
                              struct spectra *psp,
                              struct nonlinear * pnl,
                              struct lensing *ple,
                              struct output *pop,
                              ErrorMsg errmsg
                              ) {

  /** Summary: */

  /** - define local variables */

  struct file_content fc;             /** - --> the final structure with all parameters */
  struct file_content fc_input;       /** - --> a temporary structure with all input parameters */
  struct file_content fc_precision;   /** - --> a temporary structure with all precision parameters */
  struct file_content fc_root;        /** - --> a temporary structure with only the root name */
  struct file_content fc_inputroot;   /** - --> sum of fc_inoput and fc_root */
  struct file_content * pfc_input;    /** - --> a pointer to either fc_root or fc_inputroot */

  char input_file[_ARGUMENT_LENGTH_MAX_];
  char precision_file[_ARGUMENT_LENGTH_MAX_];
  char tmp_file[_ARGUMENT_LENGTH_MAX_+26]; // 26 is enough to extend the file name [...] with the characters "output/[...]%02d_parameters.ini" (as done below)

  int i;
  char extension[5];
  FileArg stringoutput, inifilename;
  int flag1, filenum;

  pfc_input = &fc_input;

  /** - Initialize the two file_content structures (for input
      parameters and precision parameters) to some null content. If no
      arguments are passed, they will remain null and inform
      init_params() that all parameters take default values. */

  fc.size = 0;
  fc_input.size = 0;
  fc_precision.size = 0;
  input_file[0]='\0';
  precision_file[0]='\0';

  /** - If some arguments are passed, identify eventually some 'xxx.ini'
      and 'xxx.pre' files, and store their name. */

  if (argc > 1) {
    for (i=1; i<argc; i++) {
      strncpy(extension,(argv[i]+strlen(argv[i])-4),4);
      extension[4]='\0';
      if (strcmp(extension,".ini") == 0) {
        class_test(input_file[0] != '\0',
                   errmsg,
                   "You have passed more than one input file with extension '.ini', choose one.");
        strcpy(input_file,argv[i]);
      }
      else if (strcmp(extension,".pre") == 0) {
        class_test(precision_file[0] != '\0',
                   errmsg,
                   "You have passed more than one precision with extension '.pre', choose one.");
        strcpy(precision_file,argv[i]);
      }
      else {
        fprintf(stdout,"Warning: the file '%s' has an extension different from .ini and .pre, so it has been ignored\n",argv[i]);
      }
    }
  }

  /** - if there is an 'xxx.ini' file, read it and store its content. */

  if (input_file[0] != '\0'){

    class_call(parser_read_file(input_file,&fc_input,errmsg),
               errmsg,
               errmsg);

    /** - check whether a root name has been set */

    class_call(parser_read_string(&fc_input,"root",&stringoutput,&flag1,errmsg),
               errmsg, errmsg);

    /** - if root has not been set, use root=output/inputfilennameN_ */

    if (flag1 == _FALSE_){
      //printf("strlen-4 = %zu\n",strlen(input_file)-4);
      strncpy(inifilename, input_file, strlen(input_file)-4);
      inifilename[strlen(input_file)-4] = '\0';
      for (filenum = 0; filenum < 100; filenum++){
        sprintf(tmp_file,"output/%s%02d_cl.dat", inifilename, filenum);
        if (file_exists(tmp_file) == _TRUE_)
          continue;
        sprintf(tmp_file,"output/%s%02d_pk.dat", inifilename, filenum);
        if (file_exists(tmp_file) == _TRUE_)
          continue;
        sprintf(tmp_file,"output/%s%02d_tk.dat", inifilename, filenum);
        if (file_exists(tmp_file) == _TRUE_)
          continue;
        sprintf(tmp_file,"output/%s%02d_parameters.ini", inifilename, filenum);
        if (file_exists(tmp_file) == _TRUE_)
          continue;
        break;
      }
      class_call(parser_init(&fc_root,
                             1,
                             fc_input.filename,
                             errmsg),
                 errmsg,errmsg);
      sprintf(fc_root.name[0],"root");
      sprintf(fc_root.value[0],"output/%s%02d_",inifilename,filenum);
      fc_root.read[0] = _FALSE_;
      class_call(parser_cat(&fc_input,&fc_root,&fc_inputroot,errmsg),
                 errmsg,
                 errmsg);
      class_call(parser_free(&fc_input),errmsg,errmsg);
      class_call(parser_free(&fc_root),errmsg,errmsg);
      pfc_input = &fc_inputroot;
    }
  }

  /** - if there is an 'xxx.pre' file, read it and store its content. */

  if (precision_file[0] != '\0')

    class_call(parser_read_file(precision_file,&fc_precision,errmsg),
               errmsg,
               errmsg);

  /** - if one or two files were read, merge their contents in a
      single 'file_content' structure. */

  if ((input_file[0]!='\0') || (precision_file[0]!='\0'))

    class_call(parser_cat(pfc_input,&fc_precision,&fc,errmsg),
               errmsg,
               errmsg);

  class_call(parser_free(pfc_input),errmsg,errmsg);
  class_call(parser_free(&fc_precision),errmsg,errmsg);

  /** - Finally, initialize all parameters given the input 'file_content'
      structure.  If its size is null, all parameters take their
      default values. */

  class_call(input_init(&fc,
                        ppr,
                        pba,
                        pth,
                        ppt,
                        ptr,
                        ppm,
                        psp,
                        pnl,
                        ple,
                        pop,
                        errmsg),
             errmsg,
             errmsg);

  class_call(parser_free(&fc),errmsg,errmsg);

  return _SUCCESS_;
}

/**
 * Initialize each parameter, first to its default values, and then
 * from what can be interpreted from the values passed in the input
 * 'file_content' structure. If its size is null, all parameters keep
 * their default values.
 *
 */

int input_init(
               struct file_content * pfc,
               struct precision * ppr,
               struct background *pba,
               struct thermo *pth,
               struct perturbs *ppt,
               struct transfers *ptr,
               struct primordial *ppm,
               struct spectra *psp,
               struct nonlinear * pnl,
               struct lensing *ple,
               struct output *pop,
               ErrorMsg errmsg
               ) {

  int flag1;
  double param1;
  int counter, index_target, i;
  double * unknown_parameter;
  int unknown_parameters_size;
  int fevals=0;
  double xzero;
  int target_indices[_NUM_TARGETS_];
  double *dxdF, *x_inout;

  char string1[_ARGUMENT_LENGTH_MAX_];
  FILE * param_output;
  FILE * param_unused;
  char param_output_name[_LINE_LENGTH_MAX_];
  char param_unused_name[_LINE_LENGTH_MAX_];

  struct fzerofun_workspace fzw;

  /**
   * Before getting into the assignment of parameters,
   * and before the shooting, we want to already fix our precision parameters.
   *
   * No precision parameter should depend on any input parameter
   *
   */

  class_call(input_read_precisions(pfc,
                                   ppr,
                                   pba,
                                   pth,
                                   ppt,
                                   ptr,
                                   ppm,
                                   psp,
                                   pnl,
                                   ple,
                                   pop,
                                   errmsg),
             errmsg,
             errmsg);



  /**
   * In CLASS, we can do something we call 'shooting', where a variable,
   *  which is not directly given is calculated by another variable
   *  through successive runs of class.
   *
   * This is needed for variables which do not immediately follow from
   *  other input parameters. An example is theta_s, the angular scale
   *  of the sound horizon giving us the horizontal peak positions.
   *  This quantity can only replace the hubble parameter h, if we
   *  run all the way into class through to thermodynamics to figure out
   *  how h and theta_s relate numerically.
   *
   * A default parameter for h is chosen, and then we shoot through
   *  CLASS, finding what the corresponding theta_s is. We adjust our
   *  initial h, and shoot again, repeating this process until a
   *  suitable value for h is found which gives the correct
   *  100*theta_s value
   *
   * These two arrays must contain the strings of names to be searched
   *  for and the corresponding new parameter
   * The third array contains the module inside of which the old
   *  parameter is calculated
   *
   * See input_try_unknown_parameters for the actual shooting
   *
   */

  char * const target_namestrings[] = {"100*theta_s","Omega_dcdmdr","omega_dcdmdr",
                                       "Omega_scf","Omega_ini_dcdm","omega_ini_dcdm","sigma8"};
  char * const unknown_namestrings[] = {"h","Omega_ini_dcdm","Omega_ini_dcdm",
                                        "scf_shooting_parameter","Omega_dcdmdr","omega_dcdmdr","A_s"};
  enum computation_stage target_cs[] = {cs_thermodynamics, cs_background, cs_background,
                                        cs_background, cs_background, cs_background, cs_nonlinear};

  int input_verbose = 0, int1, aux_flag, shooting_failed=_FALSE_;

  class_read_int("input_verbose",input_verbose);
  if (input_verbose >0) printf("Reading input parameters\n");

  /** - Do we need to fix unknown parameters? */
  unknown_parameters_size = 0;
  fzw.required_computation_stage = 0;
  for (index_target = 0; index_target < _NUM_TARGETS_; index_target++){
    class_call(parser_read_double(pfc,
                                  target_namestrings[index_target],
                                  &param1,
                                  &flag1,
                                  errmsg),
               errmsg,
               errmsg);
    if (flag1 == _TRUE_){
      /** - --> input_auxillary_target_conditions() takes care of the case where for
          instance Omega_dcdmdr is set to 0.0.
      */
      class_call(input_auxillary_target_conditions(pfc,
                                                   index_target,
                                                   param1,
                                                   &aux_flag,
                                                   errmsg),
                 errmsg, errmsg);
      if (aux_flag == _TRUE_){
        //printf("Found target: %s\n",target_namestrings[index_target]);
        target_indices[unknown_parameters_size] = index_target;
        fzw.required_computation_stage = MAX(fzw.required_computation_stage,target_cs[index_target]);
        unknown_parameters_size++;
      }
    }
  }

  /**
   * Case with unknown parameters...
   *
   * Here we start shooting (see above for explanation of shooting)
   *
   *  */
  if (unknown_parameters_size > 0) {

    /* Create file content structure with additional entries */
    class_call(parser_init(&(fzw.fc),
                           pfc->size+unknown_parameters_size,
                           pfc->filename,
                           errmsg),
               errmsg,errmsg);
    /* Copy input file content to the new file content structure: */
    memcpy(fzw.fc.name, pfc->name, pfc->size*sizeof(FileArg));
    memcpy(fzw.fc.value, pfc->value, pfc->size*sizeof(FileArg));
    memcpy(fzw.fc.read, pfc->read, pfc->size*sizeof(short));

    class_alloc(unknown_parameter,
                unknown_parameters_size*sizeof(double),
                errmsg);
    class_alloc(fzw.unknown_parameters_index,
                unknown_parameters_size*sizeof(int),
                errmsg);
    fzw.target_size = unknown_parameters_size;
    class_alloc(fzw.target_name,
                fzw.target_size*sizeof(enum target_names),
                errmsg);
    class_alloc(fzw.target_value,
                fzw.target_size*sizeof(double),
                errmsg);

    /** - --> go through all cases with unknown parameters: */
    for (counter = 0; counter < unknown_parameters_size; counter++){
      index_target = target_indices[counter];
      class_call(parser_read_double(pfc,
                                    target_namestrings[index_target],
                                    &param1,
                                    &flag1,
                                    errmsg),
                 errmsg,
                 errmsg);

      // store name of target parameter
      fzw.target_name[counter] = index_target;
      // store target value of target parameter
      fzw.target_value[counter] = param1;
      fzw.unknown_parameters_index[counter]=pfc->size+counter;
      // substitute the name of the target parameter with the name of the corresponding unknown parameter
      strcpy(fzw.fc.name[fzw.unknown_parameters_index[counter]],unknown_namestrings[index_target]);
      //printf("%d, %d: %s\n",counter,index_target,target_namestrings[index_target]);
    }

    if (unknown_parameters_size == 1){
      if (input_verbose > 0) {
        fprintf(
                stdout,
                "Computing unknown input parameter '%s' using input parameter '%s'\n",
                fzw.fc.name[fzw.unknown_parameters_index[0]],
                target_namestrings[fzw.target_name[0]]
                );
      }
      /* We can do 1 dimensional root finding */
      /* If shooting fails, postpone error to background module to play nice with MontePython. */
      class_call_try(input_find_root(&xzero,
                                     &fevals,
                                     &fzw,
                                     errmsg),
                     errmsg,
                     pba->shooting_error,
                     shooting_failed=_TRUE_);

      /* Store xzero */
      sprintf(fzw.fc.value[fzw.unknown_parameters_index[0]],"%e",xzero);
      if (input_verbose > 0) {
        fprintf(stdout," -> found '%s = %s'\n",
                fzw.fc.name[fzw.unknown_parameters_index[0]],
                fzw.fc.value[fzw.unknown_parameters_index[0]]);
      }
    }
    else{
      /* We need to do multidimensional root finding */

      if (input_verbose > 0) {
        fprintf(stdout,"Computing unknown input parameters\n");
      }
      class_alloc(x_inout,
                  sizeof(double)*unknown_parameters_size,
                  errmsg);
      class_alloc(dxdF,
                  sizeof(double)*unknown_parameters_size,
                  errmsg);
      class_call(input_get_guess(x_inout,
                                 dxdF,
                                 &fzw,
                                 errmsg),
                 errmsg, errmsg);

      class_call_try(fzero_Newton(input_try_unknown_parameters,
                                  x_inout,
                                  dxdF,
                                  unknown_parameters_size,
                                  1e-4,
                                  1e-6,
                                  &fzw,
                                  &fevals,
                                  errmsg),
                     errmsg, pba->shooting_error,shooting_failed=_TRUE_);



      /* Store xzero */
      for (counter = 0; counter < unknown_parameters_size; counter++){
        sprintf(fzw.fc.value[fzw.unknown_parameters_index[counter]],
                "%e",x_inout[counter]);
        if (input_verbose > 0) {
          fprintf(stdout," -> found '%s = %s'\n",
                  fzw.fc.name[fzw.unknown_parameters_index[counter]],
                  fzw.fc.value[fzw.unknown_parameters_index[counter]]);
        }
      }

      free(x_inout);
      free(dxdF);
    }

    if (input_verbose > 1) {
      fprintf(stdout,"Shooting completed using %d function evaluations\n",fevals);
    }


    /** - --> Read all parameters from tuned pfc */
    class_call(input_read_parameters(&(fzw.fc),
                                     ppr,
                                     pba,
                                     pth,
                                     ppt,
                                     ptr,
                                     ppm,
                                     psp,
                                     pnl,
                                     ple,
                                     pop,
                                     errmsg),
               errmsg,
               errmsg);

    /** - --> Set status of shooting */
    pba->shooting_failed = shooting_failed;

    /* all parameters read in fzw must be considered as read in
       pfc. At the same time the parameters read before in pfc (like
       theta_s,...) must still be considered as read (hence we could
       not do a memcopy) */
    for (i=0; i < pfc->size; i ++) {
      if (fzw.fc.read[i] == _TRUE_)
        pfc->read[i] = _TRUE_;
    }

    // Free tuned pfc
    parser_free(&(fzw.fc));
    /** - --> Free arrays allocated*/
    free(unknown_parameter);
    free(fzw.unknown_parameters_index);
    free(fzw.target_name);
    free(fzw.target_value);
  }
  /** - case with no unknown parameters */
  else{

    /** - --> just read all parameters from input pfc: */
    class_call(input_read_parameters(pfc,
                                     ppr,
                                     pba,
                                     pth,
                                     ppt,
                                     ptr,
                                     ppm,
                                     psp,
                                     pnl,
                                     ple,
                                     pop,
                                     errmsg),
               errmsg,
               errmsg);
  }

  /** - eventually write all the read parameters in a file, unread parameters in another file, and warnings about unread parameters */

  class_call(parser_read_string(pfc,"write parameters",&string1,&flag1,errmsg),
             errmsg,
             errmsg);

  if ((flag1 == _TRUE_) && ((strstr(string1,"y") != NULL) || (strstr(string1,"Y") != NULL))) {

    sprintf(param_output_name,"%s%s",pop->root,"parameters.ini");
    sprintf(param_unused_name,"%s%s",pop->root,"unused_parameters");

    class_open(param_output,param_output_name,"w",errmsg);
    class_open(param_unused,param_unused_name,"w",errmsg);

    fprintf(param_output,"# List of input/precision parameters actually read\n");
    fprintf(param_output,"# (all other parameters set to default values)\n");
    fprintf(param_output,"# Obtained with CLASS %s (for developers: svn version %s)\n",_VERSION_,_SVN_VERSION_);
    fprintf(param_output,"#\n");
    fprintf(param_output,"# This file can be used as the input file of another run\n");
    fprintf(param_output,"#\n");

    fprintf(param_unused,"# List of input/precision parameters passed\n");
    fprintf(param_unused,"# but not used (just for info)\n");
    fprintf(param_unused,"#\n");

    for (i=0; i<pfc->size; i++) {
      if (pfc->read[i] == _TRUE_)
        fprintf(param_output,"%s = %s\n",pfc->name[i],pfc->value[i]);
      else
        fprintf(param_unused,"%s = %s\n",pfc->name[i],pfc->value[i]);
    }
    fprintf(param_output,"#\n");

    fclose(param_output);
    fclose(param_unused);
  }

  class_call(parser_read_string(pfc,"write warnings",&string1,&flag1,errmsg),
             errmsg,
             errmsg);

  if ((flag1 == _TRUE_) && ((strstr(string1,"y") != NULL) || (strstr(string1,"Y") != NULL))) {

    for (i=0; i<pfc->size; i++) {
      if (pfc->read[i] == _FALSE_)
        fprintf(stdout,"[WARNING: input line not recognized and not taken into account: '%s=%s']\n",pfc->name[i],pfc->value[i]);
    }
  }

  return _SUCCESS_;

}
int input_read_precisions(
                          struct file_content * pfc,
                          struct precision * ppr,
                          struct background *pba,
                          struct thermo *pth,
                          struct perturbs *ppt,
                          struct transfers *ptr,
                          struct primordial *ppm,
                          struct spectra *psp,
                          struct nonlinear * pnl,
                          struct lensing *ple,
                          struct output *pop,
                          ErrorMsg errmsg
                          ) {
  /** - set all precision parameters to default values */

  /**
   * Declare initial params to read into
   * */
  class_call(input_default_precision(ppr),
             errmsg,
             errmsg);

  int int1;
  int flag1;
  double param1;
  char string1[_ARGUMENT_LENGTH_MAX_];

  /**
   * Parse all precision parameters
   * */

#define __PARSE_PRECISION_PARAMETER__
#include "precisions.h"
#undef __PARSE_PRECISION_PARAMETER__

  return _SUCCESS_;
}
int input_read_parameters(
                          struct file_content * pfc,
                          struct precision * ppr,
                          struct background *pba,
                          struct thermo *pth,
                          struct perturbs *ppt,
                          struct transfers *ptr,
                          struct primordial *ppm,
                          struct spectra *psp,
                          struct nonlinear * pnl,
                          struct lensing *ple,
                          struct output *pop,
                          ErrorMsg errmsg
                          ) {

  /** Summary: */

  /** - define local variables */

  int flag1,flag2,flag3,flag4,flag5;
  double param1,param2,param3,param4, param5;
  int N_ncdm=0,n,entries_read;
  int int1,fileentries;
  double scf_lambda;
  double fnu_factor;
  double * pointer1;
  char string1[_ARGUMENT_LENGTH_MAX_];
  char string2[_ARGUMENT_LENGTH_MAX_];
  double k1=0.;
  double k2=0.;
  double prr1=0.;
  double prr2=0.;
  double pii1=0.;
  double pii2=0.;
  double pri1=0.;
  double pri2=0.;
  double n_iso=0.;
  double f_iso=0.;
  double n_cor=0.;
  double c_cor=0.;

  double Omega_tot;

  int i;

  double sigma_B; /* Stefan-Boltzmann constant in \f$ W/m^2/K^4 = Kg/K^4/s^3 \f$*/

  double rho_ncdm;
  double R0,R1,R2,R3,R4;
  double PSR0,PSR1,PSR2,PSR3,PSR4;
  double HSR0,HSR1,HSR2,HSR3,HSR4;

  double z_max=0.;
  int bin;
  int input_verbose=0;

  sigma_B = 2. * pow(_PI_,5) * pow(_k_B_,4) / 15. / pow(_h_P_,3) / pow(_c_,2);

  /** - set all input parameters to default values */

  class_call(input_default_params(pba,
                                  pth,
                                  ppt,
                                  ptr,
                                  ppm,
                                  psp,
                                  pnl,
                                  ple,
                                  pop),
             errmsg,
             errmsg);

  /** - if entries passed in file_content structure, carefully read
      and interpret each of them, and tune the relevant input
      parameters accordingly*/

  class_read_int("input_verbose",input_verbose);

  /** Knowing the gauge from the very beginning is useful (even if
      this could be a run not requiring perturbations at all: even in
      that case, knowing the gauge is important e.g. for fixing the
      sampling in momentum space for non-cold dark matter) */

  class_call(parser_read_string(pfc,"gauge",&string1,&flag1,errmsg),
             errmsg,
             errmsg);

  if (flag1 == _TRUE_) {

    if ((strstr(string1,"newtonian") != NULL) || (strstr(string1,"Newtonian") != NULL) || (strstr(string1,"new") != NULL)) {
      ppt->gauge = newtonian;
    }

    if ((strstr(string1,"synchronous") != NULL) || (strstr(string1,"sync") != NULL) || (strstr(string1,"Synchronous") != NULL)) {
      ppt->gauge = synchronous;
    }
  }

  /** (a) background parameters */

  /** - scale factor today (arbitrary) */
  class_read_double("a_today",pba->a_today);

  /** - h (dimensionless) and [\f$ H_0/c\f$] in \f$ Mpc^{-1} = h / 2997.9... = h * 10^5 / c \f$ */
  class_call(parser_read_double(pfc,"H0",&param1,&flag1,errmsg),
             errmsg,
             errmsg);
  class_call(parser_read_double(pfc,"h",&param2,&flag2,errmsg),
             errmsg,
             errmsg);
  class_test((flag1 == _TRUE_) && (flag2 == _TRUE_),
             errmsg,
             "In input file, you cannot enter both h and H0, choose one");
  if (flag1 == _TRUE_) {
    pba->H0 = param1 * 1.e3 / _c_;
    pba->h = param1 / 100.;
  }
  if (flag2 == _TRUE_) {
    pba->H0 = param2 *  1.e5 / _c_;
    pba->h = param2;
  }

  /** - Omega_0_g (photons) and T_cmb */
  class_call(parser_read_double(pfc,"T_cmb",&param1,&flag1,errmsg),
             errmsg,
             errmsg);
  class_call(parser_read_double(pfc,"Omega_g",&param2,&flag2,errmsg),
             errmsg,
             errmsg);
  class_call(parser_read_double(pfc,"omega_g",&param3,&flag3,errmsg),
             errmsg,
             errmsg);
  class_test(class_at_least_two_of_three(flag1,flag2,flag3),
             errmsg,
             "In input file, you can only enter one of T_cmb, Omega_g or omega_g, choose one");

  if (class_none_of_three(flag1,flag2,flag3)) {
    pba->Omega0_g = (4.*sigma_B/_c_*pow(pba->T_cmb,4.)) / (3.*_c_*_c_*1.e10*pba->h*pba->h/_Mpc_over_m_/_Mpc_over_m_/8./_PI_/_G_);
  }
  else {

    if (flag1 == _TRUE_) {
      /** - Omega0_g = rho_g / rho_c0, each of them expressed in \f$ Kg/m/s^2 \f$*/
      /** - rho_g = (4 sigma_B / c) \f$ T^4 \f$*/
      /** - rho_c0 \f$ = 3 c^2 H_0^2 / (8 \pi G) \f$*/
      pba->Omega0_g = (4.*sigma_B/_c_*pow(param1,4.)) / (3.*_c_*_c_*1.e10*pba->h*pba->h/_Mpc_over_m_/_Mpc_over_m_/8./_PI_/_G_);
      pba->T_cmb=param1;
    }

    if (flag2 == _TRUE_) {
      pba->Omega0_g = param2;
      pba->T_cmb=pow(pba->Omega0_g * (3.*_c_*_c_*1.e10*pba->h*pba->h/_Mpc_over_m_/_Mpc_over_m_/8./_PI_/_G_) / (4.*sigma_B/_c_),0.25);
    }

    if (flag3 == _TRUE_) {
      pba->Omega0_g = param3/pba->h/pba->h;
      pba->T_cmb = pow(pba->Omega0_g * (3.*_c_*_c_*1.e10*pba->h*pba->h/_Mpc_over_m_/_Mpc_over_m_/8./_PI_/_G_) / (4.*sigma_B/_c_),0.25);
    }
  }

  Omega_tot = pba->Omega0_g;

  /** - Omega_0_b (baryons) */
  class_call(parser_read_double(pfc,"Omega_b",&param1,&flag1,errmsg),
             errmsg,
             errmsg);
  class_call(parser_read_double(pfc,"omega_b",&param2,&flag2,errmsg),
             errmsg,
             errmsg);
  class_test(((flag1 == _TRUE_) && (flag2 == _TRUE_)),
             errmsg,
             "In input file, you can only enter one of Omega_b or omega_b, choose one");
  if (flag1 == _TRUE_)
    pba->Omega0_b = param1;
  if (flag2 == _TRUE_)
    pba->Omega0_b = param2/pba->h/pba->h;

  Omega_tot += pba->Omega0_b;

  /** - Omega_0_ur (ultra-relativistic species / massless neutrino) */

  /* (a) try to read N_ur */
  class_call(parser_read_double(pfc,"N_ur",&param1,&flag1,errmsg),
             errmsg,
             errmsg);

  /* these lines have been added for compatibility with deprecated syntax 'N_eff' instead of 'N_ur', in the future they could be suppressed */
  class_call(parser_read_double(pfc,"N_eff",&param2,&flag2,errmsg),
             errmsg,
             errmsg);
  class_test((flag1 == _TRUE_) && (flag2 == _TRUE_),
             errmsg,
             "In input file, you can only enter one of N_eff (deprecated syntax) or N_ur (up-to-date syntax), since they botgh describe the same, i.e. the contribution ukltra-relativistic species to the effective neutrino number");
  if (flag2 == _TRUE_) {
    param1 = param2;
    flag1 = _TRUE_;
    flag2 = _FALSE_;
  }
  /* end of lines for deprecated syntax */

  /* (b) try to read Omega_ur */
  class_call(parser_read_double(pfc,"Omega_ur",&param2,&flag2,errmsg),
             errmsg,
             errmsg);

  /* (c) try to read omega_ur */
  class_call(parser_read_double(pfc,"omega_ur",&param3,&flag3,errmsg),
             errmsg,
             errmsg);

  /* (d) infer the unpassed ones from the passed one */
  class_test(class_at_least_two_of_three(flag1,flag2,flag3),
             errmsg,
             "In input file, you can only enter one of N_eff, Omega_ur or omega_ur, choose one");

  if (class_none_of_three(flag1,flag2,flag3)) {
    pba->Omega0_ur = 3.046*7./8.*pow(4./11.,4./3.)*pba->Omega0_g;
  }
  else {

    if (flag1 == _TRUE_) {
      pba->Omega0_ur = param1*7./8.*pow(4./11.,4./3.)*pba->Omega0_g;
    }
    if (flag2 == _TRUE_) {
      pba->Omega0_ur = param2;
    }
    if (flag3 == _TRUE_) {
      pba->Omega0_ur = param3/pba->h/pba->h;
    }
  }

  class_call(parser_read_double(pfc,"ceff2_ur",&param1,&flag1,errmsg),
             errmsg,
             errmsg);
  if (flag1 == _TRUE_) ppt->three_ceff2_ur = 3.*param1;

  class_call(parser_read_double(pfc,"cvis2_ur",&param1,&flag1,errmsg),
             errmsg,
             errmsg);
  if (flag1 == _TRUE_) ppt->three_cvis2_ur = 3.*param1;

  Omega_tot += pba->Omega0_ur;

  /** - Omega_0_idr (interacting dark radiation) */
  /* Can take both the ethos parameters, and the NADM parameters */

  class_read_double("stat_f_idr",pba->stat_f_idr);

  class_call(parser_read_double(pfc,"N_dg",&param1,&flag1,errmsg),
             errmsg,
             errmsg);
  class_call(parser_read_double(pfc,"xi_idr",&param2,&flag2,errmsg),
             errmsg,
             errmsg);

  class_test(((flag1 == _TRUE_) && (flag2 == _TRUE_)),
             errmsg,
             "In input file, you can only enter one of N_dg or xi_idr, choose one");

  if (flag1 == _TRUE_) {
    pba->xi_idr = pow( param1/pba->stat_f_idr*(7./8.)/pow(11./4.,(4./3.)),(1./4.));
    pba->N_dg = param1;

    if (input_verbose > 1)
      printf("You passed N_dg = %e, this is equivalent to xi_idr = %e in the ETHOS notation. \n", pba->N_dg, pba->xi_idr);
  }

  else if (flag2 == _TRUE_) {
    pba->xi_idr = param2;
    pba->N_dg = pba->stat_f_idr*pow(param2,4.)/(7./8.)*pow(11./4.,(4./3.));
    if (input_verbose > 1)
      printf("You passed xi_idr = %e, this is equivalent to N_dg = %e in the NADM notation. \n", pba->xi_idr, pba->N_dg);
  }

  pba->Omega0_idr = pba->stat_f_idr*pow(pba->xi_idr,4.)*pba->Omega0_g;

  Omega_tot += pba->Omega0_idr;

  /** - Omega_0_cdm (CDM) and Omega0_idm_dr (interacting dark matter) */
  /* Can take both the ETHOS parameters, and the NADM parameters */

  class_call(parser_read_double(pfc,"Omega_cdm",&param1,&flag1,errmsg),
             errmsg,
             errmsg);
  class_call(parser_read_double(pfc,"omega_cdm",&param2,&flag2,errmsg),
             errmsg,
             errmsg);
  class_call(parser_read_double(pfc,"f_idm_dr",&param3,&flag3,errmsg),
             errmsg,
             errmsg);
  class_call(parser_read_double(pfc,"a_dark",&param4,&flag4,errmsg),
             errmsg,
             errmsg);
  class_call(parser_read_double(pfc,"Gamma_0_nadm",&param5,&flag5,errmsg),
             errmsg,
             errmsg);

  class_test(((flag1 == _TRUE_) && (flag2 == _TRUE_)),
             errmsg,
             "In input file, you can only enter one of Omega_cdm or omega_cdm, choose one");
  class_test(((flag4 == _TRUE_) && (flag5 == _TRUE_)),
             errmsg,
             "In input file, you can only enter one of a_dark or Gamma_0_nadm, choose one");
  class_test(((flag3 == _TRUE_) && ((flag1 == _FALSE_) && (flag2 == _FALSE_))),
             errmsg,
             "You requested a fraction of interacting dark matter. In input file, you have to set one of Omega_cdm or omega_cdm in order to compute omega_idm_dr");
  class_test(((flag3 == _TRUE_) && ((flag4 == _FALSE_) && (flag5 == _FALSE_))),
             errmsg,
             "In input file, you have requested a fraction of interacting dark matter. Please set either a_dark or Gamma_0_nadm");
  class_test(((flag3 == _TRUE_) && (pba->Omega0_idr==0.0)),
             errmsg,
             "In input file, you have requested interacting dark matter, this requires interacting dark radiation. Please set either N_dg or xi_idr");
  class_test(((flag3 == _TRUE_) && ((param3 > 1.) || (param3 < 0.))),
             errmsg,
             "The fraction of DM interacting with DR has to be between 0 and 1, you asked for f_idm_dr = %e", param3);

  if (flag3 == _FALSE_){
    if (flag1 == _TRUE_)
      pba->Omega0_cdm = param1;
    else if (flag2 == _TRUE_)
      pba->Omega0_cdm = param2/pba->h/pba->h;
    pba->Omega0_idm_dr = 0;
  }

  else {
    if (flag5 == _TRUE_){
      pth->a_dark = param5*(3./4.)/(pba->h*pba->h*pba->Omega0_idr);
      pba->Gamma_0_nadm = param5;
      if (input_verbose > 1)
        printf("You passed Gamma_0_nadm = %e, this is equivalent to a_dark = %e in the ETHOS notation. \n", pba->Gamma_0_nadm, pth->a_dark);
    }
    else if(flag4 == _TRUE_){
      pth->a_dark = param4;
      pba->Gamma_0_nadm = param4*(4./3.)*(pba->h*pba->h*pba->Omega0_idr);
      if (input_verbose > 1)
        printf("You passed a_dark = %e, this is equivalent to Gamma_0_nadm = %e in the NADM notation. \n", pth->a_dark, pba->Gamma_0_nadm);
    }

    if (flag1 == _TRUE_){
      pba->Omega0_idm_dr = param3*param1;
      pba->Omega0_cdm = (1.-param3)*param1;
    }
    else if (flag2 == _TRUE_){
      pba->Omega0_idm_dr = param3*(param2/pba->h/pba->h);
      pba->Omega0_cdm = (1.-param3)*(param2/pba->h/pba->h);
    }
    pba->f_idm_dr = param3;
  }

  Omega_tot += pba->Omega0_cdm + pba->Omega0_idm_dr;

  /** - Load the rest of the parameters for idm and idr */

  if (flag5 == _TRUE_){ /* If the user passed Gamma_0_nadm, assume they want nadm parameterisation*/
    pth->nindex_dark = 0;
    ppt->idr_nature = idr_fluid;
    if (input_verbose > 1)
      printf("NADM requested. Defaulting on nindex_dark = %i and idr_nature = fluid \n", pth->nindex_dark);
  }

  else{
    class_read_double("nindex_dark",pth->nindex_dark);

    class_call(parser_read_string(pfc,"idr_nature",&string1,&flag1,errmsg),
               errmsg,
               errmsg);

    if (flag1 == _TRUE_) {
      if ((strstr(string1,"free_streaming") != NULL) || (strstr(string1,"Free_Streaming") != NULL) || (strstr(string1,"Free_streaming") != NULL) || (strstr(string1,"FREE_STREAMING") != NULL)) {
        ppt->idr_nature = idr_free_streaming;
      }
      if ((strstr(string1,"fluid") != NULL) || (strstr(string1,"Fluid") != NULL) || (strstr(string1,"FLUID") != NULL)) {
        ppt->idr_nature = idr_fluid;
      }
    }
  }

  class_read_double("m_dm",pth->m_dm);

  class_call(parser_read_list_of_doubles(pfc,"alpha_dark",&entries_read,&(ppt->alpha_dark),&flag1,errmsg),
             errmsg,
             errmsg);

  if(flag1 == _TRUE_){
    if(entries_read != (ppr->l_max_idr-1)){
      class_realloc(ppt->alpha_dark,ppt->alpha_dark,(ppr->l_max_idr-1)*sizeof(double),errmsg);
      for(n=entries_read; n<(ppr->l_max_idr-1); n++) ppt->alpha_dark[n] = ppt->alpha_dark[entries_read-1];
    }
  }
  else{
    class_alloc(ppt->alpha_dark,(ppr->l_max_idr-1)*sizeof(double),errmsg);
    for(n=0; n<(ppr->l_max_idr-1); n++) ppt->alpha_dark[n] = 1.5;
  }

  class_read_double("b_dark",pth->b_dark);

  class_call(parser_read_list_of_doubles(pfc,"beta_dark",&entries_read,&(ppt->beta_dark),&flag1,errmsg),
             errmsg,
             errmsg);

  if(flag1 == _TRUE_){
    if(entries_read != (ppr->l_max_idr-1)){
      class_realloc(ppt->beta_dark,ppt->beta_dark,(ppr->l_max_idr-1)*sizeof(double),errmsg);
      for(n=entries_read; n<(ppr->l_max_idr-1); n++) ppt->beta_dark[n] = ppt->beta_dark[entries_read-1];
    }
  }
  else{
    class_alloc(ppt->beta_dark,(ppr->l_max_idr-1)*sizeof(double),errmsg);
    for(n=0; n<(ppr->l_max_idr-1); n++) ppt->beta_dark[n] = 1.5;
  }

  /** - Omega_0_dcdmdr (DCDM) */
  class_call(parser_read_double(pfc,"Omega_dcdmdr",&param1,&flag1,errmsg),
             errmsg,
             errmsg);
  class_call(parser_read_double(pfc,"omega_dcdmdr",&param2,&flag2,errmsg),
             errmsg,
             errmsg);
  class_test(((flag1 == _TRUE_) && (flag2 == _TRUE_)),
             errmsg,
             "In input file, you can only enter one of Omega_dcdmdr or omega_dcdmdr, choose one");
  if (flag1 == _TRUE_)
    pba->Omega0_dcdmdr = param1;
  if (flag2 == _TRUE_)
    pba->Omega0_dcdmdr = param2/pba->h/pba->h;

  if (pba->Omega0_dcdmdr > 0) {

    Omega_tot += pba->Omega0_dcdmdr;

    /** - Read Omega_ini_dcdm or omega_ini_dcdm */
    class_call(parser_read_double(pfc,"Omega_ini_dcdm",&param1,&flag1,errmsg),
               errmsg,
               errmsg);
    class_call(parser_read_double(pfc,"omega_ini_dcdm",&param2,&flag2,errmsg),
               errmsg,
               errmsg);
    class_test(((flag1 == _TRUE_) && (flag2 == _TRUE_)),
               errmsg,
               "In input file, you can only enter one of Omega_ini_dcdm or omega_ini_dcdm, choose one");
    if (flag1 == _TRUE_)
      pba->Omega_ini_dcdm = param1;
    if (flag2 == _TRUE_)
      pba->Omega_ini_dcdm = param2/pba->h/pba->h;

    /** - Read Gamma in same units as H0, i.e. km/(s Mpc)*/
    class_read_double("Gamma_dcdm",pba->Gamma_dcdm);
    /* Convert to Mpc */
    pba->Gamma_dcdm *= (1.e3 / _c_);

  }

  /** - non-cold relics (ncdm) */
  class_read_int("N_ncdm",N_ncdm);
  if ((flag1 == _TRUE_) && (N_ncdm > 0)){
    pba->N_ncdm = N_ncdm;

    if (ppt->gauge == synchronous)
      ppr->tol_ncdm = ppr->tol_ncdm_synchronous;
    if (ppt->gauge == newtonian)
      ppr->tol_ncdm = ppr->tol_ncdm_newtonian;

    /* Quadrature modes, 0 is qm_auto. */
    class_read_list_of_integers_or_default("Quadrature strategy",pba->ncdm_quadrature_strategy,0,N_ncdm);
    /* Number of momentum bins */
    class_read_list_of_integers_or_default("Number of momentum bins",pba->ncdm_input_q_size,-1,N_ncdm);

    /* qmax, if relevant */
    class_read_list_of_doubles_or_default("Maximum q",pba->ncdm_qmax,15,N_ncdm);

    /* Read temperatures: */
    class_read_list_of_doubles_or_default("T_ncdm",pba->T_ncdm,pba->T_ncdm_default,N_ncdm);

    /* Read chemical potentials: */
    class_read_list_of_doubles_or_default("ksi_ncdm",pba->ksi_ncdm,pba->ksi_ncdm_default,N_ncdm);

    /* Read degeneracy of each ncdm species: */
    class_read_list_of_doubles_or_default("deg_ncdm",pba->deg_ncdm,pba->deg_ncdm_default,N_ncdm);

    /* Read mass of each ncdm species: */
    class_read_list_of_doubles_or_default("m_ncdm",pba->m_ncdm_in_eV,0.0,N_ncdm);

    /* Read Omega of each ncdm species: */
    class_read_list_of_doubles_or_default("Omega_ncdm",pba->Omega0_ncdm,0.0,N_ncdm);

    /* Read omega of each ncdm species: (Use pba->M_ncdm temporarily)*/
    class_read_list_of_doubles_or_default("omega_ncdm",pba->M_ncdm,0.0,N_ncdm);

    /* Check for duplicate Omega/omega entries, missing mass definition and
       update pba->Omega0_ncdm:*/
    for(n=0; n<N_ncdm; n++){
      /* pba->M_ncdm holds value of omega */
      if (pba->M_ncdm[n]!=0.0){
        class_test(pba->Omega0_ncdm[n]!=0,errmsg,
                   "Nonzero values for both Omega and omega for ncdm species %d are specified!",n);
        pba->Omega0_ncdm[n] = pba->M_ncdm[n]/pba->h/pba->h;
      }
      if ((pba->Omega0_ncdm[n]==0.0) && (pba->m_ncdm_in_eV[n]==0.0)) {
        /* this is the right place for passing the default value of
           the mass (all parameters must have a default value; most of
           them are defined in input_default_params{}, but the ncdm mass
           is a bit special and there is no better place for setting its
           default value). We put an arbitrary value m << 10^-3 eV,
           i.e. the ultra-relativistic limit.*/
        pba->m_ncdm_in_eV[n]=1.e-5;
      }
    }

    /* Check if filenames for interpolation tables are given: */
    class_read_list_of_integers_or_default("use_ncdm_psd_files",pba->got_files,_FALSE_,N_ncdm);

    if (flag1==_TRUE_){
      for(n=0,fileentries=0; n<N_ncdm; n++){
        if (pba->got_files[n] == _TRUE_) fileentries++;
      }

      if (fileentries > 0) {

        /* Okay, read filenames.. */
        class_call(parser_read_list_of_strings(pfc,"ncdm_psd_filenames",
                                               &entries_read,&(pba->ncdm_psd_files),&flag2,errmsg),
                   errmsg,
                   errmsg);
        class_test(flag2 == _FALSE_,errmsg,
                   "Input use_ncdm_files is found, but no filenames found!");
        class_test(entries_read != fileentries,errmsg,
                   "Number of filenames found, %d, does not match number of _TRUE_ values in use_ncdm_files, %d",
                   entries_read,fileentries);
      }
    }
    /* Read (optional) p.s.d.-parameters:*/
    parser_read_list_of_doubles(pfc,
                                "ncdm_psd_parameters",
                                &entries_read,
                                &(pba->ncdm_psd_parameters),
                                &flag2,
                                errmsg);

    class_call(background_ncdm_init(ppr,pba),
               pba->error_message,
               errmsg);

    /* We must calculate M from omega or vice versa if one of them is missing.
       If both are present, we must update the degeneracy parameter to
       reflect the implicit normalization of the distribution function.*/
    for (n=0; n < N_ncdm; n++){
      if (pba->m_ncdm_in_eV[n] != 0.0){
        /* Case of only mass or mass and Omega/omega: */
        pba->M_ncdm[n] = pba->m_ncdm_in_eV[n]/_k_B_*_eV_/pba->T_ncdm[n]/pba->T_cmb;
        class_call(background_ncdm_momenta(pba->q_ncdm_bg[n],
                                           pba->w_ncdm_bg[n],
                                           pba->q_size_ncdm_bg[n],
                                           pba->M_ncdm[n],
                                           pba->factor_ncdm[n],
                                           0.,
                                           NULL,
                                           &rho_ncdm,
                                           NULL,
                                           NULL,
                                           NULL),
                   pba->error_message,
                   errmsg);
        if (pba->Omega0_ncdm[n] == 0.0){
          pba->Omega0_ncdm[n] = rho_ncdm/pba->H0/pba->H0;
        }
        else{
          fnu_factor = (pba->H0*pba->H0*pba->Omega0_ncdm[n]/rho_ncdm);
          pba->factor_ncdm[n] *= fnu_factor;
          /* dlnf0dlnq is already computed, but it is
             independent of any normalization of f0.
             We don't need the factor anymore, but we
             store it nevertheless:*/
          pba->deg_ncdm[n] *=fnu_factor;
        }
      }
      else{
        /* Case of only Omega/omega: */
        class_call(background_ncdm_M_from_Omega(ppr,pba,n),
                   pba->error_message,
                   errmsg);
        //printf("M_ncdm:%g\n",pba->M_ncdm[n]);
        pba->m_ncdm_in_eV[n] = _k_B_/_eV_*pba->T_ncdm[n]*pba->M_ncdm[n]*pba->T_cmb;
      }
      pba->Omega0_ncdm_tot += pba->Omega0_ncdm[n];
      //printf("Adding %g to total Omega..\n",pba->Omega0_ncdm[n]);
    }
  }
  Omega_tot += pba->Omega0_ncdm_tot;

  /** - Omega_0_k (effective fractional density of curvature) */
  class_read_double("Omega_k",pba->Omega0_k);
  /** - Set curvature parameter K */
  pba->K = -pba->Omega0_k*pow(pba->a_today*pba->H0,2);
  /** - Set curvature sign */
  if (pba->K > 0.) pba->sgnK = 1;
  else if (pba->K < 0.) pba->sgnK = -1;

  /** - Omega_0_lambda (cosmological constant), Omega0_fld (dark energy fluid), Omega0_scf (scalar field) */

  class_call(parser_read_double(pfc,"Omega_Lambda",&param1,&flag1,errmsg),
             errmsg,
             errmsg);
  class_call(parser_read_double(pfc,"Omega_fld",&param2,&flag2,errmsg),
             errmsg,
             errmsg);
  class_call(parser_read_double(pfc,"Omega_scf",&param3,&flag3,errmsg),
             errmsg,
             errmsg);

  class_test((flag1 == _TRUE_) && (flag2 == _TRUE_) && ((flag3 == _FALSE_) || (param3 >= 0.)),
             errmsg,
             "In input file, either Omega_Lambda or Omega_fld must be left unspecified, except if Omega_scf is set and <0.0, in which case the contribution from the scalar field will be the free parameter.");

  /** - --> (flag3 == _FALSE_) || (param3 >= 0.) explained:
   *  it means that either we have not read Omega_scf so we are ignoring it
   *  (unlike lambda and fld!) OR we have read it, but it had a
   *  positive value and should not be used for filling.
   *  We now proceed in two steps:
   *  1) set each Omega0 and add to the total for each specified component.
   *  2) go through the components in order {lambda, fld, scf} and
   *     fill using first unspecified component.
   */

  /* Step 1 */
  if (flag1 == _TRUE_){
    pba->Omega0_lambda = param1;
    Omega_tot += pba->Omega0_lambda;
  }
  if (flag2 == _TRUE_){
    pba->Omega0_fld = param2;
    Omega_tot += pba->Omega0_fld;
  }
  if ((flag3 == _TRUE_) && (param3 >= 0.)){
    pba->Omega0_scf = param3;
    Omega_tot += pba->Omega0_scf;
  }
  /* Step 2 */
  if (flag1 == _FALSE_) {
    //Fill with Lambda
    pba->Omega0_lambda= 1. - pba->Omega0_k - Omega_tot;
    if (input_verbose > 0) printf(" -> matched budget equations by adjusting Omega_Lambda = %e\n",pba->Omega0_lambda);
  }
  else if (flag2 == _FALSE_) {
    // Fill up with fluid
    pba->Omega0_fld = 1. - pba->Omega0_k - Omega_tot;
    if (input_verbose > 0) printf(" -> matched budget equations by adjusting Omega_fld = %e\n",pba->Omega0_fld);
  }
  else if ((flag3 == _TRUE_) && (param3 < 0.)){
    // Fill up with scalar field
    pba->Omega0_scf = 1. - pba->Omega0_k - Omega_tot;
    if (input_verbose > 0) printf(" -> matched budget equations by adjusting Omega_scf = %e\n",pba->Omega0_scf);
  }

  /*
    fprintf(stderr,"%e %e %e %e %e\n",
    pba->Omega0_lambda,
    pba->Omega0_fld,
    pba->Omega0_scf,
    pba->Omega0_k,
    Omega_tot);
  */

  /** - Test that the user have not specified Omega_scf = -1 but left either
      Omega_lambda or Omega_fld unspecified:*/
  class_test(((flag1 == _FALSE_)||(flag2 == _FALSE_)) && ((flag3 == _TRUE_) && (param3 < 0.)),
             errmsg,
             "It looks like you want to fulfil the closure relation sum Omega = 1 using the scalar field, so you have to specify both Omega_lambda and Omega_fld in the .ini file");

  if (pba->Omega0_fld != 0.) {

    class_call(parser_read_string(pfc,
                                  "use_ppf",
                                  &string1,
                                  &flag1,
                                  errmsg),
               errmsg,
               errmsg);

    if (flag1 == _TRUE_){
      if((strstr(string1,"y") != NULL) || (strstr(string1,"Y") != NULL)){
        pba->use_ppf = _TRUE_;
        class_read_double("c_gamma_over_c_fld",pba->c_gamma_over_c_fld);
      }
      else {
        pba->use_ppf = _FALSE_;
      }
    }

    class_call(parser_read_string(pfc,"fluid_equation_of_state",&string1,&flag1,errmsg),
               errmsg,
               errmsg);

    if (flag1 == _TRUE_) {

      if ((strstr(string1,"CLP") != NULL) || (strstr(string1,"clp") != NULL)) {
        pba->fluid_equation_of_state = CLP;
      }

      else if ((strstr(string1,"EDE") != NULL) || (strstr(string1,"ede") != NULL)) {
        pba->fluid_equation_of_state = EDE;
      }

      else {
        class_stop(errmsg,"incomprehensible input '%s' for the field 'fluid_equation_of_state'",string1);
      }
    }

    if (pba->fluid_equation_of_state == CLP) {
      class_read_double("w0_fld",pba->w0_fld);
      class_read_double("wa_fld",pba->wa_fld);
      class_read_double("cs2_fld",pba->cs2_fld);
    }

    if (pba->fluid_equation_of_state == EDE) {
      class_read_double("w0_fld",pba->w0_fld);
      class_read_double("Omega_EDE",pba->Omega_EDE);
      class_read_double("cs2_fld",pba->cs2_fld);
    }
  }

  /* Additional SCF parameters: */
  if (pba->Omega0_scf != 0.){
    /** - Read parameters describing scalar field potential */
    class_call(parser_read_list_of_doubles(pfc,
                                           "scf_parameters",
                                           &(pba->scf_parameters_size),
                                           &(pba->scf_parameters),
                                           &flag1,
                                           errmsg),
               errmsg,errmsg);
    class_read_int("scf_tuning_index",pba->scf_tuning_index);
    class_test(pba->scf_tuning_index >= pba->scf_parameters_size,
               errmsg,
               "Tuning index scf_tuning_index = %d is larger than the number of entries %d in scf_parameters. Check your .ini file.",pba->scf_tuning_index,pba->scf_parameters_size);
    /** - Assign shooting parameter */
    class_read_double("scf_shooting_parameter",pba->scf_parameters[pba->scf_tuning_index]);

    scf_lambda = pba->scf_parameters[0];
    if ((fabs(scf_lambda) <3.)&&(pba->background_verbose>1))
      printf("lambda = %e <3 won't be tracking (for exp quint) unless overwritten by tuning function\n",scf_lambda);

    class_call(parser_read_string(pfc,
                                  "attractor_ic_scf",
                                  &string1,
                                  &flag1,
                                  errmsg),
               errmsg,
               errmsg);

    if (flag1 == _TRUE_){
      if((strstr(string1,"y") != NULL) || (strstr(string1,"Y") != NULL)){
        pba->attractor_ic_scf = _TRUE_;
      }
      else{
        pba->attractor_ic_scf = _FALSE_;
        class_test(pba->scf_parameters_size<2,
                   errmsg,
                   "Since you are not using attractor initial conditions, you must specify phi and its derivative phi' as the last two entries in scf_parameters. See explanatory.ini for more details.");
        pba->phi_ini_scf = pba->scf_parameters[pba->scf_parameters_size-2];
        pba->phi_prime_ini_scf = pba->scf_parameters[pba->scf_parameters_size-1];
      }
    }
  }

  /** (b) assign values to thermodynamics cosmological parameters */

  /** - primordial helium fraction */
  class_call(parser_read_string(pfc,"YHe",&string1,&flag1,errmsg),
             errmsg,
             errmsg);

  if (flag1 == _TRUE_) {

    if ((strstr(string1,"BBN") != NULL) || (strstr(string1,"bbn") != NULL)) {
      pth->YHe = _BBN_;
    }
    else {
      class_read_double("YHe",pth->YHe);
    }

  }

  /** - recombination parameters */
  class_call(parser_read_string(pfc,"recombination",&string1,&flag1,errmsg),
             errmsg,
             errmsg);

  if (flag1 == _TRUE_) {

    if ((strstr(string1,"HYREC") != NULL) || (strstr(string1,"hyrec") != NULL) || (strstr(string1,"HyRec") != NULL)) {
      pth->recombination = hyrec;
    }

  }

  /** - reionization parametrization */
  class_call(parser_read_string(pfc,"reio_parametrization",&string1,&flag1,errmsg),
             errmsg,
             errmsg);

  if (flag1 == _TRUE_) {
    flag2=_FALSE_;
    if (strcmp(string1,"reio_none") == 0) {
      pth->reio_parametrization=reio_none;
      flag2=_TRUE_;
    }
    if (strcmp(string1,"reio_camb") == 0) {
      pth->reio_parametrization=reio_camb;
      flag2=_TRUE_;
    }
    if (strcmp(string1,"reio_bins_tanh") == 0) {
      pth->reio_parametrization=reio_bins_tanh;
      flag2=_TRUE_;
    }
    if (strcmp(string1,"reio_half_tanh") == 0) {
      pth->reio_parametrization=reio_half_tanh;
      flag2=_TRUE_;
    }
    if (strcmp(string1,"reio_many_tanh") == 0) {
      pth->reio_parametrization=reio_many_tanh;
      flag2=_TRUE_;
    }
    if (strcmp(string1,"reio_inter") == 0) {
      pth->reio_parametrization=reio_inter;
      flag2=_TRUE_;
    }

    class_test(flag2==_FALSE_,
               errmsg,
               "could not identify reionization_parametrization value, check that it is one of 'reio_none', 'reio_camb', 'reio_bins_tanh', 'reio_half_tanh', 'reio_many_tanh', 'reio_inter'...");
  }

  /** - reionization parameters if reio_parametrization=reio_camb */
  if ((pth->reio_parametrization == reio_camb) || (pth->reio_parametrization == reio_half_tanh)){
    class_call(parser_read_double(pfc,"z_reio",&param1,&flag1,errmsg),
               errmsg,
               errmsg);
    class_call(parser_read_double(pfc,"tau_reio",&param2,&flag2,errmsg),
               errmsg,
               errmsg);
    class_test(((flag1 == _TRUE_) && (flag2 == _TRUE_)),
               errmsg,
               "In input file, you can only enter one of z_reio or tau_reio, choose one");
    if (flag1 == _TRUE_) {
      pth->z_reio=param1;
      pth->reio_z_or_tau=reio_z;
    }
    if (flag2 == _TRUE_) {
      pth->tau_reio=param2;
      pth->reio_z_or_tau=reio_tau;

    }

    class_read_double("reionization_exponent",pth->reionization_exponent);
    class_read_double("reionization_width",pth->reionization_width);
    class_read_double("helium_fullreio_redshift",pth->helium_fullreio_redshift);
    class_read_double("helium_fullreio_width",pth->helium_fullreio_width);

  }

  /** - reionization parameters if reio_parametrization=reio_bins_tanh */
  if (pth->reio_parametrization == reio_bins_tanh) {
    class_read_int("binned_reio_num",pth->binned_reio_num);
    class_read_list_of_doubles("binned_reio_z",pth->binned_reio_z,pth->binned_reio_num);
    class_read_list_of_doubles("binned_reio_xe",pth->binned_reio_xe,pth->binned_reio_num);
    class_read_double("binned_reio_step_sharpness",pth->binned_reio_step_sharpness);
  }

  /** - reionization parameters if reio_parametrization=reio_many_tanh */
  if (pth->reio_parametrization == reio_many_tanh) {
    class_read_int("many_tanh_num",pth->many_tanh_num);
    class_read_list_of_doubles("many_tanh_z",pth->many_tanh_z,pth->many_tanh_num);
    class_read_list_of_doubles("many_tanh_xe",pth->many_tanh_xe,pth->many_tanh_num);
    class_read_double("many_tanh_width",pth->many_tanh_width);
  }

  /** - reionization parameters if reio_parametrization=reio_many_tanh */
  if (pth->reio_parametrization == reio_inter) {
    class_read_int("reio_inter_num",pth->reio_inter_num);
    class_read_list_of_doubles("reio_inter_z",pth->reio_inter_z,pth->reio_inter_num);
    class_read_list_of_doubles("reio_inter_xe",pth->reio_inter_xe,pth->reio_inter_num);
  }

  /** - energy injection parameters from CDM annihilation/decay */

  class_read_double("annihilation",pth->annihilation);

  if (pth->annihilation > 0.) {

    class_read_double("annihilation_variation",pth->annihilation_variation);
    class_read_double("annihilation_z",pth->annihilation_z);
    class_read_double("annihilation_zmax",pth->annihilation_zmax);
    class_read_double("annihilation_zmin",pth->annihilation_zmin);
    class_read_double("annihilation_f_halo",pth->annihilation_f_halo);
    class_read_double("annihilation_z_halo",pth->annihilation_z_halo);

    class_call(parser_read_string(pfc,
                                  "on the spot",
                                  &(string1),
                                  &(flag1),
                                  errmsg),
               errmsg,
               errmsg);

    if (flag1 == _TRUE_) {
      if ((strstr(string1,"y") != NULL) || (strstr(string1,"Y") != NULL)) {
        pth->has_on_the_spot = _TRUE_;
      }
      else {
        if ((strstr(string1,"n") != NULL) || (strstr(string1,"N") != NULL)) {
          pth->has_on_the_spot = _FALSE_;
        }
        else {
          class_stop(errmsg,"incomprehensible input '%s' for the field 'on the spot'",string1);
        }
      }
    }
  }

  class_read_double("decay",pth->decay);

  class_call(parser_read_string(pfc,
                                "compute damping scale",
                                &(string1),
                                &(flag1),
                                errmsg),
             errmsg,
             errmsg);

  if (flag1 == _TRUE_) {
    if ((strstr(string1,"y") != NULL) || (strstr(string1,"Y") != NULL)) {
      pth->compute_damping_scale = _TRUE_;
    }
    else {
      if ((strstr(string1,"n") != NULL) || (strstr(string1,"N") != NULL)) {
        pth->compute_damping_scale = _FALSE_;
      }
      else {
        class_stop(errmsg,"incomprehensible input '%s' for the field 'compute damping scale'",string1);
      }
    }
  }

  /** (c) define which perturbations and sources should be computed, and down to which scale */

  ppt->has_perturbations = _FALSE_;
  ppt->has_cls = _FALSE_;

  class_call(parser_read_string(pfc,"output",&string1,&flag1,errmsg),
             errmsg,
             errmsg);

  if (flag1 == _TRUE_) {

    if ((strstr(string1,"tCl") != NULL) || (strstr(string1,"TCl") != NULL) || (strstr(string1,"TCL") != NULL)) {
      ppt->has_cl_cmb_temperature = _TRUE_;
      ppt->has_perturbations = _TRUE_;
      ppt->has_cls = _TRUE_;
    }

    if ((strstr(string1,"pCl") != NULL) || (strstr(string1,"PCl") != NULL) || (strstr(string1,"PCL") != NULL)) {
      ppt->has_cl_cmb_polarization = _TRUE_;
      ppt->has_perturbations = _TRUE_;
      ppt->has_cls = _TRUE_;
    }

    if ((strstr(string1,"lCl") != NULL) || (strstr(string1,"LCl") != NULL) || (strstr(string1,"LCL") != NULL)) {
      ppt->has_cl_cmb_lensing_potential = _TRUE_;
      ppt->has_perturbations = _TRUE_;
      ppt->has_cls = _TRUE_;
    }

    if ((strstr(string1,"nCl") != NULL) || (strstr(string1,"NCl") != NULL) || (strstr(string1,"NCL") != NULL) ||
        (strstr(string1,"dCl") != NULL) || (strstr(string1,"DCl") != NULL) || (strstr(string1,"DCL") != NULL)) {
      ppt->has_cl_number_count = _TRUE_;
      ppt->has_perturbations = _TRUE_;
      ppt->has_cls = _TRUE_;
    }

    if ((strstr(string1,"sCl") != NULL) || (strstr(string1,"SCl") != NULL) || (strstr(string1,"SCL") != NULL)) {
      ppt->has_cl_lensing_potential=_TRUE_;
      ppt->has_perturbations = _TRUE_;
      ppt->has_cls = _TRUE_;
    }

    if ((strstr(string1,"mPk") != NULL) || (strstr(string1,"MPk") != NULL) || (strstr(string1,"MPK") != NULL)) {
      ppt->has_pk_matter=_TRUE_;
      ppt->has_perturbations = _TRUE_;

      /*if (pba->Omega0_ncdm_tot != 0.0){
        class_call(parser_read_string(pfc,"pk_only_cdm_bar",&string1,&flag1,errmsg),
        errmsg,
        errmsg);
        if (flag1 == _TRUE_){
        if((strstr(string1,"y") != NULL) || (strstr(string1,"Y") != NULL)){
        ppt->pk_only_cdm_bar = _TRUE_;
        }
        else {
        ppt->pk_only_cdm_bar = _FALSE_;
        }
        }
        }*/

    }

    if ((strstr(string1,"mTk") != NULL) || (strstr(string1,"MTk") != NULL) || (strstr(string1,"MTK") != NULL) ||
        (strstr(string1,"dTk") != NULL) || (strstr(string1,"DTk") != NULL) || (strstr(string1,"DTK") != NULL)) {
      ppt->has_density_transfers=_TRUE_;
      ppt->has_perturbations = _TRUE_;
    }

    if ((strstr(string1,"vTk") != NULL) || (strstr(string1,"VTk") != NULL) || (strstr(string1,"VTK") != NULL)) {
      ppt->has_velocity_transfers=_TRUE_;
      ppt->has_perturbations = _TRUE_;
    }

  }

  if (ppt->has_density_transfers == _TRUE_) {
    class_call(parser_read_string(pfc,"extra metric transfer functions",&string1,&flag1,errmsg),
               errmsg,
               errmsg);

    if ((flag1 == _TRUE_) && ((strstr(string1,"y") != NULL) || (strstr(string1,"y") != NULL))) {
      ppt->has_metricpotential_transfers = _TRUE_;
    }
  }

  if (ppt->has_cl_cmb_temperature == _TRUE_) {

    class_call(parser_read_string(pfc,"temperature contributions",&string1,&flag1,errmsg),
               errmsg,
               errmsg);

    if (flag1 == _TRUE_) {

      ppt->switch_sw = 0;
      ppt->switch_eisw = 0;
      ppt->switch_lisw = 0;
      ppt->switch_dop = 0;
      ppt->switch_pol = 0;

      if ((strstr(string1,"tsw") != NULL) || (strstr(string1,"TSW") != NULL))
        ppt->switch_sw = 1;
      if ((strstr(string1,"eisw") != NULL) || (strstr(string1,"EISW") != NULL))
        ppt->switch_eisw = 1;
      if ((strstr(string1,"lisw") != NULL) || (strstr(string1,"LISW") != NULL))
        ppt->switch_lisw = 1;
      if ((strstr(string1,"dop") != NULL) || (strstr(string1,"Dop") != NULL))
        ppt->switch_dop = 1;
      if ((strstr(string1,"pol") != NULL) || (strstr(string1,"Pol") != NULL))
        ppt->switch_pol = 1;

      class_test((ppt->switch_sw == 0) && (ppt->switch_eisw == 0) && (ppt->switch_lisw == 0) && (ppt->switch_dop == 0) && (ppt->switch_pol == 0),
                 errmsg,
                 "In the field 'output', you selected CMB temperature, but in the field 'temperature contributions', you removed all contributions");

      class_read_double("early/late isw redshift",ppt->eisw_lisw_split_z);

    }

  }

  if (ppt->has_cl_number_count == _TRUE_) {

    class_call(parser_read_string(pfc,"number count contributions",&string1,&flag1,errmsg),
               errmsg,
               errmsg);

    if (flag1 == _TRUE_) {

      if (strstr(string1,"density") != NULL)
        ppt->has_nc_density = _TRUE_;
      if (strstr(string1,"rsd") != NULL)
        ppt->has_nc_rsd = _TRUE_;
      if (strstr(string1,"lensing") != NULL)
        ppt->has_nc_lens = _TRUE_;
      if (strstr(string1,"gr") != NULL)
        ppt->has_nc_gr = _TRUE_;

      class_test((ppt->has_nc_density == _FALSE_) && (ppt->has_nc_rsd == _FALSE_) && (ppt->has_nc_lens == _FALSE_) && (ppt->has_nc_gr == _FALSE_),
                 errmsg,
                 "In the field 'output', you selected number count Cl's, but in the field 'number count contributions', you removed all contributions");

    }

    else {
      /* default: only the density contribution */
      ppt->has_nc_density = _TRUE_;
    }
  }

  if (ppt->has_perturbations == _TRUE_) {

    /* perturbed recombination */
    class_call(parser_read_string(pfc,
                                  "perturbed recombination",
                                  &(string1),
                                  &(flag1),
                                  errmsg),
               errmsg,
               errmsg);

    if ((flag1 == _TRUE_) && ((strstr(string1,"y") != NULL) || (strstr(string1,"Y") != NULL))) {
      ppt->has_perturbed_recombination = _TRUE_;
    }

    /* modes */
    class_call(parser_read_string(pfc,"modes",&string1,&flag1,errmsg),
               errmsg,
               errmsg);

    if (flag1 == _TRUE_) {

      /* if no modes are specified, the default is has_scalars=_TRUE_;
         but if they are specified we should reset has_scalars to _FALSE_ before reading */
      ppt->has_scalars=_FALSE_;

      if ((strstr(string1,"s") != NULL) || (strstr(string1,"S") != NULL))
        ppt->has_scalars=_TRUE_;

      if ((strstr(string1,"v") != NULL) || (strstr(string1,"V") != NULL))
        ppt->has_vectors=_TRUE_;

      if ((strstr(string1,"t") != NULL) || (strstr(string1,"T") != NULL))
        ppt->has_tensors=_TRUE_;

      class_test(class_none_of_three(ppt->has_scalars,ppt->has_vectors,ppt->has_tensors),
                 errmsg,
                 "You wrote: modes='%s'. Could not identify any of the modes ('s', 'v', 't') in such input",string1);
    }

    if (ppt->has_scalars == _TRUE_) {

      class_call(parser_read_string(pfc,"ic",&string1,&flag1,errmsg),
                 errmsg,
                 errmsg);

      if (flag1 == _TRUE_) {

        /* if no initial conditions are specified, the default is has_ad=_TRUE_;
           but if they are specified we should reset has_ad to _FALSE_ before reading */
        ppt->has_ad=_FALSE_;

        if ((strstr(string1,"ad") != NULL) || (strstr(string1,"AD") != NULL))
          ppt->has_ad=_TRUE_;

        if ((strstr(string1,"bi") != NULL) || (strstr(string1,"BI") != NULL))
          ppt->has_bi=_TRUE_;

        if ((strstr(string1,"cdi") != NULL) || (strstr(string1,"CDI") != NULL))
          ppt->has_cdi=_TRUE_;

        if ((strstr(string1,"nid") != NULL) || (strstr(string1,"NID") != NULL))
          ppt->has_nid=_TRUE_;

        if ((strstr(string1,"niv") != NULL) || (strstr(string1,"NIV") != NULL))
          ppt->has_niv=_TRUE_;

        class_test(ppt->has_ad==_FALSE_ && ppt->has_bi ==_FALSE_ && ppt->has_cdi ==_FALSE_ && ppt->has_nid ==_FALSE_ && ppt->has_niv ==_FALSE_,
                   errmsg,
                   "You wrote: ic='%s'. Could not identify any of the initial conditions ('ad', 'bi', 'cdi', 'nid', 'niv') in such input",string1);

      }
    }

    else {

      class_test(ppt->has_cl_cmb_lensing_potential == _TRUE_,
                 errmsg,
                 "Inconsistency: you want C_l's for cmb lensing potential, but no scalar modes\n");

      class_test(ppt->has_pk_matter == _TRUE_,
                 errmsg,
                 "Inconsistency: you want P(k) of matter, but no scalar modes\n");

    }

    if (ppt->has_vectors == _TRUE_){

      class_test((ppt->has_cl_cmb_temperature == _FALSE_) && (ppt->has_cl_cmb_polarization == _FALSE_),
                 errmsg,
                 "inconsistent input: you asked for vectors, so you should have at least one non-zero tensor source type (temperature or polarization). Please adjust your input.");

    }

    if (ppt->has_tensors == _TRUE_){

      class_test((ppt->has_cl_cmb_temperature == _FALSE_) && (ppt->has_cl_cmb_polarization == _FALSE_),
                 errmsg,
                 "inconsistent input: you asked for tensors, so you should have at least one non-zero tensor source type (temperature or polarization). Please adjust your input.");

    }
  }

  /** (d) define the primordial spectrum */

  class_call(parser_read_string(pfc,"P_k_ini type",&string1,&flag1,errmsg),
             errmsg,
             errmsg);

  if (flag1 == _TRUE_) {
    flag2=_FALSE_;
    if (strcmp(string1,"analytic_Pk") == 0) {
      ppm->primordial_spec_type = analytic_Pk;
      flag2=_TRUE_;
    }
    if (strcmp(string1,"two_scales") == 0) {
      ppm->primordial_spec_type = two_scales;
      flag2=_TRUE_;
    }
    if (strcmp(string1,"inflation_V") == 0) {
      ppm->primordial_spec_type = inflation_V;
      flag2=_TRUE_;
    }
    if (strcmp(string1,"inflation_H") == 0) {
      ppm->primordial_spec_type = inflation_H;
      flag2=_TRUE_;
    }
    if (strcmp(string1,"inflation_V_end") == 0) {
      ppm->primordial_spec_type = inflation_V_end;
      flag2=_TRUE_;
    }
    if (strcmp(string1,"external_Pk") == 0) {
      ppm->primordial_spec_type = external_Pk;
      flag2=_TRUE_;
    }
    class_test(flag2==_FALSE_,
               errmsg,
               "could not identify primordial spectrum type, check that it is one of 'analytic_pk', 'two_scales', 'inflation_V', 'inflation_H', 'external_Pk'...");
  }

  class_read_double("k_pivot",ppm->k_pivot);

  if (ppm->primordial_spec_type == two_scales) {

    class_read_double("k1",k1);
    class_read_double("k2",k2);
    class_test(k1<=0.,errmsg,"enter strictly positive scale k1");
    class_test(k2<=0.,errmsg,"enter strictly positive scale k2");

    if (ppt->has_scalars == _TRUE_) {

      class_read_double("P_{RR}^1",prr1);
      class_read_double("P_{RR}^2",prr2);
      class_test(prr1<=0.,errmsg,"enter strictly positive scale P_{RR}^1");
      class_test(prr2<=0.,errmsg,"enter strictly positive scale P_{RR}^2");

      ppm->n_s = log(prr2/prr1)/log(k2/k1)+1.;
      ppm->A_s = prr1*exp((ppm->n_s-1.)*log(ppm->k_pivot/k1));

      if ((ppt->has_bi == _TRUE_) ||
          (ppt->has_cdi == _TRUE_) ||
          (ppt->has_nid == _TRUE_) ||
          (ppt->has_niv == _TRUE_)) {

        class_read_double("P_{II}^1",pii1);
        class_read_double("P_{II}^2",pii2);
        class_read_double("P_{RI}^1",pri1);
        class_read_double("|P_{RI}^2|",pri2);

        class_test(pii1 <= 0.,
                   errmsg,
                   "since you request iso modes, you should have P_{ii}^1 strictly positive");
        class_test(pii2 < 0.,
                   errmsg,
                   "since you request iso modes, you should have P_{ii}^2 positive or eventually null");
        class_test(pri2 < 0.,
                   errmsg,
                   "by definition, you should have |P_{ri}^2| positive or eventually null");

        flag1 = _FALSE_;

        class_call(parser_read_string(pfc,"special iso",&string1,&flag1,errmsg),
                   errmsg,
                   errmsg);

        /* axion case, only one iso parameter: piir1  */
        if ((flag1 == _TRUE_) && (strstr(string1,"axion") != NULL)) {
          n_iso = 1.;
          n_cor = 0.;
          c_cor = 0.;
        }
        /* curvaton case, only one iso parameter: piir1  */
        else if ((flag1 == _TRUE_) && (strstr(string1,"anticurvaton") != NULL)) {
          n_iso = ppm->n_s;
          n_cor = 0.;
          c_cor = 1.;
        }
        /* inverted-correlation-curvaton case, only one iso parameter: piir1  */
        else if ((flag1 == _TRUE_) && (strstr(string1,"curvaton") != NULL)) {
          n_iso = ppm->n_s;
          n_cor = 0.;
          c_cor = -1.;
        }
        /* general case, but if pii2 or pri2=0 the code interprets it
           as a request for n_iso=n_ad or n_cor=0 respectively */
        else {
          if (pii2 == 0.) {
            n_iso = ppm->n_s;
          }
          else {
            class_test((pii1==0.) || (pii2 == 0.) || (pii1*pii2<0.),errmsg,"should NEVER happen");
            n_iso = log(pii2/pii1)/log(k2/k1)+1.;
          }
          class_test(pri1==0,errmsg,"the general isocurvature case requires a non-zero P_{RI}^1");
          if (pri2 == 0.) {
            n_cor = 0.;
          }
          else {
            class_test((pri1==0.) || (pri2 <= 0.) || (pii1*pii2<0),errmsg,"should NEVER happen");
            n_cor = log(pri2/fabs(pri1))/log(k2/k1)-0.5*(ppm->n_s+n_iso-2.);
          }
          class_test((pii1*prr1<=0.),errmsg,"should NEVER happen");
          class_test(fabs(pri1)/sqrt(pii1*prr1)>1,errmsg,"too large ad-iso cross-correlation in k1");
          class_test(fabs(pri1)/sqrt(pii1*prr1)*exp(n_cor*log(k2/k1))>1,errmsg,"too large ad-iso cross-correlation in k2");
          c_cor = -pri1/sqrt(pii1*prr1)*exp(n_cor*log(ppm->k_pivot/k1));
        }
        /* formula for f_iso valid in all cases */
        class_test((pii1==0.) || (prr1 == 0.) || (pii1*prr1<0.),errmsg,"should NEVER happen");
        f_iso = sqrt(pii1/prr1)*exp(0.5*(n_iso-ppm->n_s)*log(ppm->k_pivot/k1));

      }

      if (ppt->has_bi == _TRUE_) {
        ppm->f_bi = f_iso;
        ppm->n_bi = n_iso;
        ppm->c_ad_bi = c_cor;
        ppm->n_ad_bi = n_cor;
      }

      if (ppt->has_cdi == _TRUE_) {
        ppm->f_cdi = f_iso;
        ppm->n_cdi = n_iso;
        ppm->c_ad_cdi = c_cor;
        ppm->n_ad_cdi = n_cor;
      }

      if (ppt->has_nid == _TRUE_) {
        ppm->f_nid = f_iso;
        ppm->n_nid = n_iso;
        ppm->c_ad_nid = c_cor;
        ppm->n_ad_nid = n_cor;
      }

      if (ppt->has_niv == _TRUE_) {
        ppm->f_niv = f_iso;
        ppm->n_niv = n_iso;
        ppm->c_ad_niv = c_cor;
        ppm->n_ad_niv = n_cor;
      }
    }

    ppm->primordial_spec_type = analytic_Pk;

  }

  else if (ppm->primordial_spec_type == analytic_Pk) {

    if (ppt->has_scalars == _TRUE_) {

      class_call(parser_read_double(pfc,"A_s",&param1,&flag1,errmsg),
                 errmsg,
                 errmsg);
      class_call(parser_read_double(pfc,"ln10^{10}A_s",&param2,&flag2,errmsg),
                 errmsg,
                 errmsg);
      class_test((flag1 == _TRUE_) && (flag2 == _TRUE_),
                 errmsg,
                 "In input file, you cannot enter both A_s and ln10^{10}A_s, choose one");
      if (flag1 == _TRUE_)
        ppm->A_s = param1;
      else if (flag2 == _TRUE_)
        ppm->A_s = exp(param2)*1.e-10;

      if (ppt->has_ad == _TRUE_) {

        class_read_double("n_s",ppm->n_s);
        class_read_double("alpha_s",ppm->alpha_s);

      }

      if (ppt->has_bi == _TRUE_) {

        class_read_double("f_bi",ppm->f_bi);
        class_read_double("n_bi",ppm->n_bi);
        class_read_double("alpha_bi",ppm->alpha_bi);

      }

      if (ppt->has_cdi == _TRUE_) {

        class_read_double("f_cdi",ppm->f_cdi);
        class_read_double("n_cdi",ppm->n_cdi);
        class_read_double("alpha_cdi",ppm->alpha_cdi);

      }

      if (ppt->has_nid == _TRUE_) {

        class_read_double("f_nid",ppm->f_nid);
        class_read_double("n_nid",ppm->n_nid);
        class_read_double("alpha_nid",ppm->alpha_nid);

      }

      if (ppt->has_niv == _TRUE_) {

        class_read_double("f_niv",ppm->f_niv);
        class_read_double("n_niv",ppm->n_niv);
        class_read_double("alpha_niv",ppm->alpha_niv);

      }

      if ((ppt->has_ad == _TRUE_) && (ppt->has_bi == _TRUE_)) {
        class_read_double_one_of_two("c_ad_bi","c_bi_ad",ppm->c_ad_bi);
        class_read_double_one_of_two("n_ad_bi","n_bi_ad",ppm->n_ad_bi);
        class_read_double_one_of_two("alpha_ad_bi","alpha_bi_ad",ppm->alpha_ad_bi);
      }

      if ((ppt->has_ad == _TRUE_) && (ppt->has_cdi == _TRUE_)) {
        class_read_double_one_of_two("c_ad_cdi","c_cdi_ad",ppm->c_ad_cdi);
        class_read_double_one_of_two("n_ad_cdi","n_cdi_ad",ppm->n_ad_cdi);
        class_read_double_one_of_two("alpha_ad_cdi","alpha_cdi_ad",ppm->alpha_ad_cdi);
      }

      if ((ppt->has_ad == _TRUE_) && (ppt->has_nid == _TRUE_)) {
        class_read_double_one_of_two("c_ad_nid","c_nid_ad",ppm->c_ad_nid);
        class_read_double_one_of_two("n_ad_nid","n_nid_ad",ppm->n_ad_nid);
        class_read_double_one_of_two("alpha_ad_nid","alpha_nid_ad",ppm->alpha_ad_nid);
      }

      if ((ppt->has_ad == _TRUE_) && (ppt->has_niv == _TRUE_)) {
        class_read_double_one_of_two("c_ad_niv","c_niv_ad",ppm->c_ad_niv);
        class_read_double_one_of_two("n_ad_niv","n_niv_ad",ppm->n_ad_niv);
        class_read_double_one_of_two("alpha_ad_niv","alpha_niv_ad",ppm->alpha_ad_niv);
      }

      if ((ppt->has_bi == _TRUE_) && (ppt->has_cdi == _TRUE_)) {
        class_read_double_one_of_two("c_bi_cdi","c_cdi_bi",ppm->c_bi_cdi);
        class_read_double_one_of_two("n_bi_cdi","n_cdi_bi",ppm->n_bi_cdi);
        class_read_double_one_of_two("alpha_bi_cdi","alpha_cdi_bi",ppm->alpha_bi_cdi);
      }

      if ((ppt->has_bi == _TRUE_) && (ppt->has_nid == _TRUE_)) {
        class_read_double_one_of_two("c_bi_nid","c_nid_bi",ppm->c_bi_nid);
        class_read_double_one_of_two("n_bi_nid","n_nid_bi",ppm->n_bi_nid);
        class_read_double_one_of_two("alpha_bi_nid","alpha_nid_bi",ppm->alpha_bi_nid);
      }

      if ((ppt->has_bi == _TRUE_) && (ppt->has_niv == _TRUE_)) {
        class_read_double_one_of_two("c_bi_niv","c_niv_bi",ppm->c_bi_niv);
        class_read_double_one_of_two("n_bi_niv","n_niv_bi",ppm->n_bi_niv);
        class_read_double_one_of_two("alpha_bi_niv","alpha_niv_bi",ppm->alpha_bi_niv);
      }

      if ((ppt->has_cdi == _TRUE_) && (ppt->has_nid == _TRUE_)) {
        class_read_double_one_of_two("c_cdi_nid","c_nid_cdi",ppm->c_cdi_nid);
        class_read_double_one_of_two("n_cdi_nid","n_nid_cdi",ppm->n_cdi_nid);
        class_read_double_one_of_two("alpha_cdi_nid","alpha_nid_cdi",ppm->alpha_cdi_nid);
      }

      if ((ppt->has_cdi == _TRUE_) && (ppt->has_niv == _TRUE_)) {
        class_read_double_one_of_two("c_cdi_niv","c_niv_cdi",ppm->c_cdi_niv);
        class_read_double_one_of_two("n_cdi_niv","n_niv_cdi",ppm->n_cdi_niv);
        class_read_double_one_of_two("alpha_cdi_niv","alpha_niv_cdi",ppm->alpha_cdi_niv);
      }

      if ((ppt->has_nid == _TRUE_) && (ppt->has_niv == _TRUE_)) {
        class_read_double_one_of_two("c_nid_niv","c_niv_nid",ppm->c_nid_niv);
        class_read_double_one_of_two("n_nid_niv","n_niv_nid",ppm->n_nid_niv);
        class_read_double_one_of_two("alpha_nid_niv","alpha_niv_nid",ppm->alpha_nid_niv);
      }

    }

    if (ppt->has_tensors == _TRUE_) {

      class_read_double("r",ppm->r);

      if (ppt->has_scalars == _FALSE_) {
        class_read_double("A_s",ppm->A_s);
      }

      if (ppm->r <= 0) {
        ppt->has_tensors = _FALSE_;
      }
      else {

        class_call(parser_read_string(pfc,"n_t",&string1,&flag1,errmsg),
                   errmsg,
                   errmsg);

        if ((flag1 == _TRUE_) && !((strstr(string1,"SCC") != NULL) || (strstr(string1,"scc") != NULL))) {
          class_read_double("n_t",ppm->n_t);
        }
        else {
          /* enforce single slow-roll self-consistency condition (order 2 in slow-roll) */
          ppm->n_t = -ppm->r/8.*(2.-ppm->r/8.-ppm->n_s);
        }

        class_call(parser_read_string(pfc,"alpha_t",&string1,&flag1,errmsg),
                   errmsg,
                   errmsg);

        if ((flag1 == _TRUE_) && !((strstr(string1,"SCC") != NULL) || (strstr(string1,"scc") != NULL))) {
          class_read_double("alpha_t",ppm->alpha_t);
        }
        else {
          /* enforce single slow-roll self-consistency condition (order 2 in slow-roll) */
          ppm->alpha_t = ppm->r/8.*(ppm->r/8.+ppm->n_s-1.);
        }
      }
    }
  }

  else if ((ppm->primordial_spec_type == inflation_V) || (ppm->primordial_spec_type == inflation_H)) {

    if (ppm->primordial_spec_type == inflation_V) {

      class_call(parser_read_string(pfc,"potential",&string1,&flag1,errmsg),
                 errmsg,
                 errmsg);

      /* only polynomial coded so far: no need to interpret string1 **/

      class_call(parser_read_string(pfc,"PSR_0",&string1,&flag1,errmsg),
                 errmsg,
                 errmsg);

      if (flag1 == _TRUE_) {

        PSR0=0.;
        PSR1=0.;
        PSR2=0.;
        PSR3=0.;
        PSR4=0.;

        class_read_double("PSR_0",PSR0);
        class_read_double("PSR_1",PSR1);
        class_read_double("PSR_2",PSR2);
        class_read_double("PSR_3",PSR3);
        class_read_double("PSR_4",PSR4);

        class_test(PSR0 <= 0.,
                   errmsg,
                   "inconsistent parametrization of polynomial inflation potential");
        class_test(PSR1 <= 0.,
                   errmsg,
                   "inconsistent parametrization of polynomial inflation potential");

        R0 = PSR0;
        R1 = PSR1*16.*_PI_;
        R2 = PSR2*8.*_PI_;
        R3 = PSR3*pow(8.*_PI_,2);
        R4 = PSR4*pow(8.*_PI_,3);

        ppm->V0 = R0*R1*3./128./_PI_;
        ppm->V1 = -sqrt(R1)*ppm->V0;
        ppm->V2 = R2*ppm->V0;
        ppm->V3 = R3*ppm->V0*ppm->V0/ppm->V1;
        ppm->V4 = R4*ppm->V0/R1;
      }

      else {

        class_call(parser_read_string(pfc,"R_0",&string1,&flag1,errmsg),
                   errmsg,
                   errmsg);

        if (flag1 == _TRUE_) {

          R0=0.;
          R1=0.;
          R2=0.;
          R3=0.;
          R4=0.;

          class_read_double("R_0",R0);
          class_read_double("R_1",R1);
          class_read_double("R_2",R2);
          class_read_double("R_3",R3);
          class_read_double("R_4",R4);

          class_test(R0 <= 0.,
                     errmsg,
                     "inconsistent parametrization of polynomial inflation potential");
          class_test(R1 <= 0.,
                     errmsg,
                     "inconsistent parametrization of polynomial inflation potential");

          ppm->V0 = R0*R1*3./128./_PI_;
          ppm->V1 = -sqrt(R1)*ppm->V0;
          ppm->V2 = R2*ppm->V0;
          ppm->V3 = R3*ppm->V0*ppm->V0/ppm->V1;
          ppm->V4 = R4*ppm->V0/R1;
        }

        else {

          class_read_double("V_0",ppm->V0);
          class_read_double("V_1",ppm->V1);
          class_read_double("V_2",ppm->V2);
          class_read_double("V_3",ppm->V3);
          class_read_double("V_4",ppm->V4);

        }
      }
    }

    else {

      class_call(parser_read_string(pfc,"HSR_0",&string1,&flag1,errmsg),
                 errmsg,
                 errmsg);

      if (flag1 == _TRUE_) {

        HSR0=0.;
        HSR1=0.;
        HSR2=0.;
        HSR3=0.;
        HSR4=0.;

        class_read_double("HSR_0",HSR0);
        class_read_double("HSR_1",HSR1);
        class_read_double("HSR_2",HSR2);
        class_read_double("HSR_3",HSR3);
        class_read_double("HSR_4",HSR4);

        ppm->H0 = sqrt(HSR0*HSR1*_PI_);
        ppm->H1 = -sqrt(4.*_PI_*HSR1)*ppm->H0;
        ppm->H2 = 4.*_PI_*HSR2*ppm->H0;
        ppm->H3 = 4.*_PI_*HSR3*ppm->H0*ppm->H0/ppm->H1;
        ppm->H4 = 4.*_PI_*HSR4*ppm->H0*ppm->H0*ppm->H0/ppm->H1/ppm->H1;

      }
      else {

        class_read_double("H_0",ppm->H0);
        class_read_double("H_1",ppm->H1);
        class_read_double("H_2",ppm->H2);
        class_read_double("H_3",ppm->H3);
        class_read_double("H_4",ppm->H4);
      }

      class_test(ppm->H0 <= 0.,
                 errmsg,
                 "inconsistent parametrization of polynomial inflation potential");

    }
  }

  else if (ppm->primordial_spec_type == inflation_V_end) {

    class_call(parser_read_string(pfc,"full_potential",&string1,&flag1,errmsg),
               errmsg,
               errmsg);

    if (flag1 == _TRUE_) {
      if (strcmp(string1,"polynomial") == 0) {
        ppm->potential = polynomial;
      }
      else if (strcmp(string1,"higgs_inflation") == 0) {
        ppm->potential = higgs_inflation;
      }
      else {
        class_stop(errmsg,"did not recognize input parameter 'potential': should be one of 'polynomial' or 'higgs_inflation'");
      }
    }

    class_read_double("phi_end",ppm->phi_end);
    class_read_double("Vparam0",ppm->V0);
    class_read_double("Vparam1",ppm->V1);
    class_read_double("Vparam2",ppm->V2);
    class_read_double("Vparam3",ppm->V3);
    class_read_double("Vparam4",ppm->V4);

    class_call(parser_read_string(pfc,"ln_aH_ratio",&string1,&flag1,errmsg),
               errmsg,
               errmsg);

    class_call(parser_read_string(pfc,"N_star",&string2,&flag2,errmsg),
               errmsg,
               errmsg);

    class_test((flag1 == _TRUE_) && (flag2 == _TRUE_),
               errmsg,
               "In input file, you can only enter one of ln_aH_ratio or N_star, the two are not compatible");

    if (flag1 == _TRUE_) {
      if ((strstr(string1,"auto") != NULL) || (strstr(string1,"AUTO") != NULL)) {
        ppm->phi_pivot_method = ln_aH_ratio_auto;
      }
      else {
        ppm->phi_pivot_method = ln_aH_ratio;
        class_read_double("ln_aH_ratio",ppm->phi_pivot_target);
      }
    }

    if (flag2 == _TRUE_) {
      ppm->phi_pivot_method = N_star;
      class_read_double("N_star",ppm->phi_pivot_target);
    }

    class_call(parser_read_string(pfc,"inflation_behavior",&string1,&flag1,errmsg),
               errmsg,
               errmsg);

    if (flag1 == _TRUE_) {
      if (strstr(string1,"numerical") != NULL) {
        ppm->behavior = numerical;
      }
      else if (strstr(string1,"analytical") != NULL) {
        ppm->behavior = analytical;
      }
      else {
        class_stop(errmsg,"Your entry for 'inflation behavior' could not be understood");
      }
    }
  }

  else if (ppm->primordial_spec_type == external_Pk) {
    class_call(parser_read_string(pfc, "command", &(string1), &(flag1), errmsg),
               errmsg, errmsg);
    class_test(strlen(string1) == 0,
               errmsg,
               "You omitted to write a command for the external Pk");

    ppm->command = (char *) malloc (strlen(string1) + 1);
    strcpy(ppm->command, string1);
    class_read_double("custom1",ppm->custom1);
    class_read_double("custom2",ppm->custom2);
    class_read_double("custom3",ppm->custom3);
    class_read_double("custom4",ppm->custom4);
    class_read_double("custom5",ppm->custom5);
    class_read_double("custom6",ppm->custom6);
    class_read_double("custom7",ppm->custom7);
    class_read_double("custom8",ppm->custom8);
    class_read_double("custom9",ppm->custom9);
    class_read_double("custom10",ppm->custom10);
  }

  /* Tests moved from primordial module: */
  if ((ppm->primordial_spec_type == inflation_V) || (ppm->primordial_spec_type == inflation_H) || (ppm->primordial_spec_type == inflation_V_end)) {

    class_test(ppt->has_scalars == _FALSE_,
               errmsg,
               "inflationary module cannot work if you do not ask for scalar modes");

    class_test(ppt->has_vectors == _TRUE_,
               errmsg,
               "inflationary module cannot work if you ask for vector modes");

    class_test(ppt->has_tensors == _FALSE_,
               errmsg,
               "inflationary module cannot work if you do not ask for tensor modes");

    class_test(ppt->has_bi == _TRUE_ || ppt->has_cdi == _TRUE_ || ppt->has_nid == _TRUE_ || ppt->has_niv == _TRUE_,
               errmsg,
               "inflationary module cannot work if you ask for isocurvature modes");
  }

  /** (e) parameters for final spectra */

  if (ppt->has_cls == _TRUE_) {

    if (ppt->has_scalars == _TRUE_) {
      if ((ppt->has_cl_cmb_temperature == _TRUE_) ||
          (ppt->has_cl_cmb_polarization == _TRUE_) ||
          (ppt->has_cl_cmb_lensing_potential == _TRUE_))
        class_read_double("l_max_scalars",ppt->l_scalar_max);

      if ((ppt->has_cl_lensing_potential == _TRUE_) || (ppt->has_cl_number_count == _TRUE_))
        class_read_double("l_max_lss",ppt->l_lss_max);
    }

    if (ppt->has_vectors == _TRUE_) {
      class_read_double("l_max_vectors",ppt->l_vector_max);
    }

    if (ppt->has_tensors == _TRUE_) {
      class_read_double("l_max_tensors",ppt->l_tensor_max);
    }
  }

  class_call(parser_read_string(pfc,
                                "lensing",
                                &(string1),
                                &(flag1),
                                errmsg),
             errmsg,
             errmsg);

  if ((flag1 == _TRUE_) && ((strstr(string1,"y") != NULL) || (strstr(string1,"Y") != NULL))) {

    if ((ppt->has_scalars == _TRUE_) &&
        ((ppt->has_cl_cmb_temperature == _TRUE_) || (ppt->has_cl_cmb_polarization == _TRUE_)) &&
        (ppt->has_cl_cmb_lensing_potential == _TRUE_)) {
      ple->has_lensed_cls = _TRUE_;
    }
    else {
      class_stop(errmsg,"you asked for lensed CMB Cls, but this requires a minimal number of options: 'modes' should include 's', 'output' should include 'tCl' and/or 'pCL', and also, importantly, 'lCl', the CMB lensing potential spectrum. You forgot one of those in your input.");
    }
  }

  if ((ppt->has_scalars == _TRUE_) &&
      (ppt->has_cl_cmb_lensing_potential == _TRUE_)) {

    class_read_double("lcmb_rescale",ptr->lcmb_rescale);
    class_read_double("lcmb_tilt",ptr->lcmb_tilt);
    class_read_double("lcmb_pivot",ptr->lcmb_pivot);

  }

  if ((ppt->has_pk_matter == _TRUE_) || (ppt->has_density_transfers == _TRUE_) || (ppt->has_velocity_transfers == _TRUE_)) {

    class_call(parser_read_double(pfc,"P_k_max_h/Mpc",&param1,&flag1,errmsg),
               errmsg,
               errmsg);
    class_call(parser_read_double(pfc,"P_k_max_1/Mpc",&param2,&flag2,errmsg),
               errmsg,
               errmsg);
    class_test((flag1 == _TRUE_) && (flag2 == _TRUE_),
               errmsg,
               "In input file, you cannot enter both P_k_max_h/Mpc and P_k_max_1/Mpc, choose one");
    if (flag1 == _TRUE_) {
      ppt->k_max_for_pk=param1*pba->h;
    }
    if (flag2 == _TRUE_) {
      ppt->k_max_for_pk=param2;
    }

    class_call(parser_read_list_of_doubles(pfc,
                                           "z_pk",
                                           &(int1),
                                           &(pointer1),
                                           &flag1,
                                           errmsg),
               errmsg,
               errmsg);

    if (flag1 == _TRUE_) {
      class_test(int1 > _Z_PK_NUM_MAX_,
                 errmsg,
                 "you want to write some output for %d different values of z, hence you should increase _Z_PK_NUM_MAX_ in include/output.h to at least this number",
                 int1);
      pop->z_pk_num = int1;
      for (i=0; i<int1; i++) {
        pop->z_pk[i] = pointer1[i];
      }
      free(pointer1);
    }
  }

  /** Do we want density and velocity transfer functions in Nbody gauge? */
  if ((ppt->has_density_transfers == _TRUE_) || (ppt->has_velocity_transfers == _TRUE_)){
    class_call(parser_read_string(pfc,"Nbody gauge transfer functions",&string1,&flag1,errmsg),
	       errmsg,
	       errmsg);

    if ((flag1 == _TRUE_) && ((strstr(string1,"y") != NULL) || (strstr(string1,"y") != NULL))) {
      ppt->has_Nbody_gauge_transfers = _TRUE_;
    }
  }

  /* deal with selection functions */
  if ((ppt->has_cl_number_count == _TRUE_) || (ppt->has_cl_lensing_potential == _TRUE_)) {

    class_call(parser_read_string(pfc,
                                  "selection",
                                  &(string1),
                                  &(flag1),
                                  errmsg),
               errmsg,
               errmsg);

    if (flag1 == _TRUE_) {
      if (strstr(string1,"gaussian") != NULL) {
        ppt->selection=gaussian;
      }
      else if (strstr(string1,"tophat") != NULL) {
        ppt->selection=tophat;
      }
      else if (strstr(string1,"dirac") != NULL) {
        ppt->selection=dirac;
      }
      else {
        class_stop(errmsg,"In selection function input: type '%s' is unclear",string1);
      }
    }

    class_call(parser_read_list_of_doubles(pfc,
                                           "selection_mean",
                                           &(int1),
                                           &(pointer1),
                                           &flag1,
                                           errmsg),
               errmsg,
               errmsg);

    if ((flag1 == _TRUE_) && (int1>0)) {

      class_test(int1 > _SELECTION_NUM_MAX_,
                 errmsg,
                 "you want to compute density Cl's for %d different bins, hence you should increase _SELECTION_NUM_MAX_ in include/perturbations.h to at least this number",
                 int1);

      ppt->selection_num = int1;
      for (i=0; i<int1; i++) {
        class_test((pointer1[i] < 0.) || (pointer1[i] > 1000.),
                   errmsg,
                   "input of selection functions: you asked for a mean redshift equal to %e, sounds odd",
                   pointer1[i]);
        ppt->selection_mean[i] = pointer1[i];
      }
      free(pointer1);
      /* first set all widths to default; correct eventually later */
      for (i=1; i<int1; i++) {
        class_test(ppt->selection_mean[i]<=ppt->selection_mean[i-1],
                   errmsg,
                   "input of selection functions: the list of mean redshifts must be passed in growing order; you entered %e before %e",ppt->selection_mean[i-1],ppt->selection_mean[i]);
        ppt->selection_width[i] = ppt->selection_width[0];
        ptr->selection_bias[i] = ptr->selection_bias[0];
        ptr->selection_magnification_bias[i] = ptr->selection_magnification_bias[0];
      }

      class_call(parser_read_list_of_doubles(pfc,
                                             "selection_width",
                                             &(int1),
                                             &(pointer1),
                                             &flag1,
                                             errmsg),
                 errmsg,
                 errmsg);

      if ((flag1 == _TRUE_) && (int1>0)) {

        if (int1==1) {
          for (i=0; i<ppt->selection_num; i++) {
            ppt->selection_width[i] = pointer1[0];
          }
        }
        else if (int1==ppt->selection_num) {
          for (i=0; i<int1; i++) {
            ppt->selection_width[i] = pointer1[i];
          }
        }
        else {
          class_stop(errmsg,
                     "In input for selection function, you asked for %d bin centers and %d bin widths; number of bins unclear; you should pass either one bin width (common to all bins) or %d bin widths",
                     ppt->selection_num,int1,ppt->selection_num);
        }
        free(pointer1);
      }

      class_call(parser_read_list_of_doubles(pfc,
                                             "selection_bias",
                                             &(int1),
                                             &(pointer1),
                                             &flag1,
                                             errmsg),
                 errmsg,
                 errmsg);

      if ((flag1 == _TRUE_) && (int1>0)) {

        if (int1==1) {
          for (i=0; i<ppt->selection_num; i++) {
            ptr->selection_bias[i] = pointer1[0];
          }
        }
        else if (int1==ppt->selection_num) {
          for (i=0; i<int1; i++) {
            ptr->selection_bias[i] = pointer1[i];
          }
        }
        else {
          class_stop(errmsg,
                     "In input for selection function, you asked for %d bin centers and %d bin biases; number of bins unclear; you should pass either one bin bias (common to all bins) or %d bin biases",
                     ppt->selection_num,int1,ppt->selection_num);
        }
        free(pointer1);
      }

      class_call(parser_read_list_of_doubles(pfc,
                                             "selection_magnification_bias",
                                             &(int1),
                                             &(pointer1),
                                             &flag1,
                                             errmsg),
                 errmsg,
                 errmsg);

      if ((flag1 == _TRUE_) && (int1>0)) {

        if (int1==1) {
          for (i=0; i<ppt->selection_num; i++) {
            ptr->selection_magnification_bias[i] = pointer1[0];
          }
        }
        else if (int1==ppt->selection_num) {
          for (i=0; i<int1; i++) {
            ptr->selection_magnification_bias[i] = pointer1[i];
          }
        }
        else {
          class_stop(errmsg,
                     "In input for selection function, you asked for %d bin centers and %d bin biases; number of bins unclear; you should pass either one bin bias (common to all bins) or %d bin biases",
                     ppt->selection_num,int1,ppt->selection_num);
        }
        free(pointer1);
      }

    }

    if (ppt->selection_num>1) {
      class_read_int("non_diagonal",psp->non_diag);
      if ((psp->non_diag<0) || (psp->non_diag>=ppt->selection_num))
        class_stop(errmsg,
                   "Input for non_diagonal is %d, while it is expected to be between 0 and %d\n",
                   psp->non_diag,ppt->selection_num-1);
    }

    class_call(parser_read_string(pfc,
                                  "dNdz_selection",
                                  &(string1),
                                  &(flag1),
                                  errmsg),
               errmsg,
               errmsg);

    if ((flag1 == _TRUE_)) {
      if ((strstr(string1,"analytic") != NULL)){
        ptr->has_nz_analytic = _TRUE_;
      }
      else{
        ptr->has_nz_file = _TRUE_;
        class_read_string("dNdz_selection",ptr->nz_file_name);
      }
    }

    class_call(parser_read_string(pfc,
                                  "dNdz_evolution",
                                  &(string1),
                                  &(flag1),
                                  errmsg),
               errmsg,
               errmsg);

    if ((flag1 == _TRUE_)) {
      if ((strstr(string1,"analytic") != NULL)){
        ptr->has_nz_evo_analytic = _TRUE_;
      }
      else{
        ptr->has_nz_evo_file = _TRUE_;
        class_read_string("dNdz_evolution",ptr->nz_evo_file_name);
      }
    }

    flag1 = _FALSE_;
    class_call(parser_read_double(pfc,"bias",&param1,&flag1,errmsg),
               errmsg,
               errmsg);
    class_test(flag1 == _TRUE_,
               errmsg,
               "the input parameter 'bias' is obsolete, because you can now pass an independent light-to-mass bias for each bin/selection function. The new input name is 'selection_bias'. It can be set to a single number (common bias for all bins) or as many numbers as the number of bins");

    flag1 = _FALSE_;
    class_call(parser_read_double(pfc,"s_bias",&param1,&flag1,errmsg),
               errmsg,
               errmsg);
    class_test(flag1 == _TRUE_,
               errmsg,
               "the input parameter 's_bias' is obsolete, because you can now pass an independent magnitude bias for each bin/selection function. The new input name is 'selection_magnitude_bias'. It can be set to a single number (common magnitude bias for all bins) or as many numbers as the number of bins");

  }
  /* end of selection function section */

  /* deal with z_max issues */
  if ((ppt->has_pk_matter == _TRUE_) || (ppt->has_density_transfers == _TRUE_) || (ppt->has_velocity_transfers == _TRUE_) || (ppt->has_cl_number_count == _TRUE_) || (ppt->has_cl_lensing_potential == _TRUE_)) {

    class_call(parser_read_double(pfc,"z_max_pk",&param1,&flag1,errmsg),
               errmsg,
               errmsg);

    if (flag1==_TRUE_) {
      ppt->z_max_pk = param1;
    }
    else {
      ppt->z_max_pk = 0.;

      if ((ppt->has_pk_matter == _TRUE_) || (ppt->has_density_transfers == _TRUE_) || (ppt->has_velocity_transfers == _TRUE_)) {
        for (i=0; i<pop->z_pk_num; i++) {
          ppt->z_max_pk = MAX(ppt->z_max_pk,pop->z_pk[i]);
        }
      }

      if ((ppt->has_cl_number_count == _TRUE_) || (ppt->has_cl_lensing_potential == _TRUE_)) {

        for (bin=0; bin<ppt->selection_num; bin++) {

          /* the few lines below should be consistent with their counterpart in transfer.c, in transfer_selection_times() */
          if (ppt->selection==gaussian) {
            z_max = ppt->selection_mean[bin]+ppt->selection_width[bin]*ppr->selection_cut_at_sigma;
          }
          if (ppt->selection==tophat) {
            z_max = ppt->selection_mean[bin]+(1.+ppr->selection_cut_at_sigma*ppr->selection_tophat_edge)*ppt->selection_width[bin];
          }
          if (ppt->selection==dirac) {
            z_max = ppt->selection_mean[bin];
          }
          ppt->z_max_pk = MAX(ppt->z_max_pk,z_max);
        }
      }
    }
    psp->z_max_pk = ppt->z_max_pk;
  }
  /* end of z_max section */

  class_call(parser_read_string(pfc,"root",&string1,&flag1,errmsg),
             errmsg,
             errmsg);
  if (flag1 == _TRUE_){
    class_test(strlen(string1)>_FILENAMESIZE_-32,errmsg,"Root directory name is too long. Please install in other directory, or increase _FILENAMESIZE_ in common.h");
    strcpy(pop->root,string1);
  }

  class_call(parser_read_string(pfc,
                                "headers",
                                &(string1),
                                &(flag1),
                                errmsg),
             errmsg,
             errmsg);

  if ((flag1 == _TRUE_) && ((strstr(string1,"y") == NULL) && (strstr(string1,"Y") == NULL))) {
    pop->write_header = _FALSE_;
  }

  class_call(parser_read_string(pfc,"format",&string1,&flag1,errmsg),
             errmsg,
             errmsg);

  if (flag1 == _TRUE_) {

    if ((strstr(string1,"class") != NULL) || (strstr(string1,"CLASS") != NULL))
      pop->output_format = class_format;
    else {
      if ((strstr(string1,"camb") != NULL) || (strstr(string1,"CAMB") != NULL))
        pop->output_format = camb_format;
      else
        class_stop(errmsg,
                   "You wrote: format='%s'. Could not identify any of the possible formats ('class', 'CLASS', 'camb', 'CAMB')",string1);
    }
  }

  /** (f) parameter related to the non-linear spectra computation */

  class_call(parser_read_string(pfc,
                                "non linear",
                                &(string1),
                                &(flag1),
                                errmsg),
             errmsg,
             errmsg);

  if (flag1 == _TRUE_) {

    class_test(ppt->has_perturbations == _FALSE_, errmsg, "You requested non linear computation but no linear computation. You must set output to tCl or similar.");

    if ((strstr(string1,"halofit") != NULL) || (strstr(string1,"Halofit") != NULL) || (strstr(string1,"HALOFIT") != NULL)) {
      pnl->method=nl_halofit;
      ppt->k_max_for_pk = MAX(ppt->k_max_for_pk,MAX(ppr->halofit_min_k_max,ppr->nonlinear_min_k_max));
      ppt->has_nl_corrections_based_on_delta_m = _TRUE_;
    }
    if ((strstr(string1,"hmcode") != NULL) || (strstr(string1,"HMCODE") != NULL) || (strstr(string1,"HMcode") != NULL) || (strstr(string1,"Hmcode") != NULL)) {
      pnl->method=nl_HMcode;
      ppt->k_max_for_pk = MAX(ppt->k_max_for_pk,MAX(ppr->hmcode_min_k_max,ppr->nonlinear_min_k_max));
      ppt->has_nl_corrections_based_on_delta_m = _TRUE_;
      class_read_int("extrapolation_method",pnl->extrapolation_method);

      class_call(parser_read_string(pfc,
                                    "feedback model",
                                    &(string1),
                                    &(flag1),
                                    errmsg),
                 errmsg,
                 errmsg);

      if (flag1 == _TRUE_) {

		if (strstr(string1,"emu_dmonly") != NULL) {
          pnl->feedback = nl_emu_dmonly;
		}
		if (strstr(string1,"owls_dmonly") != NULL) {
          pnl->feedback = nl_owls_dmonly;
		}
		if (strstr(string1,"owls_ref") != NULL) {
          pnl->feedback = nl_owls_ref;
		}
		if (strstr(string1,"owls_agn") != NULL) {
          pnl->feedback = nl_owls_agn;
		}
		if (strstr(string1,"owls_dblim") != NULL) {
          pnl->feedback = nl_owls_dblim;
		}
      }

      class_call(parser_read_double(pfc,"eta_0",&param2,&flag2,errmsg),
                 errmsg,
                 errmsg);
      class_call(parser_read_double(pfc,"c_min",&param3,&flag3,errmsg),
                 errmsg,
                 errmsg);

      class_test(((flag1 == _TRUE_) && ((flag2 == _TRUE_) || (flag3 == _TRUE_))),
                 errmsg,
                 "In input file, you cannot enter both a baryonic feedback model and a choice of baryonic feedback parameters, choose one of both methods");

      if ((flag2 == _TRUE_) && (flag3 == _TRUE_)) {
		pnl->feedback = nl_user_defined;
		class_read_double("eta_0", pnl->eta_0);
		class_read_double("c_min", pnl->c_min);
      }
      else if ((flag2 == _TRUE_) && (flag3 == _FALSE_)) {
		pnl->feedback = nl_user_defined;
		class_read_double("eta_0", pnl->eta_0);
		pnl->c_min = (0.98 - pnl->eta_0)/0.12;
      }
      else if ((flag2 == _FALSE_) && (flag3 == _TRUE_)) {
		pnl->feedback = nl_user_defined;
		class_read_double("c_min", pnl->c_min);
		pnl->eta_0 = 0.98 - 0.12*pnl->c_min;
      }

      class_call(parser_read_double(pfc,"z_infinity",&param1,&flag1,errmsg),
                 errmsg,
                 errmsg);

      if (flag1 == _TRUE_) {
        class_read_double("z_infinity", pnl->z_infinity);
      }
    }
  }

  /** (g) amount of information sent to standard output (none if all set to zero) */

  class_read_int("background_verbose",
                 pba->background_verbose);

  class_read_int("thermodynamics_verbose",
                 pth->thermodynamics_verbose);

  class_read_int("perturbations_verbose",
                 ppt->perturbations_verbose);

  class_read_int("transfer_verbose",
                 ptr->transfer_verbose);

  class_read_int("primordial_verbose",
                 ppm->primordial_verbose);

  class_read_int("spectra_verbose",
                 psp->spectra_verbose);

  class_read_int("nonlinear_verbose",
                 pnl->nonlinear_verbose);

  class_read_int("lensing_verbose",
                 ple->lensing_verbose);

  class_read_int("output_verbose",
                 pop->output_verbose);


  if (ppt->has_tensors == _TRUE_) {
    /** - ---> Include ur and ncdm shear in tensor computation? */
    class_call(parser_read_string(pfc,"tensor method",&string1,&flag1,errmsg),
               errmsg,
               errmsg);
    if (flag1 == _TRUE_) {
      if (strstr(string1,"photons") != NULL)
        ppt->tensor_method = tm_photons_only;
      if (strstr(string1,"massless") != NULL)
        ppt->tensor_method = tm_massless_approximation;
      if (strstr(string1,"exact") != NULL)
        ppt->tensor_method = tm_exact;
    }
  }

  /** - ---> derivatives of baryon sound speed only computed if some non-minimal tight-coupling schemes is requested */
  if ((ppr->tight_coupling_approximation == (int)first_order_CLASS) || (ppr->tight_coupling_approximation == (int)second_order_CLASS)) {
    pth->compute_cb2_derivatives = _TRUE_;
  }

  class_test(ppr->ur_fluid_trigger_tau_over_tau_k==ppr->radiation_streaming_trigger_tau_over_tau_k,
             errmsg,
             "please choose different values for precision parameters ur_fluid_trigger_tau_over_tau_k and radiation_streaming_trigger_tau_over_tau_k, in order to avoid switching two approximation schemes at the same time");

  if (pba->N_ncdm>0) {

    class_test(ppr->ncdm_fluid_trigger_tau_over_tau_k==ppr->radiation_streaming_trigger_tau_over_tau_k,
               errmsg,
               "please choose different values for precision parameters ncdm_fluid_trigger_tau_over_tau_k and radiation_streaming_trigger_tau_over_tau_k, in order to avoid switching two approximation schemes at the same time");

    class_test(ppr->ncdm_fluid_trigger_tau_over_tau_k==ppr->ur_fluid_trigger_tau_over_tau_k,
               errmsg,
               "please choose different values for precision parameters ncdm_fluid_trigger_tau_over_tau_k and ur_fluid_trigger_tau_over_tau_k, in order to avoid switching two approximation schemes at the same time");

  }
  if (pba->Omega0_idr != 0.){
    class_test(ppr->dark_radiation_streaming_trigger_tau_over_tau_k==ppr->radiation_streaming_trigger_tau_over_tau_k,
               errmsg,
               "please choose different values for precision parameters dark_radiation_trigger_tau_over_tau_k and radiation_streaming_trigger_tau_over_tau_k, in order to avoid switching two approximation schemes at the same time");

    class_test(ppr->dark_radiation_streaming_trigger_tau_over_tau_k==ppr->ur_fluid_trigger_tau_over_tau_k,
               errmsg,
               "please choose different values for precision parameters dark_radiation_trigger_tau_over_tau_k and ur_fluid_trigger_tau_over_tau_k, in order to avoid switching two approximation schemes at the same time");
    class_test(ppr->dark_radiation_streaming_trigger_tau_over_tau_k==ppr->ncdm_fluid_trigger_tau_over_tau_k,
               errmsg,
               "please choose different values for precision parameters dark_radiation_trigger_tau_over_tau_k and ncdm_fluid_trigger_tau_over_tau_k, in order to avoid switching two approximation schemes at the same time");
  }


  /**
   * Here we can place all obsolete (deprecated) names for the precision parameters,
   * so they will still get read.
   * The new parameter names should be used preferrably
   * */
  class_read_double("k_scalar_min_tau0",ppr->k_min_tau0); // obsolete precision parameter: read for compatibility with old precision files
  class_read_double("k_scalar_max_tau0_over_l_max",ppr->k_max_tau0_over_l_max); // obsolete precision parameter: read for compatibility with old precision files
  class_read_double("k_scalar_step_sub",ppr->k_step_sub); // obsolete precision parameter: read for compatibility with old precision files
  class_read_double("k_scalar_step_super",ppr->k_step_super); // obsolete precision parameter: read for compatibility with old precision files
  class_read_double("k_scalar_step_transition",ppr->k_step_transition); // obsolete precision parameter: read for compatibility with old precision files
  class_read_double("k_scalar_k_per_decade_for_pk",ppr->k_per_decade_for_pk); // obsolete precision parameter: read for compatibility with old precision files
  class_read_double("k_scalar_k_per_decade_for_bao",ppr->k_per_decade_for_bao); // obsolete precision parameter: read for compatibility with old precision files
  class_read_double("k_scalar_bao_center",ppr->k_bao_center); // obsolete precision parameter: read for compatibility with old precision files
  class_read_double("k_scalar_bao_width",ppr->k_bao_width); // obsolete precision parameter: read for compatibility with old precision files

  class_read_double("k_step_trans_scalars",ppr->q_linstep); // obsolete precision parameter: read for compatibility with old precision files
  class_read_double("k_step_trans_tensors",ppr->q_linstep); // obsolete precision parameter: read for compatibility with old precision files
  class_read_double("k_step_trans",ppr->q_linstep); // obsolete precision parameter: read for compatibility with old precision files
  class_read_double("q_linstep_trans",ppr->q_linstep); // obsolete precision parameter: read for compatibility with old precision files
  class_read_double("q_logstep_trans",ppr->q_logstep_spline); // obsolete precision parameter: read for compatibility with old precision files

  class_call(parser_read_string(pfc,
                                "l_switch_limber_for_cl_density_over_z",
                                &string1,
                                &flag1,
                                errmsg),
             errmsg,
             errmsg);

  class_test(flag1 == _TRUE_,
             errmsg,
             "You passed in input a precision parameter called l_switch_limber_for_cl_density_over_z. This syntax is deprecated since v2.5.0. Please use instead the two precision parameters l_switch_limber_for_nc_local_over_z, l_switch_limber_for_nc_los_over_z, defined in include/common.h, and allowing for better performance.");

  /** (i) Write values in file */
  if (ple->has_lensed_cls == _TRUE_)
    ppt->l_scalar_max+=ppr->delta_l_max;

  /** - (i.1.) shall we write background quantities in a file? */

  class_call(parser_read_string(pfc,"write background",&string1,&flag1,errmsg),
             errmsg,
             errmsg);

  if ((flag1 == _TRUE_) && ((strstr(string1,"y") != NULL) || (strstr(string1,"Y") != NULL))) {

    pop->write_background = _TRUE_;

  }

  /** - (i.2.) shall we write thermodynamics quantities in a file? */

  class_call(parser_read_string(pfc,"write thermodynamics",&string1,&flag1,errmsg),
             errmsg,
             errmsg);

  if ((flag1 == _TRUE_) && ((strstr(string1,"y") != NULL) || (strstr(string1,"Y") != NULL))) {

    pop->write_thermodynamics = _TRUE_;

  }

  /** - (i.3.) shall we write perturbation quantities in files? */

  class_call(parser_read_list_of_doubles(pfc,
                                         "k_output_values",
                                         &(int1),
                                         &(pointer1),
                                         &flag1,
                                         errmsg),
             errmsg,
             errmsg);

  if (flag1 == _TRUE_) {
    class_test(int1 > _MAX_NUMBER_OF_K_FILES_,
               errmsg,
               "you want to write some output for %d different values of k, hence you should increase _MAX_NUMBER_OF_K_FILES_ in include/perturbations.h to at least this number",
               int1);
    ppt->k_output_values_num = int1;

    for (i=0; i<int1; i++) {
      ppt->k_output_values[i] = pointer1[i];
    }
    free(pointer1);

    /* Sort the k_array using qsort */
    qsort (ppt->k_output_values, ppt->k_output_values_num, sizeof(double), compare_doubles);

    ppt->store_perturbations = _TRUE_;
    pop->write_perturbations = _TRUE_;
  }

  /** - (i.4.) shall we write primordial spectra in a file? */

  class_call(parser_read_string(pfc,"write primordial",&string1,&flag1,errmsg),
             errmsg,
             errmsg);

  if ((flag1 == _TRUE_) && ((strstr(string1,"y") != NULL) || (strstr(string1,"Y") != NULL))) {

    pop->write_primordial = _TRUE_;

  }

  /** - (i.5) special steps if we want Halofit with wa_fld non-zero:
      so-called "Pk_equal method" of 0810.0190 and 1601.07230 */

  if ((pnl->method == nl_halofit) && (pba->Omega0_fld != 0.) && (pba->wa_fld != 0.)){

    class_call(parser_read_string(pfc,"pk_eq",&string1,&flag1,errmsg),
             errmsg,
             errmsg);

    if ((flag1 == _TRUE_) && ((strstr(string1,"y") != NULL) || (strstr(string1,"Y") != NULL))) {

      pnl->has_pk_eq = _TRUE_;

    }
  }

  if (pnl->has_pk_eq == _TRUE_) {

    if (input_verbose > 0) {
      printf(" -> since you want to use Halofit with a non-zero wa_fld, calling background module to\n");
      printf("    extract the effective w(tau), Omega_m(tau) parameters required by the Pk_equal method\n");
    }
    class_call(input_prepare_pk_eq(ppr,pba,pth,pnl,input_verbose,errmsg),
               errmsg,
               errmsg);
  }

  return _SUCCESS_;

}

/**
 * All default parameter values (for input parameters)
 *
 * @param pba Input: pointer to background structure
 * @param pth Input: pointer to thermodynamics structure
 * @param ppt Input: pointer to perturbation structure
 * @param ptr Input: pointer to transfer structure
 * @param ppm Input: pointer to primordial structure
 * @param psp Input: pointer to spectra structure
 * @param pnl Input: pointer to nonlinear structure
 * @param ple Input: pointer to lensing structure
 * @param pop Input: pointer to output structure
 * @return the error status
 */

int input_default_params(
                         struct background *pba,
                         struct thermo *pth,
                         struct perturbs *ppt,
                         struct transfers *ptr,
                         struct primordial *ppm,
                         struct spectra *psp,
                         struct nonlinear * pnl,
                         struct lensing *ple,
                         struct output *pop
                         ) {

  double sigma_B; /* Stefan-Boltzmann constant in \f$ W/m^2/K^4 = Kg/K^4/s^3 \f$*/

  sigma_B = 2. * pow(_PI_,5) * pow(_k_B_,4) / 15. / pow(_h_P_,3) / pow(_c_,2);

  /** Define all default parameter values (for input parameters) for each structure:*/
  /** - background structure */

  /* 5.10.2014: default parameters matched to Planck 2013 + WP
     best-fitting model, with ones small difference: the published
     Planck 2013 + WP bestfit is with h=0.6704 and one massive
     neutrino species with m_ncdm=0.06eV; here we assume only massless
     neutrinos in the default model; for the CMB, taking m_ncdm = 0 or
     0.06 eV makes practically no difference, provided that we adapt
     the value of h in order ot get the same peak scale, i.e. the same
     100*theta_s. The Planck 2013 + WP best-fitting model with
     h=0.6704 gives 100*theta_s = 1.042143 (or equivalently
     100*theta_MC=1.04119). By taking only massless neutrinos, one
     gets the same 100*theta_s provided that h is increased to
     0.67556. Hence, we take h=0.67556, N_ur=3.046, N_ncdm=0, and all
     other parameters from the Planck2013 Cosmological Parameter
     paper. */

  pba->h = 0.67556;
  pba->H0 = pba->h * 1.e5 / _c_;
  pba->T_cmb = 2.7255;
  pba->Omega0_g = (4.*sigma_B/_c_*pow(pba->T_cmb,4.)) / (3.*_c_*_c_*1.e10*pba->h*pba->h/_Mpc_over_m_/_Mpc_over_m_/8./_PI_/_G_);
  pba->Omega0_ur = 3.046*7./8.*pow(4./11.,4./3.)*pba->Omega0_g;
  pba->Omega0_idr = 0.0;
  pba->Omega0_idm_dr = 0.0;
  pba->f_idm_dr = 0.0;
  pba->stat_f_idr = 7./8.;
  pba->xi_idr = 0.0;
  pba->N_dg = 0.0;
  pba->Gamma_0_nadm = 0.0;
  pba->Omega0_b = 0.022032/pow(pba->h,2);
  pba->Omega0_cdm = 0.12038/pow(pba->h,2);
  pba->Omega0_dcdmdr = 0.0;
  pba->Omega0_dcdm = 0.0;
  pba->Gamma_dcdm = 0.0;
  pba->N_ncdm = 0;
  pba->Omega0_ncdm_tot = 0.;
  pba->ksi_ncdm_default = 0.;
  pba->ksi_ncdm = NULL;
  pba->T_ncdm_default = 0.71611; /* this value gives m/omega = 93.14 eV b*/
  pba->T_ncdm = NULL;
  pba->deg_ncdm_default = 1.;
  pba->deg_ncdm = NULL;
  pba->ncdm_psd_parameters = NULL;
  pba->ncdm_psd_files = NULL;

  pba->Omega0_scf = 0.; /* Scalar field defaults */
  pba->attractor_ic_scf = _TRUE_;
  pba->scf_parameters = NULL;
  pba->scf_parameters_size = 0;
  pba->scf_tuning_index = 0;
  //MZ: initial conditions are as multiplicative factors of the radiation attractor values
  pba->phi_ini_scf = 1;
  pba->phi_prime_ini_scf = 1;

  pba->Omega0_k = 0.;
  pba->K = 0.;
  pba->sgnK = 0;
  pba->Omega0_lambda = 1.-pba->Omega0_k-pba->Omega0_g-pba->Omega0_ur-pba->Omega0_b-pba->Omega0_cdm-pba->Omega0_ncdm_tot-pba->Omega0_dcdmdr-pba->Omega0_idm_dr-pba->Omega0_idr;
  pba->Omega0_fld = 0.;
  pba->a_today = 1.;
  pba->use_ppf = _TRUE_;
  pba->c_gamma_over_c_fld = 0.4;
  pba->fluid_equation_of_state = CLP;
  pba->w0_fld = -1.;
  pba->wa_fld = 0.;
  pba->Omega_EDE = 0.;
  pba->cs2_fld = 1.;

  pba->shooting_failed = _FALSE_;

  /** - thermodynamics structure */

  pth->YHe=_BBN_;
  pth->recombination=recfast;
  pth->reio_parametrization=reio_camb;
  pth->reio_z_or_tau=reio_z;
  pth->z_reio=11.357;
  pth->tau_reio=0.0925;
  pth->reionization_exponent=1.5;
  pth->reionization_width=0.5;
  pth->helium_fullreio_redshift=3.5;
  pth->helium_fullreio_width=0.5;

  pth->binned_reio_num=0;
  pth->binned_reio_z=NULL;
  pth->binned_reio_xe=NULL;
  pth->binned_reio_step_sharpness = 0.3;

  pth->annihilation = 0.;
  pth->decay = 0.;

  pth->annihilation_variation = 0.;
  pth->annihilation_z = 1000.;
  pth->annihilation_zmax = 2500.;
  pth->annihilation_zmin = 30.;
  pth->annihilation_f_halo = 0.;
  pth->annihilation_z_halo = 30.;
  pth->has_on_the_spot = _TRUE_;

  pth->compute_cb2_derivatives=_FALSE_;

  pth->compute_damping_scale = _FALSE_;

  pth->a_dark = 0.;
  pth->b_dark = 0.;
  pth->nindex_dark = 4.;
  pth->m_dm = 1.e11;

  /** - perturbation structure */

  ppt->has_cl_cmb_temperature = _FALSE_;
  ppt->has_cl_cmb_polarization = _FALSE_;
  ppt->has_cl_cmb_lensing_potential = _FALSE_;
  ppt->has_cl_number_count = _FALSE_;
  ppt->has_cl_lensing_potential = _FALSE_;
  ppt->has_pk_matter = _FALSE_;
  ppt->has_density_transfers = _FALSE_;
  ppt->has_velocity_transfers = _FALSE_;
  ppt->has_metricpotential_transfers = _FALSE_;

  ppt->has_nl_corrections_based_on_delta_m = _FALSE_;

  ppt->has_nc_density = _FALSE_;
  ppt->has_nc_rsd = _FALSE_;
  ppt->has_nc_lens = _FALSE_;
  ppt->has_nc_gr = _FALSE_;

  //ppt->pk_only_cdm_bar=_FALSE_;

  ppt->switch_sw = 1;
  ppt->switch_eisw = 1;
  ppt->switch_lisw = 1;
  ppt->switch_dop = 1;
  ppt->switch_pol = 1;
  ppt->eisw_lisw_split_z = 120;

  ppt->has_ad=_TRUE_;
  ppt->has_bi=_FALSE_;
  ppt->has_cdi=_FALSE_;
  ppt->has_nid=_FALSE_;
  ppt->has_niv=_FALSE_;

  ppt->has_perturbed_recombination=_FALSE_;
  ppt->tensor_method = tm_massless_approximation;
  ppt->evolve_tensor_ur = _FALSE_;
  ppt->evolve_tensor_ncdm = _FALSE_;

  ppt->has_scalars=_TRUE_;
  ppt->has_vectors=_FALSE_;
  ppt->has_tensors=_FALSE_;

  ppt->l_scalar_max=2500;
  ppt->l_vector_max=500;
  ppt->l_tensor_max=500;
  ppt->l_lss_max=300;
  ppt->k_max_for_pk=1.;

  ppt->gauge=synchronous;

  ppt->idr_nature=idr_free_streaming;

  ppt->has_Nbody_gauge_transfers = _FALSE_;

  ppt->k_output_values_num=0;
  ppt->store_perturbations = _FALSE_;

  ppt->three_ceff2_ur=1.;
  ppt->three_cvis2_ur=1.;

  ppt->z_max_pk=0.;

  ppt->selection_num=1;
  ppt->selection=gaussian;
  ppt->selection_mean[0]=1.;
  ppt->selection_width[0]=0.1;

  /** - primordial structure */

  ppm->primordial_spec_type = analytic_Pk;
  ppm->k_pivot = 0.05;
  ppm->A_s = 2.215e-9;
  ppm->n_s = 0.9619;
  ppm->alpha_s = 0.;
  ppm->f_bi = 1.;
  ppm->n_bi = 1.;
  ppm->alpha_bi = 0.;
  ppm->f_cdi = 1.;
  ppm->n_cdi = 1.;
  ppm->alpha_cdi = 0.;
  ppm->f_nid = 1.;
  ppm->n_nid = 1.;
  ppm->alpha_nid = 0.;
  ppm->f_niv = 1.;
  ppm->n_niv = 1.;
  ppm->alpha_niv = 0.;
  ppm->c_ad_bi = 0.;
  ppm->n_ad_bi = 0.;
  ppm->alpha_ad_bi = 0.;
  ppm->c_ad_cdi = 0.;
  ppm->n_ad_cdi = 0.;
  ppm->alpha_ad_cdi = 0.;
  ppm->c_ad_nid = 0.;
  ppm->n_ad_nid = 0.;
  ppm->alpha_ad_nid = 0.;
  ppm->c_ad_niv = 0.;
  ppm->n_ad_niv = 0.;
  ppm->alpha_ad_niv = 0.;
  ppm->c_bi_cdi = 0.;
  ppm->n_bi_cdi = 0.;
  ppm->alpha_bi_cdi = 0.;
  ppm->c_bi_nid = 0.;
  ppm->n_bi_nid = 0.;
  ppm->alpha_bi_nid = 0.;
  ppm->c_bi_niv = 0.;
  ppm->n_bi_niv = 0.;
  ppm->alpha_bi_niv = 0.;
  ppm->c_cdi_nid = 0.;
  ppm->n_cdi_nid = 0.;
  ppm->alpha_cdi_nid = 0.;
  ppm->c_cdi_niv = 0.;
  ppm->n_cdi_niv = 0.;
  ppm->alpha_cdi_niv = 0.;
  ppm->c_nid_niv = 0.;
  ppm->n_nid_niv = 0.;
  ppm->alpha_nid_niv = 0.;
  ppm->r = 1.;
  ppm->n_t = -ppm->r/8.*(2.-ppm->r/8.-ppm->n_s);
  ppm->alpha_t = ppm->r/8.*(ppm->r/8.+ppm->n_s-1.);
  ppm->potential=polynomial;
  ppm->phi_end=0.;
  ppm->phi_pivot_method = N_star;
  ppm->phi_pivot_target = 60;
  ppm->V0=1.25e-13;
  ppm->V1=-1.12e-14;
  ppm->V2=-6.95e-14;
  ppm->V3=0.;
  ppm->V4=0.;
  ppm->H0=3.69e-6;
  ppm->H1=-5.84e-7;
  ppm->H2=0.;
  ppm->H3=0.;
  ppm->H4=0.;
  ppm->behavior=numerical;
  ppm->command="write here your command for the external Pk";
  ppm->custom1=0.;
  ppm->custom2=0.;
  ppm->custom3=0.;
  ppm->custom4=0.;
  ppm->custom5=0.;
  ppm->custom6=0.;
  ppm->custom7=0.;
  ppm->custom8=0.;
  ppm->custom9=0.;
  ppm->custom10=0.;

  /** - nonlinear structure */

  pnl->method = nl_none;
  pnl->extrapolation_method = extrap_max_scaled;
  pnl->has_pk_eq = _FALSE_;

  pnl->feedback = nl_emu_dmonly;
  pnl->z_infinity = 10.;

  /** - transfer structure */

  ptr->selection_bias[0]=1.;
  ptr->selection_magnification_bias[0]=0.;
  ptr->lcmb_rescale=1.;
  ptr->lcmb_pivot=0.1;
  ptr->lcmb_tilt=0.;
  ptr->initialise_HIS_cache=_FALSE_;
  ptr->has_nz_analytic = _FALSE_;
  ptr->has_nz_file = _FALSE_;
  ptr->has_nz_evo_analytic = _FALSE_;
  ptr->has_nz_evo_file = _FALSE_;

  /** - spectra structure */

  psp->z_max_pk = pop->z_pk[0];
  psp->non_diag=0;

  /** - lensing structure */

  ple->has_lensed_cls = _FALSE_;

  /** - output structure */

  pop->z_pk_num = 1;
  pop->z_pk[0] = 0.;
  sprintf(pop->root,"output/");
  pop->write_header = _TRUE_;
  pop->output_format = class_format;
  pop->write_background = _FALSE_;
  pop->write_thermodynamics = _FALSE_;
  pop->write_perturbations = _FALSE_;
  pop->write_primordial = _FALSE_;

  /** - all verbose parameters */

  pba->background_verbose = 0;
  pth->thermodynamics_verbose = 0;
  ppt->perturbations_verbose = 0;
  ptr->transfer_verbose = 0;
  ppm->primordial_verbose = 0;
  psp->spectra_verbose = 0;
  pnl->nonlinear_verbose = 0;
  ple->lensing_verbose = 0;
  pop->output_verbose = 0;

  return _SUCCESS_;

}

/**
 * Initialize the precision parameter structure.
 *
 * All precision parameters used in the other modules are listed here
 * and assigned here a default value.
 *
 * @param ppr Input/Output: a precision_params structure pointer
 * @return the error status
 *
 */

int input_default_precision ( struct precision * ppr ) {

  /**
   * - automatic estimate of machine precision
   */
  ppr->smallest_allowed_variation=DBL_EPSILON;

  //get_machine_precision(&(ppr->smallest_allowed_variation));

  class_test(ppr->smallest_allowed_variation < 0,
             ppr->error_message,
             "smallest_allowed_variation = %e < 0",ppr->smallest_allowed_variation);


#define __ASSIGN_DEFAULT_PRECISION__
#include "precisions.h"
#undef __ASSIGN_DEFAULT_PRECISION__

  return _SUCCESS_;

}

int class_version(
                  char * version
                  ) {

  sprintf(version,"%s",_VERSION_);
  return _SUCCESS_;
}

/**
 * Automatically computes the machine precision.
 *
 * @param smallest_allowed_variation a pointer to the smallest allowed variation
 *
 * Returns the smallest
 * allowed variation (minimum epsilon * _TOLVAR_)
 */

int get_machine_precision(double * smallest_allowed_variation) {
  double one, meps, sum;

  one = 1.0;
  meps = 1.0;
  do {
    meps /= 2.0;
    sum = one + meps;
  } while (sum != one);
  meps *= 2.0;

  *smallest_allowed_variation = meps * _TOLVAR_;

  return _SUCCESS_;

}

int input_fzerofun_1d(double input,
                      void* pfzw,
                      double *output,
                      ErrorMsg error_message){

  class_call(input_try_unknown_parameters(&input,
                                          1,
                                          pfzw,
                                          output,
                                          error_message),
             error_message,
             error_message);

  return _SUCCESS_;
}

int class_fzero_ridder(int (*func)(double x, void *param, double *y, ErrorMsg error_message),
                       double x1,
                       double x2,
                       double xtol,
                       void *param,
                       double *Fx1,
                       double *Fx2,
                       double *xzero,
                       int *fevals,
                       ErrorMsg error_message){
  /**Using Ridders' method, return the root of a function func known to
     lie between x1 and x2. The root, returned as zriddr, will be found to
     an approximate accuracy xtol.
  */
  int j,MAXIT=1000;
  double ans,fh,fl,fm,fnew,s,xh,xl,xm,xnew;
  if ((Fx1!=NULL)&&(Fx2!=NULL)){
    fl = *Fx1;
    fh = *Fx2;
  }
  else{
    class_call((*func)(x1, param, &fl, error_message),
               error_message, error_message);
    class_call((*func)(x2, param, &fh, error_message),
               error_message, error_message);

    *fevals = (*fevals)+2;
  }
  if ((fl > 0.0 && fh < 0.0) || (fl < 0.0 && fh > 0.0)) {
    xl=x1;
    xh=x2;
    ans=-1.11e11;
    for (j=1;j<=MAXIT;j++) {
      xm=0.5*(xl+xh);
      class_call((*func)(xm, param, &fm, error_message),
                 error_message, error_message);
      *fevals = (*fevals)+1;
      s=sqrt(fm*fm-fl*fh);
      if (s == 0.0){
        *xzero = ans;
        //printf("Success 1\n");
        return _SUCCESS_;
      }
      xnew=xm+(xm-xl)*((fl >= fh ? 1.0 : -1.0)*fm/s);
      if (fabs(xnew-ans) <= xtol) {
        *xzero = ans;
        return _SUCCESS_;
      }
      ans=xnew;
      class_call((*func)(ans, param, &fnew, error_message),
                 error_message, error_message);
      *fevals = (*fevals)+1;
      if (fnew == 0.0){
        *xzero = ans;
        //printf("Success 2, ans=%g\n",ans);
        return _SUCCESS_;
      }
      if (NRSIGN(fm,fnew) != fm) {
        xl=xm;
        fl=fm;
        xh=ans;
        fh=fnew;
      } else if (NRSIGN(fl,fnew) != fl) {
        xh=ans;
        fh=fnew;
      } else if (NRSIGN(fh,fnew) != fh) {
        xl=ans;
        fl=fnew;
      } else return _FAILURE_;
      if (fabs(xh-xl) <= xtol) {
        *xzero = ans;
        //        printf("Success 3\n");
        return _SUCCESS_;
      }
    }
    class_stop(error_message,"zriddr exceed maximum iterations");
  }
  else {
    if (fl == 0.0) return x1;
    if (fh == 0.0) return x2;
    class_stop(error_message,"root must be bracketed in zriddr.");
  }
  class_stop(error_message,"Failure in int.");
}

int input_try_unknown_parameters(double * unknown_parameter,
                                 int unknown_parameters_size,
                                 void * voidpfzw,
                                 double * output,
                                 ErrorMsg errmsg){
  /** Summary:
   * - Call the structures*/

  struct precision pr;        /* for precision parameters */
  struct background ba;       /* for cosmological background */
  struct thermo th;           /* for thermodynamics */
  struct perturbs pt;         /* for source functions */
  struct transfers tr;        /* for transfer functions */
  struct primordial pm;       /* for primordial spectra */
  struct spectra sp;          /* for output spectra */
  struct nonlinear nl;        /* for non-linear spectra */
  struct lensing le;          /* for lensed spectra */
  struct output op;           /* for output files */

  int i;
  double rho_dcdm_today, rho_dr_today;
  struct fzerofun_workspace * pfzw;
  int input_verbose;
  int flag;
  int param;
  short compute_sigma8 = _FALSE_;

  pfzw = (struct fzerofun_workspace *) voidpfzw;
  /** - Read input parameters */
  for (i=0; i < unknown_parameters_size; i++) {
    sprintf(pfzw->fc.value[pfzw->unknown_parameters_index[i]],
            "%e",unknown_parameter[i]);
  }

  class_call(input_read_precisions(&(pfzw->fc),
                                   &pr,
                                   &ba,
                                   &th,
                                   &pt,
                                   &tr,
                                   &pm,
                                   &sp,
                                   &nl,
                                   &le,
                                   &op,
                                   errmsg),
             errmsg,
             errmsg);

  class_call(input_read_parameters(&(pfzw->fc),
                                   &pr,
                                   &ba,
                                   &th,
                                   &pt,
                                   &tr,
                                   &pm,
                                   &sp,
                                   &nl,
                                   &le,
                                   &op,
                                   errmsg),
             errmsg,
             errmsg);

  class_call(parser_read_int(&(pfzw->fc),
                             "input_verbose",
                             &param,
                             &flag,
                             errmsg),
             errmsg,
             errmsg);

  if (flag == _TRUE_)
    input_verbose = param;
  else
    input_verbose = 0;

  /** - Optimise flags for sigma8 calculation.*/
  for (i=0; i < unknown_parameters_size; i++) {
    if (pfzw->target_name[i] == sigma8) {
      compute_sigma8 = _TRUE_;
    }
  }
  if (compute_sigma8 == _TRUE_) {
    pt.k_max_for_pk=1.0;
    pt.has_pk_matter=_TRUE_;
    pt.has_perturbations = _TRUE_;
    pt.has_cl_cmb_temperature = _FALSE_;
    pt.has_cls = _FALSE_;
    pt.has_cl_cmb_polarization = _FALSE_;
    pt.has_cl_cmb_lensing_potential = _FALSE_;
    pt.has_cl_number_count = _FALSE_;
    pt.has_cl_lensing_potential=_FALSE_;
    pt.has_density_transfers=_FALSE_;
    pt.has_velocity_transfers=_FALSE_;

  }

  /** - Shoot forward into class up to required stage */
  if (pfzw->required_computation_stage >= cs_background){
    if (input_verbose>2)
      printf("Stage 1: background\n");
    ba.background_verbose = 0;
    class_call(background_init(&pr,&ba),
               ba.error_message,
               errmsg
               );
  }

  if (pfzw->required_computation_stage >= cs_thermodynamics){
    if (input_verbose>2)
      printf("Stage 2: thermodynamics\n");
    pr.recfast_Nz0 = 10000;
    th.thermodynamics_verbose = 0;
    class_call_except(thermodynamics_init(&pr,&ba,&th),
                      th.error_message,
                      errmsg,
                      background_free(&ba)
                      );
  }

  if (pfzw->required_computation_stage >= cs_perturbations){
    if (input_verbose>2)
      printf("Stage 3: perturbations\n");
    pt.perturbations_verbose = 0;
    class_call_except(perturb_init(&pr,&ba,&th,&pt),
                      pt.error_message,
                      errmsg,
                      thermodynamics_free(&th);background_free(&ba)
                      );
  }

  if (pfzw->required_computation_stage >= cs_primordial){
    if (input_verbose>2)
      printf("Stage 4: primordial\n");
    pm.primordial_verbose = 0;
    class_call_except(primordial_init(&pr,&pt,&pm),
                      pm.error_message,
                      errmsg,
                      perturb_free(&pt);thermodynamics_free(&th);background_free(&ba)
                      );
  }

  if (pfzw->required_computation_stage >= cs_nonlinear){
    if (input_verbose>2)
      printf("Stage 5: nonlinear\n");
    nl.nonlinear_verbose = 0;
    class_call_except(nonlinear_init(&pr,&ba,&th,&pt,&pm,&nl),
                      nl.error_message,
                      errmsg,
                      primordial_free(&pm);perturb_free(&pt);thermodynamics_free(&th);background_free(&ba)
                      );
  }

  if (pfzw->required_computation_stage >= cs_transfer){
    if (input_verbose>2)
      printf("Stage 6: transfer\n");
    tr.transfer_verbose = 0;
    class_call_except(transfer_init(&pr,&ba,&th,&pt,&nl,&tr),
                      tr.error_message,
                      errmsg,
                      nonlinear_free(&nl);primordial_free(&pm);perturb_free(&pt);thermodynamics_free(&th);background_free(&ba)
                      );
  }

  if (pfzw->required_computation_stage >= cs_spectra){
    if (input_verbose>2)
      printf("Stage 7: spectra\n");
    sp.spectra_verbose = 0;
    class_call_except(spectra_init(&pr,&ba,&pt,&pm,&nl,&tr,&sp),
                      sp.error_message,
                      errmsg,
                      transfer_free(&tr);nonlinear_free(&nl);primordial_free(&pm);perturb_free(&pt);thermodynamics_free(&th);background_free(&ba)
                      );
  }

  /** - Get the corresponding shoot variable and put into output */
  for (i=0; i < pfzw->target_size; i++) {
    switch (pfzw->target_name[i]) {
    case theta_s:
      output[i] = 100.*th.rs_rec/th.ra_rec-pfzw->target_value[i];
      break;
    case Omega_dcdmdr:
      rho_dcdm_today = ba.background_table[(ba.bt_size-1)*ba.bg_size+ba.index_bg_rho_dcdm];
      if (ba.has_dr == _TRUE_)
        rho_dr_today = ba.background_table[(ba.bt_size-1)*ba.bg_size+ba.index_bg_rho_dr];
      else
        rho_dr_today = 0.;
      output[i] = (rho_dcdm_today+rho_dr_today)/(ba.H0*ba.H0)-pfzw->target_value[i];
      break;
    case omega_dcdmdr:
      rho_dcdm_today = ba.background_table[(ba.bt_size-1)*ba.bg_size+ba.index_bg_rho_dcdm];
      if (ba.has_dr == _TRUE_)
        rho_dr_today = ba.background_table[(ba.bt_size-1)*ba.bg_size+ba.index_bg_rho_dr];
      else
        rho_dr_today = 0.;
      output[i] = (rho_dcdm_today+rho_dr_today)/(ba.H0*ba.H0)-pfzw->target_value[i]/ba.h/ba.h;
      break;
    case Omega_scf:
      /** - In case scalar field is used to fill, pba->Omega0_scf is not equal to pfzw->target_value[i].*/
      output[i] = ba.background_table[(ba.bt_size-1)*ba.bg_size+ba.index_bg_rho_scf]/(ba.H0*ba.H0)
        -ba.Omega0_scf;
      break;
    case Omega_ini_dcdm:
    case omega_ini_dcdm:
      rho_dcdm_today = ba.background_table[(ba.bt_size-1)*ba.bg_size+ba.index_bg_rho_dcdm];
      if (ba.has_dr == _TRUE_)
        rho_dr_today = ba.background_table[(ba.bt_size-1)*ba.bg_size+ba.index_bg_rho_dr];
      else
        rho_dr_today = 0.;
      output[i] = -(rho_dcdm_today+rho_dr_today)/(ba.H0*ba.H0)+ba.Omega0_dcdmdr;
      break;
    case sigma8:
      output[i] = nl.sigma8[nl.index_pk_m]-pfzw->target_value[i];
      break;
    }
  }


  /** - Free structures */
  if (pfzw->required_computation_stage >= cs_spectra){
    class_call(spectra_free(&sp), sp.error_message, errmsg);
  }
  if (pfzw->required_computation_stage >= cs_transfer){
    class_call(transfer_free(&tr), tr.error_message, errmsg);
  }
  if (pfzw->required_computation_stage >= cs_nonlinear){
    class_call(nonlinear_free(&nl), nl.error_message, errmsg);
  }
  if (pfzw->required_computation_stage >= cs_primordial){
    class_call(primordial_free(&pm), pm.error_message, errmsg);
  }
  if (pfzw->required_computation_stage >= cs_perturbations){
    class_call(perturb_free(&pt), pt.error_message, errmsg);
  }
  if (pfzw->required_computation_stage >= cs_thermodynamics){
    class_call(thermodynamics_free(&th), th.error_message, errmsg);
  }
  if (pfzw->required_computation_stage >= cs_background){
    class_call(background_free(&ba), ba.error_message, errmsg);
  }

  /** - Set filecontent to unread */
  for (i=0; i<pfzw->fc.size; i++) {
    pfzw->fc.read[i] = _FALSE_;
  }

  return _SUCCESS_;
}

int input_get_guess(double *xguess,
                    double *dxdy,
                    struct fzerofun_workspace * pfzw,
                    ErrorMsg errmsg){

  struct precision pr;        /* for precision parameters */
  struct background ba;       /* for cosmological background */
  struct thermo th;           /* for thermodynamics */
  struct perturbs pt;         /* for source functions */
  struct transfers tr;        /* for transfer functions */
  struct primordial pm;       /* for primordial spectra */
  struct spectra sp;          /* for output spectra */
  struct nonlinear nl;        /* for non-linear spectra */
  struct lensing le;          /* for lensed spectra */
  struct output op;           /* for output files */
  int i;

  double Omega_M, a_decay, gamma, Omega0_dcdmdr=1.0;
  int index_guess;

  /* Cheat to read only known parameters: */
  pfzw->fc.size -= pfzw->target_size;

  class_call(input_read_precisions(&(pfzw->fc),
                                   &pr,
                                   &ba,
                                   &th,
                                   &pt,
                                   &tr,
                                   &pm,
                                   &sp,
                                   &nl,
                                   &le,
                                   &op,
                                   errmsg),
             errmsg,
             errmsg);

  class_call(input_read_parameters(&(pfzw->fc),
                                   &pr,
                                   &ba,
                                   &th,
                                   &pt,
                                   &tr,
                                   &pm,
                                   &sp,
                                   &nl,
                                   &le,
                                   &op,
                                   errmsg),
             errmsg,
             errmsg);

  pfzw->fc.size += pfzw->target_size;
  /** Summary: */
  /** - Here we should write reasonable guesses for the unknown parameters.
      Also estimate dxdy, i.e. how the unknown parameter responds to the known.
      This can simply be estimated as the derivative of the guess formula.*/

  for (index_guess=0; index_guess < pfzw->target_size; index_guess++) {
    switch (pfzw->target_name[index_guess]) {
    case theta_s:
      xguess[index_guess] = 3.54*pow(pfzw->target_value[index_guess],2)-5.455*pfzw->target_value[index_guess]+2.548;
      dxdy[index_guess] = (7.08*pfzw->target_value[index_guess]-5.455);
      /** - Update pb to reflect guess */
      ba.h = xguess[index_guess];
      ba.H0 = ba.h *  1.e5 / _c_;
      break;
    case Omega_dcdmdr:
      Omega_M = ba.Omega0_cdm+ba.Omega0_idm_dr+ba.Omega0_dcdmdr+ba.Omega0_b;
      /* This formula is exact in a Matter + Lambda Universe, but only
         for Omega_dcdm, not the combined.
         sqrt_one_minus_M = sqrt(1.0 - Omega_M);
         xguess[index_guess] = pfzw->target_value[index_guess]*
         exp(2./3.*ba.Gamma_dcdm/ba.H0*
         atanh(sqrt_one_minus_M)/sqrt_one_minus_M);
         dxdy[index_guess] = 1.0;//exp(2./3.*ba.Gamma_dcdm/ba.H0*atanh(sqrt_one_minus_M)/sqrt_one_minus_M);
      */
      gamma = ba.Gamma_dcdm/ba.H0;
      if (gamma < 1)
        a_decay = 1.0;
      else
        a_decay = pow(1+(gamma*gamma-1.)/Omega_M,-1./3.);
      xguess[index_guess] = pfzw->target_value[index_guess]/a_decay;
      dxdy[index_guess] = 1./a_decay;
      //printf("x = Omega_ini_guess = %g, dxdy = %g\n",*xguess,*dxdy);
      break;
    case omega_dcdmdr:
      Omega_M = ba.Omega0_cdm+ba.Omega0_idm_dr+ba.Omega0_dcdmdr+ba.Omega0_b;
      /* This formula is exact in a Matter + Lambda Universe, but only
         for Omega_dcdm, not the combined.
         sqrt_one_minus_M = sqrt(1.0 - Omega_M);
         xguess[index_guess] = pfzw->target_value[index_guess]*
         exp(2./3.*ba.Gamma_dcdm/ba.H0*
         atanh(sqrt_one_minus_M)/sqrt_one_minus_M);
         dxdy[index_guess] = 1.0;//exp(2./3.*ba.Gamma_dcdm/ba.H0*atanh(sqrt_one_minus_M)/sqrt_one_minus_M);
      */
      gamma = ba.Gamma_dcdm/ba.H0;
      if (gamma < 1)
        a_decay = 1.0;
      else
        a_decay = pow(1+(gamma*gamma-1.)/Omega_M,-1./3.);
      xguess[index_guess] = pfzw->target_value[index_guess]/ba.h/ba.h/a_decay;
      dxdy[index_guess] = 1./a_decay/ba.h/ba.h;
      //printf("x = Omega_ini_guess = %g, dxdy = %g\n",*xguess,*dxdy);
      break;
    case Omega_scf:

      /** - This guess is arbitrary, something nice using WKB should be implemented.
       *
       * - Version 2: use a fit: `xguess[index_guess] = 1.77835*pow(ba.Omega0_scf,-2./7.);
       * dxdy[index_guess] = -0.5081*pow(ba.Omega0_scf,-9./7.)`;
       *
       * - Version 3: use attractor solution */

      if (ba.scf_tuning_index == 0){
        xguess[index_guess] = sqrt(3.0/ba.Omega0_scf);
        dxdy[index_guess] = -0.5*sqrt(3.0)*pow(ba.Omega0_scf,-1.5);
      }
      else{
        /* Default: take the passed value as xguess and set dxdy to 1. */
        xguess[index_guess] = ba.scf_parameters[ba.scf_tuning_index];
        dxdy[index_guess] = 1.;
      }
      break;
    case omega_ini_dcdm:
      Omega0_dcdmdr = 1./(ba.h*ba.h);
    case Omega_ini_dcdm:
      /** - This works since correspondence is
          Omega_ini_dcdm -> Omega_dcdmdr and
          omega_ini_dcdm -> omega_dcdmdr */
      Omega0_dcdmdr *=pfzw->target_value[index_guess];
      Omega_M = ba.Omega0_cdm+ba.Omega0_idm_dr+Omega0_dcdmdr+ba.Omega0_b;
      gamma = ba.Gamma_dcdm/ba.H0;
      if (gamma < 1)
        a_decay = 1.0;
      else
        a_decay = pow(1+(gamma*gamma-1.)/Omega_M,-1./3.);
      xguess[index_guess] = pfzw->target_value[index_guess]*a_decay;
      dxdy[index_guess] = a_decay;
      if (gamma > 100)
        dxdy[index_guess] *= gamma/100;

      //printf("x = Omega_ini_guess = %g, dxdy = %g\n",*xguess,*dxdy);
      break;

    case sigma8:
      /* Assume linear relationship between A_s and sigma8 and fix coefficient
         according to vanilla LambdaCDM. Should be good enough... */
      xguess[index_guess] = 2.43e-9/0.87659*pfzw->target_value[index_guess];
      dxdy[index_guess] = 2.43e-9/0.87659;
      break;
    }
    //printf("xguess = %g\n",xguess[index_guess]);
  }

  for (i=0; i<pfzw->fc.size; i++) {
    pfzw->fc.read[i] = _FALSE_;
  }

  /** - Deallocate everything allocated by input_read_parameters */
  background_free_input(&ba);

  return _SUCCESS_;
}

int input_find_root(double *xzero,
                    int *fevals,
                    struct fzerofun_workspace *pfzw,
                    ErrorMsg errmsg){
  double x1, x2, f1, f2, dxdy, dx;
  int iter, iter2;
  int return_function;
  /** Summary: */

  /** - Fisrt we do our guess */
  class_call(input_get_guess(&x1, &dxdy, pfzw, errmsg),
             errmsg, errmsg);
  //      printf("x1= %g\n",x1);

  class_call(input_fzerofun_1d(x1,
                               pfzw,
                               &f1,
                               errmsg),
             errmsg, errmsg);
<<<<<<< HEAD
=======

>>>>>>> 0ef4f7b6
  (*fevals)++;
  //printf("x1= %g, f1= %g\n",x1,f1);

  dx = 1.5*f1*dxdy;

  /** - Then we do a linear hunt for the boundaries */
  for (iter=1; iter<=15; iter++){
    //x2 = x1 + search_dir*dx;
    x2 = x1 - dx;

    for (iter2=1; iter2 <= 3; iter2++) {
      return_function = input_fzerofun_1d(x2,pfzw,&f2,errmsg);
      (*fevals)++;
      //printf("x2= %g, f2= %g\n",x2,f2);
      //fprintf(stderr,"iter2=%d\n",iter2);

      if (return_function ==_SUCCESS_) {
        break;
      }
      else if (iter2 < 3) {
        dx*=0.5;
        x2 = x1-dx;
      }
      else {
        //fprintf(stderr,"get here\n");
        class_stop(errmsg,errmsg);
      }
    }

    if (f1*f2<0.0){
      /** - root has been bracketed */
      if (0==1){
        printf("Root has been bracketed after %d iterations: [%g, %g].\n",iter,x1,x2);
      }
      break;
    }

    x1 = x2;
    f1 = f2;
  }

  /** - Find root using Ridders method. (Exchange for bisection if you are old-school.)*/
  class_call(class_fzero_ridder(input_fzerofun_1d,
                                x1,
                                x2,
                                1e-5*MAX(fabs(x1),fabs(x2)),
                                pfzw,
                                &f1,
                                &f2,
                                xzero,
                                fevals,
                                errmsg),
             errmsg,errmsg);

  return _SUCCESS_;
}

int file_exists(const char *fname){
  FILE *file = fopen(fname, "r");
  if (file != NULL){
    fclose(file);
    return _TRUE_;
  }
  return _FALSE_;
}

int input_auxillary_target_conditions(struct file_content * pfc,
                                      enum target_names target_name,
                                      double target_value,
                                      int * aux_flag,
                                      ErrorMsg errmsg){
  *aux_flag = _TRUE_;
  /*
    double param1;
    int int1, flag1;
    int input_verbose = 0;
    class_read_int("input_verbose",input_verbose);
  */
  switch (target_name){
  case Omega_dcdmdr:
  case omega_dcdmdr:
  case Omega_scf:
  case Omega_ini_dcdm:
  case omega_ini_dcdm:
    /* Check that Omega's or omega's are nonzero: */
    if (target_value == 0.)
      *aux_flag = _FALSE_;
    break;
  default:
    /* Default is no additional checks */
    *aux_flag = _TRUE_;
    break;
  }
  return _SUCCESS_;
}

int compare_integers (const void * elem1, const void * elem2) {
  int f = *((int*)elem1);
  int s = *((int*)elem2);
  if (f > s) return  1;
  if (f < s) return -1;
  return 0;
}

int compare_doubles(const void *a,const void *b) {
  double *x = (double *) a;
  double *y = (double *) b;
  if (*x < *y)
    return -1;
  else if
    (*x > *y) return 1;
  return 0;
}


/**
 * Perform preliminary steps fur using the method called Pk_equal,
 * described in 0810.0190 and 1601.07230, extending the range of
 * validity of HALOFIT from constant w to (w0,wa) models. In that
 * case, one must compute here some effective values of w0_eff(z_i)
 * and Omega_m_eff(z_i), that will be interpolated later at arbitrary
 * redshift in the non-linear module.
 *
 * Returns table of values [z_i, tau_i, w0_eff_i, Omega_m_eff_i]
 * stored in nonlinear structure.
 *
 * @param ppr           Input: pointer to precision structure
 * @param pba           Input: pointer to background structure
 * @param pth           Input: pointer to thermodynamics structure
 * @param pnl    Input/Output: pointer to nonlinear structure
 * @param input_verbose Input: verbosity of this input module
 * @param errmsg  Input/Ouput: error message
 */

int input_prepare_pk_eq(
                        struct precision * ppr,
                        struct background *pba,
                        struct thermo *pth,
                        struct nonlinear *pnl,
                        int input_verbose,
                        ErrorMsg errmsg
                        ) {

  /** Summary: */

  /** - define local variables */

  double tau_of_z;
  double delta_tau;
  double error;
  double delta_tau_eq;
  double * pvecback;
  int last_index=0;
  int index_pk_eq_z;
  int index_eq;
  int true_background_verbose;
  int true_thermodynamics_verbose;
  double true_w0_fld;
  double true_wa_fld;
  double * z;

  /** - store the true cosmological parameters (w0, wa) somwhere before using temporarily some fake ones in this function */

  true_background_verbose = pba->background_verbose;
  true_thermodynamics_verbose = pth->thermodynamics_verbose;
  true_w0_fld = pba->w0_fld;
  true_wa_fld = pba->wa_fld;

  /** - the fake calls of the background and thermodynamics module will be done in non-verbose mode */

  pba->background_verbose = 0;
  pth->thermodynamics_verbose = 0;

  /** - allocate indices and arrays for storing the results */

  pnl->pk_eq_tau_size = 10;
  class_alloc(pnl->pk_eq_tau,pnl->pk_eq_tau_size*sizeof(double),errmsg);
  class_alloc(z,pnl->pk_eq_tau_size*sizeof(double),errmsg);

  index_eq = 0;
  class_define_index(pnl->index_pk_eq_w,_TRUE_,index_eq,1);
  class_define_index(pnl->index_pk_eq_Omega_m,_TRUE_,index_eq,1);
  pnl->pk_eq_size = index_eq;
  class_alloc(pnl->pk_eq_w_and_Omega,pnl->pk_eq_tau_size*pnl->pk_eq_size*sizeof(double),errmsg);
  class_alloc(pnl->pk_eq_ddw_and_ddOmega,pnl->pk_eq_tau_size*pnl->pk_eq_size*sizeof(double),errmsg);

  /** - call the background module in order to fill a table of tau_i[z_i] */

  class_call(background_init(ppr,pba), pba->error_message, errmsg);
  for (index_pk_eq_z=0; index_pk_eq_z<pnl->pk_eq_tau_size; index_pk_eq_z++) {
    z[index_pk_eq_z] = exp(log(1.+ppr->pk_eq_z_max)/(pnl->pk_eq_tau_size-1)*index_pk_eq_z)-1.;
    class_call(background_tau_of_z(pba,z[index_pk_eq_z],&tau_of_z),
               pba->error_message, errmsg);
    pnl->pk_eq_tau[index_pk_eq_z] = tau_of_z;
  }
  class_call(background_free_noinput(pba), pba->error_message, errmsg);

  /** - loop over z_i values. For each of them, we will call the
      background and thermodynamics module for fake models. The goal is
      to find, for each z_i, and effective w0_eff[z_i] and
      Omega_m_eff{z_i], such that: the true model with (w0,wa) and the
      equivalent model with (w0_eff[z_i],0) have the same conformal
      distance between z_i and z_recombination, namely chi = tau[z_i] -
      tau_rec. It is thus necessary to call both the background and
      thermodynamics module for each fake model and to re-compute
      tau_rec for each of them. Once the eqauivalent model is found we
      compute and store Omega_m_effa(z_i) of the equivalent model */

  for (index_pk_eq_z=0; index_pk_eq_z<pnl->pk_eq_tau_size; index_pk_eq_z++) {

    if (input_verbose > 2)
      printf("    * computing Pk_equal parameters at z=%e\n",z[index_pk_eq_z]);

    /* get chi = (tau[z_i] - tau_rec) in true model */

    pba->w0_fld = true_w0_fld;
    pba->wa_fld = true_wa_fld;

    class_call(background_init(ppr,pba), pba->error_message, errmsg);
    class_call(thermodynamics_init(ppr,pba,pth), pth->error_message, errmsg);

    delta_tau = pnl->pk_eq_tau[index_pk_eq_z] - pth->tau_rec;

    /* launch iterations in order to coverge to effective model with wa=0 but the same chi = (tau[z_i] - tau_rec) */

    pba->wa_fld=0.;

    do {
      class_call(background_free_noinput(pba), pba->error_message, errmsg);
      class_call(thermodynamics_free(pth), pth->error_message, errmsg);

      class_call(background_init(ppr,pba), pba->error_message, errmsg);
      class_call(background_tau_of_z(pba,z[index_pk_eq_z],&tau_of_z), pba->error_message, errmsg);
      class_call(thermodynamics_init(ppr,pba,pth), pth->error_message, errmsg);

      delta_tau_eq = tau_of_z - pth->tau_rec;

      error = 1.-delta_tau_eq/delta_tau;
      pba->w0_fld = pba->w0_fld*pow(1.+error,10.);

    }
    while(fabs(error) > ppr->pk_eq_tol);

    /* Equivalent model found. Store w0(z) in that model. Find Omega_m(z) in that model and store it. */

    pnl->pk_eq_w_and_Omega[pnl->pk_eq_size*index_pk_eq_z+pnl->index_pk_eq_w] = pba->w0_fld;

    class_alloc(pvecback,pba->bg_size*sizeof(double),pba->error_message);
    class_call(background_at_tau(pba,
                                 tau_of_z,
                                 pba->long_info,
                                 pba->inter_normal,
                                 &last_index,
                                 pvecback),
               pba->error_message, errmsg);
    pnl->pk_eq_w_and_Omega[pnl->pk_eq_size*index_pk_eq_z+pnl->index_pk_eq_Omega_m] = pvecback[pba->index_bg_Omega_m];
    free(pvecback);

    class_call(background_free_noinput(pba), pba->error_message, errmsg);
    class_call(thermodynamics_free(pth), pth->error_message, errmsg);

  }

  /** - restore cosmological parameters (w0, wa) to their true values before main call to CLASS modules */

  pba->background_verbose = true_background_verbose;
  pth->thermodynamics_verbose = true_thermodynamics_verbose;
  pba->w0_fld = true_w0_fld;
  pba->wa_fld = true_wa_fld;

  /* in verbose mode, report the results */

  if (input_verbose > 1) {

    fprintf(stdout,"    Effective parameters for Pk_equal:\n");

    for (index_pk_eq_z=0; index_pk_eq_z<pnl->pk_eq_tau_size; index_pk_eq_z++) {

      fprintf(stdout,"    * at z=%e, tau=%e w=%e Omega_m=%e\n",
              z[index_pk_eq_z],
              pnl->pk_eq_tau[index_pk_eq_z],
              pnl->pk_eq_w_and_Omega[pnl->pk_eq_size*index_pk_eq_z+pnl->index_pk_eq_w],
              pnl->pk_eq_w_and_Omega[pnl->pk_eq_size*index_pk_eq_z+pnl->index_pk_eq_Omega_m]
              );
    }
  }

  free(z);

  /** - spline the table for later interpolation */

  class_call(array_spline_table_lines(
                                      pnl->pk_eq_tau,
                                      pnl->pk_eq_tau_size,
                                      pnl->pk_eq_w_and_Omega,
                                      pnl->pk_eq_size,
                                      pnl->pk_eq_ddw_and_ddOmega,
                                      _SPLINE_NATURAL_,
                                      errmsg),
             errmsg,errmsg);

  return _SUCCESS_;

}<|MERGE_RESOLUTION|>--- conflicted
+++ resolved
@@ -4004,10 +4004,7 @@
                                &f1,
                                errmsg),
              errmsg, errmsg);
-<<<<<<< HEAD
-=======
-
->>>>>>> 0ef4f7b6
+
   (*fevals)++;
   //printf("x1= %g, f1= %g\n",x1,f1);
 
