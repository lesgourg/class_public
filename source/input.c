--- conflicted
+++ resolved
@@ -524,7 +524,9 @@
   int shooting_failed=_FALSE_;
 
   /* array of parameters passed by the user for which we need shooting (= target parameters) */
-  char * const target_namestrings[] = {"100*theta_s",
+  char * const target_namestrings[] = {"fEDE",
+                                       "log10z_c",
+                                       "100*theta_s",
                                        "Omega_dcdmdr",
                                        "omega_dcdmdr",
                                        "Omega_scf",
@@ -533,7 +535,9 @@
                                        "sigma8"};
 
   /* array of corresponding parameters that must be adjusted in order to meet the target (= unknown parameters) */
-  char * const unknown_namestrings[] = {"h",                        /* unknown param for target '100*theta_s' */
+  char * const unknown_namestrings[] = {"log10f_scf",               /* unknown param for target 'fEDE' */
+                                        "log10m_scf",               /* unknown param for target 'log10z_c' */
+                                        "h",                        /* unknown param for target '100*theta_s' */
                                         "Omega_ini_dcdm",           /* unknown param for target 'Omega_dcdmd' */
                                         "Omega_ini_dcdm",           /* unknown param for target 'omega_dcdmdr"' */
                                         "scf_shooting_parameter",   /* unknown param for target 'Omega_scf' */
@@ -544,7 +548,9 @@
   /* for each target, module up to which we need to run CLASS in order
      to compute the targetted quantities (not running the whole code
      each time to saves a lot of time) */
-  enum computation_stage target_cs[] = {cs_thermodynamics, /* computation stage for target '100*theta_s' */
+  enum computation_stage target_cs[] = {cs_background,     /* computation stage for target 'fEDE' */
+                                        cs_background,     /* computation stage for target 'log10z_c' */
+                                        cs_thermodynamics, /* computation stage for target '100*theta_s' */
                                         cs_background,     /* computation stage for target 'Omega_dcdmdr' */
                                         cs_background,     /* computation stage for target 'omega_dcdmdr' */
                                         cs_background,     /* computation stage for target 'Omega_scf' */
@@ -554,72 +560,7 @@
 
   struct fzerofun_workspace fzw;
 
-<<<<<<< HEAD
-  /**
-   * Before getting into the assignment of parameters,
-   * and before the shooting, we want to already fix our precision parameters.
-   *
-   * No precision parameter should depend on any input parameter
-   *
-   */
-
-  class_call(input_read_precisions(pfc,
-                                   ppr,
-                                   pba,
-                                   pth,
-                                   ppt,
-                                   ptr,
-                                   ppm,
-                                   psp,
-                                   pnl,
-                                   ple,
-                                   pop,
-                                   errmsg),
-             errmsg,
-             errmsg);
-
-
-
-  /**
-   * In CLASS, we can do something we call 'shooting', where a variable,
-   *  which is not directly given is calculated by another variable
-   *  through successive runs of class.
-   *
-   * This is needed for variables which do not immediately follow from
-   *  other input parameters. An example is theta_s, the angular scale
-   *  of the sound horizon giving us the horizontal peak positions.
-   *  This quantity can only replace the hubble parameter h, if we
-   *  run all the way into class through to thermodynamics to figure out
-   *  how h and theta_s relate numerically.
-   *
-   * A default parameter for h is chosen, and then we shoot through
-   *  CLASS, finding what the corresponding theta_s is. We adjust our
-   *  initial h, and shoot again, repeating this process until a
-   *  suitable value for h is found which gives the correct
-   *  100*theta_s value
-   *
-   * These two arrays must contain the strings of names to be searched
-   *  for and the corresponding new parameter
-   * The third array contains the module inside of which the old
-   *  parameter is calculated
-   *
-   * See input_try_unknown_parameters for the actual shooting
-   *
-   */
-
-      /* EDE-edit: include fEDE and zc (order is important here for speed of shooting) */
-  char * const target_namestrings[] = {"fEDE","log10z_c","100*theta_s","Omega_dcdmdr","omega_dcdmdr",
-                                       "Omega_scf","Omega_ini_dcdm","omega_ini_dcdm","sigma8"};
-  char * const unknown_namestrings[] = {"log10f_scf","log10m_scf","h","Omega_ini_dcdm","Omega_ini_dcdm",
-                                        "scf_shooting_parameter","Omega_dcdmdr","omega_dcdmdr","A_s"};
-  enum computation_stage target_cs[] = {cs_background, cs_background, cs_thermodynamics, cs_background,
-                                        cs_background, cs_background, cs_background, cs_background, cs_nonlinear};
-/* END EDE-edit */
-
-  int input_verbose = 0, int1, aux_flag, shooting_failed=_FALSE_;
-=======
   *has_shooting=_FALSE_;
->>>>>>> a848cd3e
 
   /** Do we need to fix unknown parameters? */
   unknown_parameters_size = 0;
@@ -887,60 +828,10 @@
 
   /** Summary: */
 
-<<<<<<< HEAD
-  /** - define local variables */
-
-  //int flag1,flag2,flag3;
-  // double param1,param2,param3;
- /* EDE-edit: */
-  int flag1,flag2,flag3,flag4,flag5,flag6;
-  double param1,param2,param3,param4,param5,param6;
-  int flag31,flag32,flag41,flag42; /* EDE-edit: for logf vs f and logm vs m*/
-  double param31,param32,param41,param42; /* EDE-edit: for logf vs f and logm vs m*/
-    //
-  int N_ncdm=0,n,entries_read;
-  int int1,fileentries;
-  double scf_lambda;
-  double fnu_factor;
-  double * pointer1;
-  char string1[_ARGUMENT_LENGTH_MAX_];
-  char string2[_ARGUMENT_LENGTH_MAX_];
-  double k1=0.;
-  double k2=0.;
-  double prr1=0.;
-  double prr2=0.;
-  double pii1=0.;
-  double pii2=0.;
-  double pri1=0.;
-  double pri2=0.;
-  double n_iso=0.;
-  double f_iso=0.;
-  double n_cor=0.;
-  double c_cor=0.;
-  double stat_f_idr = 7./8.;
-
-  double Omega_tot;
-
-  int i;
-
-  double sigma_B; /* Stefan-Boltzmann constant in \f$ W/m^2/K^4 = Kg/K^4/s^3 \f$*/
-
-  double rho_ncdm;
-  double R0,R1,R2,R3,R4;
-  double PSR0,PSR1,PSR2,PSR3,PSR4;
-  double HSR0,HSR1,HSR2,HSR3,HSR4;
-
-  double z_max=0.;
-  int bin;
-  int input_verbose=0;
-
-  sigma_B = 2. * pow(_PI_,5) * pow(_k_B_,4) / 15. / pow(_h_P_,3) / pow(_c_,2);
-=======
   /** Define local variables */
   double x1, x2, f1, f2, dxdy, dx;
   int iter, iter2;
   int return_function;
->>>>>>> a848cd3e
 
   /** Fisrt we do our guess */
   class_call(input_get_guess(&x1, &dxdy, pfzw, errmsg),
@@ -1177,6 +1068,10 @@
   int i;
   double Omega_M, a_decay, gamma, Omega0_dcdmdr=1.0;
   int index_guess;
+   /* EDE-edit: fcns of theta and other params appearing in A1, A2, A3, A4 */
+  double fcnA1, fcnA2, fcnA3, fcnA4; // fcns of theta for fEDE/z_c guess
+  double thetaitemp; // store thetai_scf for A1,A2,A3,A4. Define on the fly for future implementation as shooting parameter
+  double n_scftemp; // store n_scf for A1,A2,A3,A4. Define on the fly for future implementation as shooting parameter
 
   /* Cheat to read only known parameters: */
   pfzw->fc.size -= pfzw->target_size;
@@ -1195,6 +1090,36 @@
   /** Estimate dxdy */
   for (index_guess=0; index_guess < pfzw->target_size; index_guess++) {
     switch (pfzw->target_name[index_guess]) {
+      /* EDE-edit: added fEDE and z_c. Below "guess" is log_fscf[fEDE] and log10m[z_c].
+         Guess functions based on Smith et al. 1908.06995, Appendix A. */
+    case tn_fEDE:
+      thetaitemp=ba.scf_parameters[ba.scf_parameters_size-2];
+      n_scftemp=ba.scf_parameters[0];
+      fcnA2=4*.2*thetaitemp*pow(1-cos(thetaitemp),-1.*n_scftemp)*(1/(3*n_scftemp))*(5*pow(1-cos(0.8*thetaitemp),n_scftemp)*tan(thetaitemp*.5) + 2*0.2*n_scftemp*thetaitemp*pow(1-cos(thetaitemp),n_scftemp));
+      fcnA4=3*.2*thetaitemp*pow(1-cos(thetaitemp),-1.*n_scftemp)*(1/(2*n_scftemp))*(3*pow(1-cos(0.8*thetaitemp),n_scftemp)*tan(thetaitemp*.5) + 0.2*n_scftemp*thetaitemp*pow(1-cos(thetaitemp),n_scftemp));
+      if (pow(10.,pfzw->target_value[index_guess+1]) > 3500){
+        xguess[index_guess] = log10(2.435e27*pow(pfzw->target_value[index_guess],.5)*pow(fcnA2,-0.5));
+        dxdy[index_guess] = 0.217147*(1/pfzw->target_value[index_guess]);
+      }
+      if (pow(10.,pfzw->target_value[index_guess+1]) <= 3500){
+        xguess[index_guess] = log10(2.435e27*pow(fcnA4,-0.5)*pow(pfzw->target_value[index_guess],0.5));
+        dxdy[index_guess] = 0.217147*(1/pfzw->target_value[index_guess]);
+      }
+      break;
+    case tn_z_c:
+      thetaitemp=ba.scf_parameters[ba.scf_parameters_size-2];
+      n_scftemp=ba.scf_parameters[0];
+      fcnA1= 20.*.2*thetaitemp*(1.e-4)*pow(1-cos(thetaitemp),-1.*n_scftemp)*(1/n_scftemp)*tan(thetaitemp*.5);
+      fcnA3=27.*.2*thetaitemp*.27*pow(1-cos(thetaitemp),-1.*n_scftemp)*(1/(2*n_scftemp))*tan(thetaitemp*.5);
+      if (pow(10.,pfzw->target_value[index_guess]) > 3500){
+        xguess[index_guess] = log10(2.*pow(1/0.6,2.)*1.e-33*pow(fcnA1,0.5))+2.*pfzw->target_value[index_guess];
+        dxdy[index_guess] = 2.;
+      }
+      if (pow(10.,pfzw->target_value[index_guess]) < 3500){
+        xguess[index_guess] = log10(pow(1/0.6,1.5)*1.e-33*pow(fcnA3,0.5))+1.5*pfzw->target_value[index_guess];
+        dxdy[index_guess] = 1.5;
+      }
+      break;
     case theta_s:
       xguess[index_guess] = 3.54*pow(pfzw->target_value[index_guess],2)-5.455*pfzw->target_value[index_guess]+2.548;
       dxdy[index_guess] = (7.08*pfzw->target_value[index_guess]-5.455);
@@ -1321,7 +1246,9 @@
   struct output op;           /* for output files */
 
   int i;
+  int jj; /* EDE-edit: added jj*/
   double rho_dcdm_today, rho_dr_today;
+  double z_c_target; /* EDE-edit: added z_c_target*/
   struct fzerofun_workspace * pfzw;
   int input_verbose;
   int flag;
@@ -1432,6 +1359,18 @@
   /** Get the corresponding shoot variable and put into output */
   for (i=0; i < pfzw->target_size; i++) {
     switch (pfzw->target_name[i]) {
+      /*EDE-edit: added fEDE and z_c. Note: fEDE guess is based upon target value for z_c. This means fEDE can only be shot for in conjunction with z_c. */
+    case tn_fEDE:
+      output[i] = ba.fEDE-pfzw->target_value[i];
+      /*printf("ba.thetai_scf = %e\n",ba.scf_parameters[ba.scf_parameters_size-2]);
+        printf("ba.n_scf = %e\n",ba.scf_parameters[0]);
+        printf("ba.fEDE = %e\n",ba.fEDE);
+        printf("fEDE target_value = %e\n", pfzw->target_value[i]); */
+      break;
+    case tn_z_c:
+      // EDE-edit: do not snap!
+      output[i] = ba.log10z_c - pfzw->target_value[i];
+      break;
     case theta_s:
       output[i] = 100.*th.rs_rec/th.ra_rec-pfzw->target_value[i];
       break;
@@ -2034,97 +1973,14 @@
     }
   }
 
-<<<<<<< HEAD
-  /* Additional SCF parameters: */
-  if (pba->Omega0_scf != 0.){
-    /** - Read parameters describing scalar field potential */
-    class_call(parser_read_list_of_doubles(pfc,
-                                           "scf_parameters",
-                                           &(pba->scf_parameters_size),
-                                           &(pba->scf_parameters),
-                                           &flag1,
-                                           errmsg),
-               errmsg,errmsg);
-
-      // EDE-edit: making Cobaya happy. EM: change f,m --> logf, logm
-
-    class_call(parser_read_double(pfc,"n_scf",&param2,&flag2,errmsg),errmsg,errmsg);
-    class_call(parser_read_double(pfc,"CC_scf",&param5,&flag5,errmsg),errmsg,errmsg);
-    class_call(parser_read_double(pfc,"thetai_scf",&param6,&flag6,errmsg),errmsg,errmsg);
-
-      /* EDE-edit: params except f and m */
-    pba->scf_parameters[0] = param2;
-    pba->scf_parameters[3] = param5;
-    pba->scf_parameters[4] = param6;
-
-     /* f or logf*/
-    class_call(parser_read_double(pfc,"log10f_scf",&param31,&flag31,errmsg),errmsg,errmsg);
-    class_call(parser_read_double(pfc,"f_scf",&param32,&flag32,errmsg),errmsg,errmsg);
-    class_test((flag31 == _TRUE_) && (flag32 == _TRUE_),
-             errmsg,
-             "In input file, you cannot enter both logf and f, choose one");
-    if (flag31 == _TRUE_) {
-      pba->scf_parameters[1] = pow(10,param31);
-    }
-    if (flag32 == _TRUE_) {
-     pba->scf_parameters[1] = param32;
-    }
-
-     /* m or logm*/
-    class_call(parser_read_double(pfc,"log10m_scf",&param41,&flag41,errmsg),errmsg,errmsg);
-    class_call(parser_read_double(pfc,"m_scf",&param42,&flag42,errmsg),errmsg,errmsg);
-    class_test((flag41 == _TRUE_) && (flag42 == _TRUE_),
-             errmsg,
-             "In input file, you cannot enter both logm and m, choose one");
-    if (flag41 == _TRUE_) {
-      pba->scf_parameters[2] = pow(10,param41);
-    }
-    if (flag42 == _TRUE_) {
-     pba->scf_parameters[2] = param42;
-    }
-
-
-
-
-
-
-
-
-
-    class_read_int("scf_tuning_index",pba->scf_tuning_index);
-    class_test(pba->scf_tuning_index >= pba->scf_parameters_size,
-               errmsg,
-               "Tuning index scf_tuning_index = %d is larger than the number of entries %d in scf_parameters. Check your .ini file.",pba->scf_tuning_index,pba->scf_parameters_size);
-    /** - Assign shooting parameter */
-    class_read_double("scf_shooting_parameter",pba->scf_parameters[pba->scf_tuning_index]);
-=======
   /** 4.b) Do we want density and velocity transfer functions in Nbody gauge? */
   if ((ppt->has_density_transfers == _TRUE_) || (ppt->has_velocity_transfers == _TRUE_)){
->>>>>>> a848cd3e
 
     /* Read */
     class_read_flag_or_deprecated("nbody_gauge_transfer_functions","Nbody gauge transfer functions",ppt->has_Nbody_gauge_transfers);
 
   }
 
-<<<<<<< HEAD
-    if (flag1 == _TRUE_){
-      if((strstr(string1,"y") != NULL) || (strstr(string1,"Y") != NULL)){
-        pba->attractor_ic_scf = _TRUE_;
-      }
-      else{
-        pba->attractor_ic_scf = _FALSE_;
-        class_test(pba->scf_parameters_size<2,
-                   errmsg,
-                   "Since you are not using attractor initial conditions, you must specify phi and its derivative phi' as the last two entries in scf_parameters. See explanatory.ini for more details.");
-        /* pba->phi_ini_scf = pba->scf_parameters[pba->scf_parameters_size-2]; */
-        /* EDE-edit:
-           Define Theta_i=scf_parameters[pba->scf_parameters_size-2], and f=scf_parameters[pba->scf_parameters_size-5] , such that phi_i =Theta_i f . Note that this needs an additional numerical factor to change phi from eV of Mpl (reduced Planck mass).*/
-        pba->phi_ini_scf = pba->scf_parameters[pba->scf_parameters_size-5]*pba->scf_parameters[pba->scf_parameters_size-2]*1/(2.435*1e27);
-        pba->phi_prime_ini_scf = pba->scf_parameters[pba->scf_parameters_size-1];
-      }
-    }
-=======
   /** 5) h in [-] and H_0/c in [1/Mpc = h/2997.9 = h*10^5/c] */
   /* Read */
   class_call(parser_read_double(pfc,"H0",&param1,&flag1,errmsg),
@@ -2145,7 +2001,6 @@
   if (flag2 == _TRUE_){
     pba->H0 = param2*1.e5/_c_;
     pba->h = param2;
->>>>>>> a848cd3e
   }
 
 
@@ -3046,6 +2901,43 @@
                                            errmsg),
                errmsg,errmsg);
 
+    // EDE-edit: making Cobaya happy. EM: change f,m --> logf, logm
+
+    class_call(parser_read_double(pfc,"n_scf",&param2,&flag2,errmsg),errmsg,errmsg);
+    class_call(parser_read_double(pfc,"CC_scf",&param5,&flag5,errmsg),errmsg,errmsg);
+    class_call(parser_read_double(pfc,"thetai_scf",&param6,&flag6,errmsg),errmsg,errmsg);
+
+    /* EDE-edit: params except f and m */
+    pba->scf_parameters[0] = param2;
+    pba->scf_parameters[3] = param5;
+    pba->scf_parameters[4] = param6;
+
+    /* f or logf*/
+    class_call(parser_read_double(pfc,"log10f_scf",&param31,&flag31,errmsg),errmsg,errmsg);
+    class_call(parser_read_double(pfc,"f_scf",&param32,&flag32,errmsg),errmsg,errmsg);
+    class_test((flag31 == _TRUE_) && (flag32 == _TRUE_),
+               errmsg,
+               "In input file, you cannot enter both logf and f, choose one");
+    if (flag31 == _TRUE_) {
+      pba->scf_parameters[1] = pow(10,param31);
+    }
+    if (flag32 == _TRUE_) {
+      pba->scf_parameters[1] = param32;
+    }
+
+    /* m or logm*/
+    class_call(parser_read_double(pfc,"log10m_scf",&param41,&flag41,errmsg),errmsg,errmsg);
+    class_call(parser_read_double(pfc,"m_scf",&param42,&flag42,errmsg),errmsg,errmsg);
+    class_test((flag41 == _TRUE_) && (flag42 == _TRUE_),
+               errmsg,
+               "In input file, you cannot enter both logm and m, choose one");
+    if (flag41 == _TRUE_) {
+      pba->scf_parameters[2] = pow(10,param41);
+    }
+    if (flag42 == _TRUE_) {
+      pba->scf_parameters[2] = param42;
+    }
+
     /** 8.b.2) SCF initial conditions from attractor solution */
     /* Read */
     class_call(parser_read_string(pfc,
@@ -3223,30 +3115,8 @@
                                     errmsg),
                  errmsg,
                  errmsg);
-<<<<<<< HEAD
-      class_test((flag1 == _TRUE_) && (flag2 == _TRUE_),
-                 errmsg,
-                 "In input file, you cannot enter both A_s and ln10^{10}A_s, choose one");
-        if (flag1 == _TRUE_){
-        ppm->A_s = param1;
-            /* EDE-edit: add in A_s to pba for use in initial conditions: */
-        pba->A_s_ICs = param1; }
-        else if (flag2 == _TRUE_){
-        ppm->A_s = exp(param2)*1.e-10;
-            /* EDE-edit: */
-        pba->A_s_ICs = exp(param2)*1.e-10; }
-
-     if (ppt->has_ad == _TRUE_) {
-
-        class_read_double("n_s",ppm->n_s);
-        /* EDE-edit: similarly for n_s */
-        class_read_double("n_s",pba->n_s_ICs);
-        class_read_double("alpha_s",ppm->alpha_s);
-=======
 
       if (flag1 == _TRUE_) {
->>>>>>> a848cd3e
-
         if (strstr(string1,"emu_dmonly") != NULL) {
           pnl->feedback = nl_emu_dmonly;
         }
@@ -4439,946 +4309,8 @@
           ppt->z_max_pk = MAX(ppt->z_max_pk,z_max);
         }
       }
-<<<<<<< HEAD
-    }
-    psp->z_max_pk = ppt->z_max_pk;
-  }
-  /* end of z_max section */
-
-  class_call(parser_read_string(pfc,"root",&string1,&flag1,errmsg),
-             errmsg,
-             errmsg);
-  if (flag1 == _TRUE_){
-    class_test(strlen(string1)>_FILENAMESIZE_-32,errmsg,"Root directory name is too long. Please install in other directory, or increase _FILENAMESIZE_ in common.h");
-    strcpy(pop->root,string1);
-  }
-
-  class_call(parser_read_string(pfc,
-                                "headers",
-                                &(string1),
-                                &(flag1),
-                                errmsg),
-             errmsg,
-             errmsg);
-
-  if ((flag1 == _TRUE_) && ((strstr(string1,"y") == NULL) && (strstr(string1,"Y") == NULL))) {
-    pop->write_header = _FALSE_;
-  }
-
-  class_call(parser_read_string(pfc,"format",&string1,&flag1,errmsg),
-             errmsg,
-             errmsg);
-
-  if (flag1 == _TRUE_) {
-
-    if ((strstr(string1,"class") != NULL) || (strstr(string1,"CLASS") != NULL))
-      pop->output_format = class_format;
-    else {
-      if ((strstr(string1,"camb") != NULL) || (strstr(string1,"CAMB") != NULL))
-        pop->output_format = camb_format;
-      else
-        class_stop(errmsg,
-                   "You wrote: format='%s'. Could not identify any of the possible formats ('class', 'CLASS', 'camb', 'CAMB')",string1);
-    }
-  }
-
-  /** (f) parameter related to the non-linear spectra computation */
-
-  class_call(parser_read_string(pfc,
-                                "non linear",
-                                &(string1),
-                                &(flag1),
-                                errmsg),
-             errmsg,
-             errmsg);
-
-  if (flag1 == _TRUE_) {
-
-    class_test(ppt->has_perturbations == _FALSE_, errmsg, "You requested non linear computation but no linear computation. You must set output to tCl or similar.");
-
-    if ((strstr(string1,"halofit") != NULL) || (strstr(string1,"Halofit") != NULL) || (strstr(string1,"HALOFIT") != NULL)) {
-      pnl->method=nl_halofit;
-      ppt->k_max_for_pk = MAX(ppt->k_max_for_pk,MAX(ppr->halofit_min_k_max,ppr->nonlinear_min_k_max));
-      ppt->has_nl_corrections_based_on_delta_m = _TRUE_;
-    }
-    if ((strstr(string1,"hmcode") != NULL) || (strstr(string1,"HMCODE") != NULL) || (strstr(string1,"HMcode") != NULL) || (strstr(string1,"Hmcode") != NULL)) {
-      pnl->method=nl_HMcode;
-      ppt->k_max_for_pk = MAX(ppt->k_max_for_pk,MAX(ppr->hmcode_min_k_max,ppr->nonlinear_min_k_max));
-      ppt->has_nl_corrections_based_on_delta_m = _TRUE_;
-      class_read_int("extrapolation_method",pnl->extrapolation_method);
-
-      class_call(parser_read_string(pfc,
-                                    "feedback model",
-                                    &(string1),
-                                    &(flag1),
-                                    errmsg),
-                 errmsg,
-                 errmsg);
-
-      if (flag1 == _TRUE_) {
-
-		if (strstr(string1,"emu_dmonly") != NULL) {
-          pnl->feedback = nl_emu_dmonly;
-		}
-		if (strstr(string1,"owls_dmonly") != NULL) {
-          pnl->feedback = nl_owls_dmonly;
-		}
-		if (strstr(string1,"owls_ref") != NULL) {
-          pnl->feedback = nl_owls_ref;
-		}
-		if (strstr(string1,"owls_agn") != NULL) {
-          pnl->feedback = nl_owls_agn;
-		}
-		if (strstr(string1,"owls_dblim") != NULL) {
-          pnl->feedback = nl_owls_dblim;
-		}
-      }
-
-      class_call(parser_read_double(pfc,"eta_0",&param2,&flag2,errmsg),
-                 errmsg,
-                 errmsg);
-      class_call(parser_read_double(pfc,"c_min",&param3,&flag3,errmsg),
-                 errmsg,
-                 errmsg);
-
-      class_test(((flag1 == _TRUE_) && ((flag2 == _TRUE_) || (flag3 == _TRUE_))),
-                 errmsg,
-                 "In input file, you cannot enter both a baryonic feedback model and a choice of baryonic feedback parameters, choose one of both methods");
-
-      if ((flag2 == _TRUE_) && (flag3 == _TRUE_)) {
-		pnl->feedback = nl_user_defined;
-		class_read_double("eta_0", pnl->eta_0);
-		class_read_double("c_min", pnl->c_min);
-      }
-      else if ((flag2 == _TRUE_) && (flag3 == _FALSE_)) {
-		pnl->feedback = nl_user_defined;
-		class_read_double("eta_0", pnl->eta_0);
-		pnl->c_min = (0.98 - pnl->eta_0)/0.12;
-      }
-      else if ((flag2 == _FALSE_) && (flag3 == _TRUE_)) {
-		pnl->feedback = nl_user_defined;
-		class_read_double("c_min", pnl->c_min);
-		pnl->eta_0 = 0.98 - 0.12*pnl->c_min;
-      }
-
-      class_call(parser_read_double(pfc,"z_infinity",&param1,&flag1,errmsg),
-                 errmsg,
-                 errmsg);
-
-      if (flag1 == _TRUE_) {
-        class_read_double("z_infinity", pnl->z_infinity);
-      }
-    }
-  }
-
-  /** (g) amount of information sent to standard output (none if all set to zero) */
-
-  class_read_int("background_verbose",
-                 pba->background_verbose);
-
-  class_read_int("thermodynamics_verbose",
-                 pth->thermodynamics_verbose);
-
-  class_read_int("perturbations_verbose",
-                 ppt->perturbations_verbose);
-
-  class_read_int("transfer_verbose",
-                 ptr->transfer_verbose);
-
-  class_read_int("primordial_verbose",
-                 ppm->primordial_verbose);
-
-  class_read_int("spectra_verbose",
-                 psp->spectra_verbose);
-
-  class_read_int("nonlinear_verbose",
-                 pnl->nonlinear_verbose);
-
-  class_read_int("lensing_verbose",
-                 ple->lensing_verbose);
-
-  class_read_int("output_verbose",
-                 pop->output_verbose);
-
-
-  if (ppt->has_tensors == _TRUE_) {
-    /** - ---> Include ur and ncdm shear in tensor computation? */
-    class_call(parser_read_string(pfc,"tensor method",&string1,&flag1,errmsg),
-               errmsg,
-               errmsg);
-    if (flag1 == _TRUE_) {
-      if (strstr(string1,"photons") != NULL)
-        ppt->tensor_method = tm_photons_only;
-      if (strstr(string1,"massless") != NULL)
-        ppt->tensor_method = tm_massless_approximation;
-      if (strstr(string1,"exact") != NULL)
-        ppt->tensor_method = tm_exact;
-    }
-  }
-
-  /** - ---> derivatives of baryon sound speed only computed if some non-minimal tight-coupling schemes is requested */
-  if ((ppr->tight_coupling_approximation == (int)first_order_CLASS) || (ppr->tight_coupling_approximation == (int)second_order_CLASS)) {
-    pth->compute_cb2_derivatives = _TRUE_;
-  }
-
-  class_test(ppr->ur_fluid_trigger_tau_over_tau_k==ppr->radiation_streaming_trigger_tau_over_tau_k,
-             errmsg,
-             "please choose different values for precision parameters ur_fluid_trigger_tau_over_tau_k and radiation_streaming_trigger_tau_over_tau_k, in order to avoid switching two approximation schemes at the same time");
-
-  if (pba->N_ncdm>0) {
-
-    class_test(ppr->ncdm_fluid_trigger_tau_over_tau_k==ppr->radiation_streaming_trigger_tau_over_tau_k,
-               errmsg,
-               "please choose different values for precision parameters ncdm_fluid_trigger_tau_over_tau_k and radiation_streaming_trigger_tau_over_tau_k, in order to avoid switching two approximation schemes at the same time");
-
-    class_test(ppr->ncdm_fluid_trigger_tau_over_tau_k==ppr->ur_fluid_trigger_tau_over_tau_k,
-               errmsg,
-               "please choose different values for precision parameters ncdm_fluid_trigger_tau_over_tau_k and ur_fluid_trigger_tau_over_tau_k, in order to avoid switching two approximation schemes at the same time");
-
-  }
-  if (pba->Omega0_idr != 0.){
-    class_test(ppr->idr_streaming_trigger_tau_over_tau_k==ppr->radiation_streaming_trigger_tau_over_tau_k,
-               errmsg,
-               "please choose different values for precision parameters dark_radiation_trigger_tau_over_tau_k and radiation_streaming_trigger_tau_over_tau_k, in order to avoid switching two approximation schemes at the same time");
-
-    class_test(ppr->idr_streaming_trigger_tau_over_tau_k==ppr->ur_fluid_trigger_tau_over_tau_k,
-               errmsg,
-               "please choose different values for precision parameters dark_radiation_trigger_tau_over_tau_k and ur_fluid_trigger_tau_over_tau_k, in order to avoid switching two approximation schemes at the same time");
-
-    class_test(ppr->idr_streaming_trigger_tau_over_tau_k==ppr->ncdm_fluid_trigger_tau_over_tau_k,
-               errmsg,
-               "please choose different values for precision parameters dark_radiation_trigger_tau_over_tau_k and ncdm_fluid_trigger_tau_over_tau_k, in order to avoid switching two approximation schemes at the same time");
-  }
-
-
-  /**
-   * Here we can place all obsolete (deprecated) names for the precision parameters,
-   * so they will still get read.
-   * The new parameter names should be used preferrably
-   * */
-  class_read_double("k_scalar_min_tau0",ppr->k_min_tau0); // obsolete precision parameter: read for compatibility with old precision files
-  class_read_double("k_scalar_max_tau0_over_l_max",ppr->k_max_tau0_over_l_max); // obsolete precision parameter: read for compatibility with old precision files
-  class_read_double("k_scalar_step_sub",ppr->k_step_sub); // obsolete precision parameter: read for compatibility with old precision files
-  class_read_double("k_scalar_step_super",ppr->k_step_super); // obsolete precision parameter: read for compatibility with old precision files
-  class_read_double("k_scalar_step_transition",ppr->k_step_transition); // obsolete precision parameter: read for compatibility with old precision files
-  class_read_double("k_scalar_k_per_decade_for_pk",ppr->k_per_decade_for_pk); // obsolete precision parameter: read for compatibility with old precision files
-  class_read_double("k_scalar_k_per_decade_for_bao",ppr->k_per_decade_for_bao); // obsolete precision parameter: read for compatibility with old precision files
-  class_read_double("k_scalar_bao_center",ppr->k_bao_center); // obsolete precision parameter: read for compatibility with old precision files
-  class_read_double("k_scalar_bao_width",ppr->k_bao_width); // obsolete precision parameter: read for compatibility with old precision files
-
-  class_read_double("k_step_trans_scalars",ppr->q_linstep); // obsolete precision parameter: read for compatibility with old precision files
-  class_read_double("k_step_trans_tensors",ppr->q_linstep); // obsolete precision parameter: read for compatibility with old precision files
-  class_read_double("k_step_trans",ppr->q_linstep); // obsolete precision parameter: read for compatibility with old precision files
-  class_read_double("q_linstep_trans",ppr->q_linstep); // obsolete precision parameter: read for compatibility with old precision files
-  class_read_double("q_logstep_trans",ppr->q_logstep_spline); // obsolete precision parameter: read for compatibility with old precision files
-
-  class_call(parser_read_string(pfc,
-                                "l_switch_limber_for_cl_density_over_z",
-                                &string1,
-                                &flag1,
-                                errmsg),
-             errmsg,
-             errmsg);
-
-  class_test(flag1 == _TRUE_,
-             errmsg,
-             "You passed in input a precision parameter called l_switch_limber_for_cl_density_over_z. This syntax is deprecated since v2.5.0. Please use instead the two precision parameters l_switch_limber_for_nc_local_over_z, l_switch_limber_for_nc_los_over_z, defined in include/common.h, and allowing for better performance.");
-
-  /** (i) Write values in file */
-  if (ple->has_lensed_cls == _TRUE_)
-    ppt->l_scalar_max+=ppr->delta_l_max;
-
-  /** - (i.1.) shall we write background quantities in a file? */
-
-  class_call(parser_read_string(pfc,"write background",&string1,&flag1,errmsg),
-             errmsg,
-             errmsg);
-
-  if ((flag1 == _TRUE_) && ((strstr(string1,"y") != NULL) || (strstr(string1,"Y") != NULL))) {
-
-    pop->write_background = _TRUE_;
-
-  }
-
-  /** - (i.2.) shall we write thermodynamics quantities in a file? */
-
-  class_call(parser_read_string(pfc,"write thermodynamics",&string1,&flag1,errmsg),
-             errmsg,
-             errmsg);
-
-  if ((flag1 == _TRUE_) && ((strstr(string1,"y") != NULL) || (strstr(string1,"Y") != NULL))) {
-
-    pop->write_thermodynamics = _TRUE_;
-
-  }
-
-  /** - (i.3.) shall we write perturbation quantities in files? */
-
-  class_call(parser_read_list_of_doubles(pfc,
-                                         "k_output_values",
-                                         &(int1),
-                                         &(pointer1),
-                                         &flag1,
-                                         errmsg),
-             errmsg,
-             errmsg);
-
-  if (flag1 == _TRUE_) {
-    class_test(int1 > _MAX_NUMBER_OF_K_FILES_,
-               errmsg,
-               "you want to write some output for %d different values of k, hence you should increase _MAX_NUMBER_OF_K_FILES_ in include/perturbations.h to at least this number",
-               int1);
-    ppt->k_output_values_num = int1;
-
-    for (i=0; i<int1; i++) {
-      ppt->k_output_values[i] = pointer1[i];
-    }
-    free(pointer1);
-
-    /* Sort the k_array using qsort */
-    qsort (ppt->k_output_values, ppt->k_output_values_num, sizeof(double), compare_doubles);
-
-    ppt->store_perturbations = _TRUE_;
-    pop->write_perturbations = _TRUE_;
-  }
-
-  /** - (i.4.) shall we write primordial spectra in a file? */
-
-  class_call(parser_read_string(pfc,"write primordial",&string1,&flag1,errmsg),
-             errmsg,
-             errmsg);
-
-  if ((flag1 == _TRUE_) && ((strstr(string1,"y") != NULL) || (strstr(string1,"Y") != NULL))) {
-
-    pop->write_primordial = _TRUE_;
-
-  }
-
-  /** - (i.5) special steps if we want Halofit with wa_fld non-zero:
-      so-called "Pk_equal method" of 0810.0190 and 1601.07230 */
-
-  if (pnl->method == nl_halofit) {
-
-    class_call(parser_read_string(pfc,"pk_eq",&string1,&flag1,errmsg),
-               errmsg,
-               errmsg);
-
-    if ((flag1 == _TRUE_) && ((strstr(string1,"y") != NULL) || (strstr(string1,"Y") != NULL))) {
-
-      if ((pba->Omega0_fld != 0.) && (pba->wa_fld != 0.)){
-
-        pnl->has_pk_eq = _TRUE_;
-      }
-    }
-  }
-
-  return _SUCCESS_;
-
-}
-
-/**
- * All default parameter values (for input parameters)
- *
- * @param pba Input: pointer to background structure
- * @param pth Input: pointer to thermodynamics structure
- * @param ppt Input: pointer to perturbation structure
- * @param ptr Input: pointer to transfer structure
- * @param ppm Input: pointer to primordial structure
- * @param psp Input: pointer to spectra structure
- * @param pnl Input: pointer to nonlinear structure
- * @param ple Input: pointer to lensing structure
- * @param pop Input: pointer to output structure
- * @return the error status
- */
-
-int input_default_params(
-                         struct background *pba,
-                         struct thermo *pth,
-                         struct perturbs *ppt,
-                         struct transfers *ptr,
-                         struct primordial *ppm,
-                         struct spectra *psp,
-                         struct nonlinear * pnl,
-                         struct lensing *ple,
-                         struct output *pop
-                         ) {
-
-  double sigma_B; /* Stefan-Boltzmann constant in \f$ W/m^2/K^4 = Kg/K^4/s^3 \f$*/
-
-  sigma_B = 2. * pow(_PI_,5) * pow(_k_B_,4) / 15. / pow(_h_P_,3) / pow(_c_,2);
-
-  /** Define all default parameter values (for input parameters) for each structure:*/
-  /** - background structure */
-
-  /* 5.10.2014: default parameters matched to Planck 2013 + WP
-     best-fitting model, with ones small difference: the published
-     Planck 2013 + WP bestfit is with h=0.6704 and one massive
-     neutrino species with m_ncdm=0.06eV; here we assume only massless
-     neutrinos in the default model; for the CMB, taking m_ncdm = 0 or
-     0.06 eV makes practically no difference, provided that we adapt
-     the value of h in order ot get the same peak scale, i.e. the same
-     100*theta_s. The Planck 2013 + WP best-fitting model with
-     h=0.6704 gives 100*theta_s = 1.042143 (or equivalently
-     100*theta_MC=1.04119). By taking only massless neutrinos, one
-     gets the same 100*theta_s provided that h is increased to
-     0.67556. Hence, we take h=0.67556, N_ur=3.046, N_ncdm=0, and all
-     other parameters from the Planck2013 Cosmological Parameter
-     paper. */
-
-  pba->h = 0.67556;
-  pba->H0 = pba->h * 1.e5 / _c_;
-  pba->T_cmb = 2.7255;
-  pba->Omega0_g = (4.*sigma_B/_c_*pow(pba->T_cmb,4.)) / (3.*_c_*_c_*1.e10*pba->h*pba->h/_Mpc_over_m_/_Mpc_over_m_/8./_PI_/_G_);
-  pba->Omega0_ur = 3.046*7./8.*pow(4./11.,4./3.)*pba->Omega0_g;
-  pba->Omega0_idr = 0.0;
-  pba->Omega0_idm_dr = 0.0;
-  pba->T_idr = 0.0;
-  pba->Omega0_b = 0.022032/pow(pba->h,2);
-  pba->Omega0_cdm = 0.12038/pow(pba->h,2);
-  pba->Omega0_dcdmdr = 0.0;
-  pba->Omega0_dcdm = 0.0;
-  pba->Gamma_dcdm = 0.0;
-  pba->N_ncdm = 0;
-  pba->Omega0_ncdm_tot = 0.;
-  pba->ksi_ncdm_default = 0.;
-  pba->ksi_ncdm = NULL;
-  pba->T_ncdm_default = 0.71611; /* this value gives m/omega = 93.14 eV b*/
-  pba->T_ncdm = NULL;
-  pba->deg_ncdm_default = 1.;
-  pba->deg_ncdm = NULL;
-  pba->ncdm_psd_parameters = NULL;
-  pba->ncdm_psd_files = NULL;
-
-  pba->Omega0_scf = 0.; /* Scalar field defaults */
-  pba->attractor_ic_scf = _TRUE_;
-  pba->scf_parameters = NULL;
-  pba->scf_parameters_size = 0;
-  pba->scf_tuning_index = 0;
-  //MZ: initial conditions are as multiplicative factors of the radiation attractor values
-  pba->phi_ini_scf = 1;
-  pba->phi_prime_ini_scf = 1;
-
-  // EDE-edit: Added scf parameters by hand to make Cobaya happy
-  pba->n_scf = 3;
-  pba->f_scf = 3.973e26;
-  pba->m_scf = 5.329e-27;
-  pba->CC_scf = 1;
-  pba->thetai_scf = 2.64;
-    /* EDE-edit: default values for fEDE, z_c */
-
-  pba->fEDE= 0.1;
-  pba->z_c= 3600;
-  pba->log10z_c=3.5;
-
-
-
-
-  pba->Omega0_k = 0.;
-  pba->K = 0.;
-  pba->sgnK = 0;
-  pba->Omega0_lambda = 1.-pba->Omega0_k-pba->Omega0_g-pba->Omega0_ur-pba->Omega0_b-pba->Omega0_cdm-pba->Omega0_ncdm_tot-pba->Omega0_dcdmdr-pba->Omega0_idm_dr-pba->Omega0_idr;
-  pba->Omega0_fld = 0.;
-  pba->a_today = 1.;
-  pba->use_ppf = _TRUE_;
-  pba->c_gamma_over_c_fld = 0.4;
-  pba->fluid_equation_of_state = CLP;
-  pba->w0_fld = -1.;
-  pba->wa_fld = 0.;
-  pba->Omega_EDE = 0.;
-  pba->cs2_fld = 1.;
-
-  pba->shooting_failed = _FALSE_;
-
-  /** - thermodynamics structure */
-
-  pth->YHe=_BBN_;
-  pth->recombination=recfast;
-  pth->reio_parametrization=reio_camb;
-  pth->reio_z_or_tau=reio_z;
-  pth->z_reio=11.357;
-  pth->tau_reio=0.0925;
-  pth->reionization_exponent=1.5;
-  pth->reionization_width=0.5;
-  pth->helium_fullreio_redshift=3.5;
-  pth->helium_fullreio_width=0.5;
-
-  pth->binned_reio_num=0;
-  pth->binned_reio_z=NULL;
-  pth->binned_reio_xe=NULL;
-  pth->binned_reio_step_sharpness = 0.3;
-
-  pth->annihilation = 0.;
-  pth->decay = 0.;
-
-  pth->annihilation_variation = 0.;
-  pth->annihilation_z = 1000.;
-  pth->annihilation_zmax = 2500.;
-  pth->annihilation_zmin = 30.;
-  pth->annihilation_f_halo = 0.;
-  pth->annihilation_z_halo = 30.;
-  pth->has_on_the_spot = _TRUE_;
-
-  pth->compute_cb2_derivatives=_FALSE_;
-
-  pth->compute_damping_scale = _FALSE_;
-
-  pth->a_idm_dr = 0.;
-  pth->b_idr = 0.;
-  pth->nindex_idm_dr = 4.;
-  pth->m_idm = 1.e11;
-
-  /** - perturbation structure */
-
-  ppt->has_cl_cmb_temperature = _FALSE_;
-  ppt->has_cl_cmb_polarization = _FALSE_;
-  ppt->has_cl_cmb_lensing_potential = _FALSE_;
-  ppt->has_cl_number_count = _FALSE_;
-  ppt->has_cl_lensing_potential = _FALSE_;
-  ppt->has_pk_matter = _FALSE_;
-  ppt->has_density_transfers = _FALSE_;
-  ppt->has_velocity_transfers = _FALSE_;
-  ppt->has_metricpotential_transfers = _FALSE_;
-
-  ppt->has_nl_corrections_based_on_delta_m = _FALSE_;
-
-  ppt->has_nc_density = _FALSE_;
-  ppt->has_nc_rsd = _FALSE_;
-  ppt->has_nc_lens = _FALSE_;
-  ppt->has_nc_gr = _FALSE_;
-
-  //ppt->pk_only_cdm_bar=_FALSE_;
-
-  ppt->switch_sw = 1;
-  ppt->switch_eisw = 1;
-  ppt->switch_lisw = 1;
-  ppt->switch_dop = 1;
-  ppt->switch_pol = 1;
-  ppt->eisw_lisw_split_z = 120;
-
-  ppt->has_ad=_TRUE_;
-  ppt->has_bi=_FALSE_;
-  ppt->has_cdi=_FALSE_;
-  ppt->has_nid=_FALSE_;
-  ppt->has_niv=_FALSE_;
-
-  ppt->has_perturbed_recombination=_FALSE_;
-  ppt->tensor_method = tm_massless_approximation;
-  ppt->evolve_tensor_ur = _FALSE_;
-  ppt->evolve_tensor_ncdm = _FALSE_;
-
-  ppt->has_scalars=_TRUE_;
-  ppt->has_vectors=_FALSE_;
-  ppt->has_tensors=_FALSE_;
-
-  ppt->l_scalar_max=2500;
-  ppt->l_vector_max=500;
-  ppt->l_tensor_max=500;
-  ppt->l_lss_max=300;
-  ppt->k_max_for_pk=1.;
-
-  ppt->gauge=synchronous;
-
-  ppt->idr_nature=idr_free_streaming;
-
-  ppt->has_Nbody_gauge_transfers = _FALSE_;
-
-  ppt->k_output_values_num=0;
-  ppt->store_perturbations = _FALSE_;
-
-  ppt->three_ceff2_ur=1.;
-  ppt->three_cvis2_ur=1.;
-
-  ppt->z_max_pk=0.;
-
-  ppt->selection_num=1;
-  ppt->selection=gaussian;
-  ppt->selection_mean[0]=1.;
-  ppt->selection_width[0]=0.1;
-
-  /** - primordial structure */
-
-  ppm->primordial_spec_type = analytic_Pk;
-  ppm->k_pivot = 0.05;
-  ppm->A_s = 2.215e-9;
-  ppm->n_s = 0.9619;
-  ppm->alpha_s = 0.;
-  ppm->f_bi = 1.;
-  ppm->n_bi = 1.;
-  ppm->alpha_bi = 0.;
-  ppm->f_cdi = 1.;
-  ppm->n_cdi = 1.;
-  ppm->alpha_cdi = 0.;
-  ppm->f_nid = 1.;
-  ppm->n_nid = 1.;
-  ppm->alpha_nid = 0.;
-  ppm->f_niv = 1.;
-  ppm->n_niv = 1.;
-  ppm->alpha_niv = 0.;
-  ppm->c_ad_bi = 0.;
-  ppm->n_ad_bi = 0.;
-  ppm->alpha_ad_bi = 0.;
-  ppm->c_ad_cdi = 0.;
-  ppm->n_ad_cdi = 0.;
-  ppm->alpha_ad_cdi = 0.;
-  ppm->c_ad_nid = 0.;
-  ppm->n_ad_nid = 0.;
-  ppm->alpha_ad_nid = 0.;
-  ppm->c_ad_niv = 0.;
-  ppm->n_ad_niv = 0.;
-  ppm->alpha_ad_niv = 0.;
-  ppm->c_bi_cdi = 0.;
-  ppm->n_bi_cdi = 0.;
-  ppm->alpha_bi_cdi = 0.;
-  ppm->c_bi_nid = 0.;
-  ppm->n_bi_nid = 0.;
-  ppm->alpha_bi_nid = 0.;
-  ppm->c_bi_niv = 0.;
-  ppm->n_bi_niv = 0.;
-  ppm->alpha_bi_niv = 0.;
-  ppm->c_cdi_nid = 0.;
-  ppm->n_cdi_nid = 0.;
-  ppm->alpha_cdi_nid = 0.;
-  ppm->c_cdi_niv = 0.;
-  ppm->n_cdi_niv = 0.;
-  ppm->alpha_cdi_niv = 0.;
-  ppm->c_nid_niv = 0.;
-  ppm->n_nid_niv = 0.;
-  ppm->alpha_nid_niv = 0.;
-  ppm->r = 1.;
-  ppm->n_t = -ppm->r/8.*(2.-ppm->r/8.-ppm->n_s);
-  ppm->alpha_t = ppm->r/8.*(ppm->r/8.+ppm->n_s-1.);
-  ppm->potential=polynomial;
-  ppm->phi_end=0.;
-  ppm->phi_pivot_method = N_star;
-  ppm->phi_pivot_target = 60;
-  ppm->V0=1.25e-13;
-  ppm->V1=-1.12e-14;
-  ppm->V2=-6.95e-14;
-  ppm->V3=0.;
-  ppm->V4=0.;
-  ppm->H0=3.69e-6;
-  ppm->H1=-5.84e-7;
-  ppm->H2=0.;
-  ppm->H3=0.;
-  ppm->H4=0.;
-  ppm->behavior=numerical;
-  ppm->command="write here your command for the external Pk";
-  ppm->custom1=0.;
-  ppm->custom2=0.;
-  ppm->custom3=0.;
-  ppm->custom4=0.;
-  ppm->custom5=0.;
-  ppm->custom6=0.;
-  ppm->custom7=0.;
-  ppm->custom8=0.;
-  ppm->custom9=0.;
-  ppm->custom10=0.;
-
-  /** - nonlinear structure */
-
-  pnl->method = nl_none;
-  pnl->extrapolation_method = extrap_max_scaled;
-  pnl->has_pk_eq = _FALSE_;
-
-  pnl->feedback = nl_emu_dmonly;
-  pnl->z_infinity = 10.;
-
-  /** - transfer structure */
-
-  ptr->selection_bias[0]=1.;
-  ptr->selection_magnification_bias[0]=0.;
-  ptr->lcmb_rescale=1.;
-  ptr->lcmb_pivot=0.1;
-  ptr->lcmb_tilt=0.;
-  ptr->initialise_HIS_cache=_FALSE_;
-  ptr->has_nz_analytic = _FALSE_;
-  ptr->has_nz_file = _FALSE_;
-  ptr->has_nz_evo_analytic = _FALSE_;
-  ptr->has_nz_evo_file = _FALSE_;
-
-  /** - spectra structure */
-
-  psp->z_max_pk = pop->z_pk[0];
-  psp->non_diag=0;
-
-  /** - lensing structure */
-
-  ple->has_lensed_cls = _FALSE_;
-
-  /** - output structure */
-
-  pop->z_pk_num = 1;
-  pop->z_pk[0] = 0.;
-  sprintf(pop->root,"output/");
-  pop->write_header = _TRUE_;
-  pop->output_format = class_format;
-  pop->write_background = _FALSE_;
-  pop->write_thermodynamics = _FALSE_;
-  pop->write_perturbations = _FALSE_;
-  pop->write_primordial = _FALSE_;
-
-  /** - all verbose parameters */
-
-  pba->background_verbose = 0;
-  pth->thermodynamics_verbose = 0;
-  ppt->perturbations_verbose = 0;
-  ptr->transfer_verbose = 0;
-  ppm->primordial_verbose = 0;
-  psp->spectra_verbose = 0;
-  pnl->nonlinear_verbose = 0;
-  ple->lensing_verbose = 0;
-  pop->output_verbose = 0;
-
-  return _SUCCESS_;
-
-}
-
-/**
- * Initialize the precision parameter structure.
- *
- * All precision parameters used in the other modules are listed here
- * and assigned here a default value.
- *
- * @param ppr Input/Output: a precision_params structure pointer
- * @return the error status
- *
- */
-
-int input_default_precision ( struct precision * ppr ) {
-
-  /**
-   * - automatic estimate of machine precision
-   */
-  ppr->smallest_allowed_variation=DBL_EPSILON;
-
-  //get_machine_precision(&(ppr->smallest_allowed_variation));
-
-  class_test(ppr->smallest_allowed_variation < 0,
-             ppr->error_message,
-             "smallest_allowed_variation = %e < 0",ppr->smallest_allowed_variation);
-
-
-#define __ASSIGN_DEFAULT_PRECISION__
-#include "precisions.h"
-#undef __ASSIGN_DEFAULT_PRECISION__
-
-  return _SUCCESS_;
-
-}
-
-/**
- * Automatically computes the machine precision.
- *
- * @param smallest_allowed_variation a pointer to the smallest allowed variation
- *
- * Returns the smallest
- * allowed variation (minimum epsilon * _TOLVAR_)
- */
-
-int get_machine_precision(double * smallest_allowed_variation) {
-  double one, meps, sum;
-
-  one = 1.0;
-  meps = 1.0;
-  do {
-    meps /= 2.0;
-    sum = one + meps;
-  } while (sum != one);
-  meps *= 2.0;
-
-  *smallest_allowed_variation = meps * _TOLVAR_;
-
-  return _SUCCESS_;
-
-}
-
-int input_fzerofun_1d(double input,
-                      void* pfzw,
-                      double *output,
-                      ErrorMsg error_message){
-
-  class_call(input_try_unknown_parameters(&input,
-                                          1,
-                                          pfzw,
-                                          output,
-                                          error_message),
-             error_message,
-             error_message);
-
-  return _SUCCESS_;
-}
-
-int class_fzero_ridder(int (*func)(double x, void *param, double *y, ErrorMsg error_message),
-                       double x1,
-                       double x2,
-                       double xtol,
-                       void *param,
-                       double *Fx1,
-                       double *Fx2,
-                       double *xzero,
-                       int *fevals,
-                       ErrorMsg error_message){
-  /**Using Ridders' method, return the root of a function func known to
-     lie between x1 and x2. The root, returned as zriddr, will be found to
-     an approximate accuracy xtol.
-  */
-  int j,MAXIT=1000;
-  double ans,fh,fl,fm,fnew,s,xh,xl,xm,xnew;
-  if ((Fx1!=NULL)&&(Fx2!=NULL)){
-    fl = *Fx1;
-    fh = *Fx2;
-  }
-  else{
-    class_call((*func)(x1, param, &fl, error_message),
-               error_message, error_message);
-    class_call((*func)(x2, param, &fh, error_message),
-               error_message, error_message);
-
-    *fevals = (*fevals)+2;
-  }
-  if ((fl > 0.0 && fh < 0.0) || (fl < 0.0 && fh > 0.0)) {
-    xl=x1;
-    xh=x2;
-    ans=-1.11e11;
-    for (j=1;j<=MAXIT;j++) {
-      xm=0.5*(xl+xh);
-      class_call((*func)(xm, param, &fm, error_message),
-                 error_message, error_message);
-      *fevals = (*fevals)+1;
-      s=sqrt(fm*fm-fl*fh);
-      if (s == 0.0){
-        *xzero = ans;
-        //printf("Success 1\n");
-        return _SUCCESS_;
-      }
-      xnew=xm+(xm-xl)*((fl >= fh ? 1.0 : -1.0)*fm/s);
-      if (fabs(xnew-ans) <= xtol) {
-        *xzero = ans;
-        return _SUCCESS_;
-      }
-      ans=xnew;
-      class_call((*func)(ans, param, &fnew, error_message),
-                 error_message, error_message);
-      *fevals = (*fevals)+1;
-      if (fnew == 0.0){
-        *xzero = ans;
-        //printf("Success 2, ans=%g\n",ans);
-        return _SUCCESS_;
-      }
-      if (NRSIGN(fm,fnew) != fm) {
-        xl=xm;
-        fl=fm;
-        xh=ans;
-        fh=fnew;
-      } else if (NRSIGN(fl,fnew) != fl) {
-        xh=ans;
-        fh=fnew;
-      } else if (NRSIGN(fh,fnew) != fh) {
-        xl=ans;
-        fl=fnew;
-      } else return _FAILURE_;
-      if (fabs(xh-xl) <= xtol) {
-        *xzero = ans;
-        //        printf("Success 3\n");
-        return _SUCCESS_;
-      }
-    }
-    class_stop(error_message,"zriddr exceed maximum iterations");
-  }
-  else {
-    if (fl == 0.0) return x1;
-    if (fh == 0.0) return x2;
-    class_stop(error_message,"root must be bracketed in zriddr.");
-  }
-  class_stop(error_message,"Failure in int.");
-}
-
-int input_try_unknown_parameters(double * unknown_parameter,
-                                 int unknown_parameters_size,
-                                 void * voidpfzw,
-                                 double * output,
-                                 ErrorMsg errmsg){
-  /** Summary:
-   * - Call the structures*/
-
-  struct precision pr;        /* for precision parameters */
-  struct background ba;       /* for cosmological background */
-  struct thermo th;           /* for thermodynamics */
-  struct perturbs pt;         /* for source functions */
-  struct transfers tr;        /* for transfer functions */
-  struct primordial pm;       /* for primordial spectra */
-  struct spectra sp;          /* for output spectra */
-  struct nonlinear nl;        /* for non-linear spectra */
-  struct lensing le;          /* for lensed spectra */
-  struct output op;           /* for output files */
-
-  int i;
-  int jj; /* EDE-edit: added jj*/
-  double rho_dcdm_today, rho_dr_today;
-  double z_c_target; /* EDE-edit: added z_c_target*/
-  struct fzerofun_workspace * pfzw;
-  int input_verbose;
-  int flag;
-  int param;
-  short compute_sigma8 = _FALSE_;
-
-  pfzw = (struct fzerofun_workspace *) voidpfzw;
-  /** - Read input parameters */
-  for (i=0; i < unknown_parameters_size; i++) {
-    sprintf(pfzw->fc.value[pfzw->unknown_parameters_index[i]],
-            "%e",unknown_parameter[i]);
-  }
-
-  class_call(input_read_precisions(&(pfzw->fc),
-                                   &pr,
-                                   &ba,
-                                   &th,
-                                   &pt,
-                                   &tr,
-                                   &pm,
-                                   &sp,
-                                   &nl,
-                                   &le,
-                                   &op,
-                                   errmsg),
-             errmsg,
-             errmsg);
-
-  class_call(input_read_parameters(&(pfzw->fc),
-                                   &pr,
-                                   &ba,
-                                   &th,
-                                   &pt,
-                                   &tr,
-                                   &pm,
-                                   &sp,
-                                   &nl,
-                                   &le,
-                                   &op,
-                                   errmsg),
-             errmsg,
-             errmsg);
-
-  class_call(parser_read_int(&(pfzw->fc),
-                             "input_verbose",
-                             &param,
-                             &flag,
-                             errmsg),
-             errmsg,
-             errmsg);
-
-  if (flag == _TRUE_)
-    input_verbose = param;
-  else
-    input_verbose = 0;
-
-  /** - Optimise flags for sigma8 calculation.*/
-  for (i=0; i < unknown_parameters_size; i++) {
-    if (pfzw->target_name[i] == sigma8) {
-      compute_sigma8 = _TRUE_;
-=======
+
       /* Now we have checked all contributions that could change z_max_pk */
->>>>>>> a848cd3e
     }
   }
 
@@ -5413,59 +4345,6 @@
   double param1,param2;
   char string1[_ARGUMENT_LENGTH_MAX_];
 
-<<<<<<< HEAD
-  /** - Get the corresponding shoot variable and put into output */
-  for (i=0; i < pfzw->target_size; i++) {
-    switch (pfzw->target_name[i]) {
-    case theta_s:
-      output[i] = 100.*th.rs_rec/th.ra_rec-pfzw->target_value[i];
-      break;
-    case Omega_dcdmdr:
-      rho_dcdm_today = ba.background_table[(ba.bt_size-1)*ba.bg_size+ba.index_bg_rho_dcdm];
-      if (ba.has_dr == _TRUE_)
-        rho_dr_today = ba.background_table[(ba.bt_size-1)*ba.bg_size+ba.index_bg_rho_dr];
-      else
-        rho_dr_today = 0.;
-      output[i] = (rho_dcdm_today+rho_dr_today)/(ba.H0*ba.H0)-pfzw->target_value[i];
-      break;
-    case omega_dcdmdr:
-      rho_dcdm_today = ba.background_table[(ba.bt_size-1)*ba.bg_size+ba.index_bg_rho_dcdm];
-      if (ba.has_dr == _TRUE_)
-        rho_dr_today = ba.background_table[(ba.bt_size-1)*ba.bg_size+ba.index_bg_rho_dr];
-      else
-        rho_dr_today = 0.;
-      output[i] = (rho_dcdm_today+rho_dr_today)/(ba.H0*ba.H0)-pfzw->target_value[i]/ba.h/ba.h;
-      break;
-    case Omega_scf:
-      /** - In case scalar field is used to fill, pba->Omega0_scf is not equal to pfzw->target_value[i].*/
-      output[i] = ba.background_table[(ba.bt_size-1)*ba.bg_size+ba.index_bg_rho_scf]/(ba.H0*ba.H0)
-        -ba.Omega0_scf;
-      break;
-    case Omega_ini_dcdm:
-    case omega_ini_dcdm:
-      rho_dcdm_today = ba.background_table[(ba.bt_size-1)*ba.bg_size+ba.index_bg_rho_dcdm];
-      if (ba.has_dr == _TRUE_)
-        rho_dr_today = ba.background_table[(ba.bt_size-1)*ba.bg_size+ba.index_bg_rho_dr];
-      else
-        rho_dr_today = 0.;
-      output[i] = -(rho_dcdm_today+rho_dr_today)/(ba.H0*ba.H0)+ba.Omega0_dcdmdr;
-      break;
-    case sigma8:
-      output[i] = nl.sigma8[nl.index_pk_m]-pfzw->target_value[i];
-      break;
-            /*EDE-edit: added fEDE and z_c. Note: fEDE guess is based upon target value for z_c. This means fEDE can only be shot for in conjunction with z_c. */
-    case tn_fEDE:
-      output[i] = ba.fEDE-pfzw->target_value[i];
-      /*printf("ba.thetai_scf = %e\n",ba.scf_parameters[ba.scf_parameters_size-2]);
-      printf("ba.n_scf = %e\n",ba.scf_parameters[0]);
-      printf("ba.fEDE = %e\n",ba.fEDE);
-      printf("fEDE target_value = %e\n", pfzw->target_value[i]); */
-      break;
-    case tn_z_c:
-      // EDE-edit: do not snap!
-      output[i] = ba.log10z_c - pfzw->target_value[i];
-      break;
-=======
   /** 1) Lensed spectra? */
   /* Read */
   class_call(parser_read_string(pfc,"lensing",&string1,&flag1,errmsg),
@@ -5480,7 +4359,6 @@
     }
     else {
       class_stop(errmsg,"you asked for lensed CMB Cls, but this requires a minimal number of options: 'modes' should include 's', 'output' should include 'tCl' and/or 'pCl', and also, importantly, 'lCl', the CMB lensing potential spectrum.");
->>>>>>> a848cd3e
     }
   }
 
@@ -5534,21 +4412,11 @@
 
   /** Summary: */
 
-<<<<<<< HEAD
-   /* EDE-edit: fcns of theta and other params appearing in A1, A2, A3, A4 */
-  double fcnA1, fcnA2, fcnA3, fcnA4; // fcns of theta for fEDE/z_c guess
-  double thetaitemp; // store thetai_scf for A1,A2,A3,A4. Define on the fly for future implementation as shooting parameter
-  double n_scftemp; // store n_scf for A1,A2,A3,A4. Define on the fly for future implementation as shooting parameter
-
-
-  /* Cheat to read only known parameters: */
-  pfzw->fc.size -= pfzw->target_size;
-=======
+
   /** Define local variables */
   int flag1;
   double param1;
   char string1[_ARGUMENT_LENGTH_MAX_];
->>>>>>> a848cd3e
 
   /**
    * Here we can place all obsolete (deprecated) names for the precision parameters
@@ -5700,51 +4568,6 @@
   /* Read */
   class_read_flag("headers",pop->write_header);
 
-<<<<<<< HEAD
-    case sigma8:
-      /* Assume linear relationship between A_s and sigma8 and fix coefficient
-         according to vanilla LambdaCDM. Should be good enough... */
-      xguess[index_guess] = 2.43e-9/0.87659*pfzw->target_value[index_guess];
-      dxdy[index_guess] = 2.43e-9/0.87659;
-      break;
-
-    /* EDE-edit: added fEDE and z_c. Below "guess" is log_fscf[fEDE] and log10m[z_c].
-	Guess functions based on Smith et al. 1908.06995, Appendix A. */
-    case tn_fEDE:
-      thetaitemp=ba.scf_parameters[ba.scf_parameters_size-2];
-      n_scftemp=ba.scf_parameters[0];
-      fcnA2=4*.2*thetaitemp*pow(1-cos(thetaitemp),-1.*n_scftemp)*(1/(3*n_scftemp))*(5*pow(1-cos(0.8*thetaitemp),n_scftemp)*tan(thetaitemp*.5) + 2*0.2*n_scftemp*thetaitemp*pow(1-cos(thetaitemp),n_scftemp));
-      fcnA4=3*.2*thetaitemp*pow(1-cos(thetaitemp),-1.*n_scftemp)*(1/(2*n_scftemp))*(3*pow(1-cos(0.8*thetaitemp),n_scftemp)*tan(thetaitemp*.5) + 0.2*n_scftemp*thetaitemp*pow(1-cos(thetaitemp),n_scftemp));
-
-      if (pow(10.,pfzw->target_value[index_guess+1]) > 3500){
-            xguess[index_guess] = log10(2.435e27*pow(pfzw->target_value[index_guess],.5)*pow(fcnA2,-0.5));
-           dxdy[index_guess] = 0.217147*(1/pfzw->target_value[index_guess]);
-
-          }
-
-      if (pow(10.,pfzw->target_value[index_guess+1]) <= 3500){
-           xguess[index_guess] = log10(2.435e27*pow(fcnA4,-0.5)*pow(pfzw->target_value[index_guess],0.5));
-          dxdy[index_guess] = 0.217147*(1/pfzw->target_value[index_guess]);
-            }
-
-      break;
-
-    case tn_z_c:
-      thetaitemp=ba.scf_parameters[ba.scf_parameters_size-2];
-      n_scftemp=ba.scf_parameters[0];
-      fcnA1= 20.*.2*thetaitemp*(1.e-4)*pow(1-cos(thetaitemp),-1.*n_scftemp)*(1/n_scftemp)*tan(thetaitemp*.5);
-      fcnA3=27.*.2*thetaitemp*.27*pow(1-cos(thetaitemp),-1.*n_scftemp)*(1/(2*n_scftemp))*tan(thetaitemp*.5);
-      if (pow(10.,pfzw->target_value[index_guess]) > 3500){
-        xguess[index_guess] = log10(2.*pow(1/0.6,2.)*1.e-33*pow(fcnA1,0.5))+2.*pfzw->target_value[index_guess];
-        dxdy[index_guess] = 2.;
-      }
-      if (pow(10.,pfzw->target_value[index_guess]) < 3500){
-        xguess[index_guess] = log10(pow(1/0.6,1.5)*1.e-33*pow(fcnA3,0.5))+1.5*pfzw->target_value[index_guess];
-        dxdy[index_guess] = 1.5;
-            }
-      break;
-
-=======
   /** 1.c) Format */
   /* Read */
   class_call(parser_read_string(pfc,"format",&string1,&flag1,errmsg),
@@ -5760,7 +4583,6 @@
     }
     else{
       class_stop(errmsg,"You specified 'format' as '%s'. It has to be one of {'class','camb'}.",string1);
->>>>>>> a848cd3e
     }
   }
 
@@ -6098,6 +4920,17 @@
   pba->attractor_ic_scf = _TRUE_;
   pba->phi_ini_scf = 1;                // MZ: initial conditions are as multiplicative
   pba->phi_prime_ini_scf = 1;          //     factors of the radiation attractor values
+  // EDE-edit: Added scf parameters by hand to make Cobaya happy
+  pba->n_scf = 3;
+  pba->f_scf = 3.973e26;
+  pba->m_scf = 5.329e-27;
+  pba->CC_scf = 1;
+  pba->thetai_scf = 2.64;
+  /* EDE-edit: default values for fEDE, z_c */
+  pba->fEDE= 0.1;
+  pba->z_c= 3600;
+  pba->log10z_c=3.5;
+  pba->Omega_EDE = 0.;
   /** 9.b.3) Tuning parameter */
   pba->scf_tuning_index = 0;
   /** 9.b.4) Shooting parameter */
