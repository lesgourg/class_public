--- conflicted
+++ resolved
@@ -667,17 +667,12 @@
              ppt->error_message,
              ppt->error_message);
 
-<<<<<<< HEAD
   if ( ppt->perform_NN_skip == _TRUE_){
     return _SUCCESS_;
   }
 
-  /** - if we want to store perturbations, write titles and allocate storage, should be called after perturb_indices_of_perturbs */
-  class_call(perturb_prepare_output(pba,ppt),
-=======
   /** - if we want to store perturbations for given k values, write titles and allocate storage */
   class_call(perturb_prepare_k_output(pba,ppt),
->>>>>>> 03552684
              ppt->error_message,
              ppt->error_message);
 
@@ -1765,9 +1760,8 @@
   free(pvecback);
   free(pvecthermo);
 
-<<<<<<< HEAD
   if(ppt->perform_NN_skip){return _SUCCESS_;}
-=======
+
   /** - check the maximum redshift z_max_pk at which the Fourier
       transfer functions \f$ T_i(k,z)\f$ should be computable by
       interpolation. If it is equal to zero, only \f$ T_i(k,z=0)\f$
@@ -1820,7 +1814,6 @@
       ppt->ln_tau[index_tau]=log(ppt->tau_sampling[index_tau-ppt->ln_tau_size+ppt->tau_size]);
     }
   }
->>>>>>> 03552684
 
   /** - loop over modes, initial conditions and types. For each of
       them, allocate array of source functions. */
@@ -6332,20 +6325,7 @@
                    ppt->error_message);
       }
 
-<<<<<<< HEAD
-	/* update total delta and theta given rsa approximation results */
-	ppw->delta_rho += ppw->pvecback[pba->index_bg_rho_g]*ppw->rsa_delta_g;
-        ppw->rho_plus_p_theta += 4./3.*ppw->pvecback[pba->index_bg_rho_g]*ppw->rsa_theta_g;
-
-        if (pba->has_ur == _TRUE_) {
-
-	  ppw->delta_rho += ppw->pvecback[pba->index_bg_rho_ur]*ppw->rsa_theta_ur;
-          ppw->rho_plus_p_theta += 4./3.*ppw->pvecback[pba->index_bg_rho_ur]*ppw->rsa_theta_ur;
-
-        }
-=======
       if ((pba->has_idr)&&(ppw->approx[ppw->index_ap_rsa_idr] == (int)rsa_idr_on)){
->>>>>>> 03552684
 
         class_call(perturb_rsa_idr_delta_and_theta(ppr,pba,pth,ppt,k,y,a_prime_over_a,ppw->pvecthermo,ppw),
                    ppt->error_message,
@@ -6374,18 +6354,11 @@
 
       if ((pba->has_idr==_TRUE_)&&(ppw->approx[ppw->index_ap_rsa_idr] == (int)rsa_idr_on)) {
 
-<<<<<<< HEAD
-        if (pba->has_ur == _TRUE_) {
-
-	  ppw->delta_rho += ppw->pvecback[pba->index_bg_rho_ur]*ppw->rsa_theta_ur;
-          ppw->rho_plus_p_theta += 4./3.*ppw->pvecback[pba->index_bg_rho_ur]*ppw->rsa_theta_ur;
-=======
         class_call(perturb_rsa_idr_delta_and_theta(ppr,pba,pth,ppt,k,y,a_prime_over_a,ppw->pvecthermo,ppw),
                    ppt->error_message,
                    ppt->error_message);
 
         ppw->rho_plus_p_theta += 4./3.*ppw->pvecback[pba->index_bg_rho_idr]*ppw->rsa_theta_idr;
->>>>>>> 03552684
 
       }
 
@@ -6548,11 +6521,7 @@
   double rho_fld, p_fld, rho_fld_prime, p_fld_prime;
   double X, Y, Z, X_prime, Y_prime, Z_prime;
   double Gamma_fld, S, S_prime, theta_t, theta_t_prime, rho_plus_p_theta_fld_prime;
-<<<<<<< HEAD
-
-=======
   double delta_p_b_over_rho_b;
->>>>>>> 03552684
 
   /** - wavenumber and scale factor related quantities */
 
