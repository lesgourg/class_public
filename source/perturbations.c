--- conflicted
+++ resolved
@@ -1091,13 +1091,8 @@
 
       if (ppt->has_density_transfers == _TRUE_) {
         ppt->has_lss = _TRUE_;
-<<<<<<< HEAD
-	ppt->has_source_delta_tot = _TRUE_;
-	ppt->has_source_delta_g = _TRUE_;
-=======
         ppt->has_source_delta_tot = _TRUE_;
         ppt->has_source_delta_g = _TRUE_;
->>>>>>> 682643d1
         ppt->has_source_delta_b = _TRUE_;
         if (pba->has_cdm == _TRUE_)
           ppt->has_source_delta_cdm = _TRUE_;
@@ -1123,11 +1118,7 @@
 
       if (ppt->has_velocity_transfers == _TRUE_) {
         ppt->has_lss = _TRUE_;
-<<<<<<< HEAD
-	ppt->has_source_theta_tot = _TRUE_;
-=======
         ppt->has_source_theta_tot = _TRUE_;
->>>>>>> 682643d1
         ppt->has_source_theta_g = _TRUE_;
         ppt->has_source_theta_b = _TRUE_;
         if ((pba->has_cdm == _TRUE_) && (ppt->gauge != synchronous))
@@ -1188,57 +1179,15 @@
       }
 
       if (ppt->has_Nbody_gauge_transfers == _TRUE_){
-	if (ppt->gauge == synchronous) {
-	  ppt->has_source_h_prime = _TRUE_;
-	  ppt->has_source_eta_prime = _TRUE_;
-	}
-	ppt->has_source_H_T_Nb_prime = _TRUE_;
-	/** gamma is not neccessary for converting output to Nbody gauge but is included anyway. */
-	ppt->has_source_k2gamma_Nb = _TRUE_;
-      }
-
-<<<<<<< HEAD
-      index_type = index_type_common;
-      class_define_index(ppt->index_tp_t0,         ppt->has_source_t,         index_type,1);
-      class_define_index(ppt->index_tp_t1,         ppt->has_source_t,         index_type,1);
-      class_define_index(ppt->index_tp_delta_tot,  ppt->has_source_delta_tot, index_type,1);
-      class_define_index(ppt->index_tp_delta_m,    ppt->has_source_delta_m,   index_type,1);
-      class_define_index(ppt->index_tp_delta_cb,   ppt->has_source_delta_cb,  index_type,1);
-      class_define_index(ppt->index_tp_delta_g,    ppt->has_source_delta_g,   index_type,1);
-      class_define_index(ppt->index_tp_delta_b,    ppt->has_source_delta_b,   index_type,1);
-      class_define_index(ppt->index_tp_delta_cdm,  ppt->has_source_delta_cdm, index_type,1);
-      class_define_index(ppt->index_tp_delta_dcdm, ppt->has_source_delta_dcdm,index_type,1);
-      class_define_index(ppt->index_tp_delta_fld,  ppt->has_source_delta_fld, index_type,1);
-      class_define_index(ppt->index_tp_delta_scf,  ppt->has_source_delta_scf, index_type,1);
-      class_define_index(ppt->index_tp_delta_dr,   ppt->has_source_delta_dr, index_type,1);
-      class_define_index(ppt->index_tp_delta_ur,   ppt->has_source_delta_ur,  index_type,1);
-      class_define_index(ppt->index_tp_delta_ncdm1,ppt->has_source_delta_ncdm,index_type,pba->N_ncdm);
-      class_define_index(ppt->index_tp_theta_tot,  ppt->has_source_theta_tot, index_type,1);
-      class_define_index(ppt->index_tp_theta_m,    ppt->has_source_theta_m,   index_type,1);
-      class_define_index(ppt->index_tp_theta_cb,   ppt->has_source_theta_cb,  index_type,1);
-      class_define_index(ppt->index_tp_theta_g,    ppt->has_source_theta_g,   index_type,1);
-      class_define_index(ppt->index_tp_theta_b,    ppt->has_source_theta_b,   index_type,1);
-      class_define_index(ppt->index_tp_theta_cdm,  ppt->has_source_theta_cdm, index_type,1);
-      class_define_index(ppt->index_tp_theta_dcdm, ppt->has_source_theta_dcdm,index_type,1);
-      class_define_index(ppt->index_tp_theta_fld,  ppt->has_source_theta_fld, index_type,1);
-      class_define_index(ppt->index_tp_theta_scf,  ppt->has_source_theta_scf, index_type,1);
-      class_define_index(ppt->index_tp_theta_dr,   ppt->has_source_theta_dr,  index_type,1);
-      class_define_index(ppt->index_tp_theta_ur,   ppt->has_source_theta_ur,  index_type,1);
-      class_define_index(ppt->index_tp_theta_ncdm1,ppt->has_source_theta_ncdm,index_type,pba->N_ncdm);
-      class_define_index(ppt->index_tp_phi,        ppt->has_source_phi,       index_type,1);
-      class_define_index(ppt->index_tp_phi_prime,  ppt->has_source_phi_prime, index_type,1);
-      class_define_index(ppt->index_tp_phi_plus_psi,ppt->has_source_phi_plus_psi,index_type,1);
-      class_define_index(ppt->index_tp_psi,        ppt->has_source_psi,       index_type,1);
-      class_define_index(ppt->index_tp_h,          ppt->has_source_h,         index_type,1);
-      class_define_index(ppt->index_tp_h_prime,    ppt->has_source_h_prime,   index_type,1);
-      class_define_index(ppt->index_tp_eta,        ppt->has_source_eta,       index_type,1);
-      class_define_index(ppt->index_tp_eta_prime,  ppt->has_source_eta_prime, index_type,1);
-      class_define_index(ppt->index_tp_H_T_Nb_prime,  ppt->has_source_H_T_Nb_prime, index_type,1);
-      class_define_index(ppt->index_tp_k2gamma_Nb,  ppt->has_source_k2gamma_Nb, index_type,1);
-      ppt->tp_size[index_md] = index_type;
-
-      class_test(index_type == 0,
-=======
+        if (ppt->gauge == synchronous) {
+          ppt->has_source_h_prime = _TRUE_;
+          ppt->has_source_eta_prime = _TRUE_;
+        }
+        ppt->has_source_H_T_Nb_prime = _TRUE_;
+        /** gamma is not neccessary for converting output to Nbody gauge but is included anyway. */
+        ppt->has_source_k2gamma_Nb = _TRUE_;
+      }
+
       index_tp = index_tp_common;
       class_define_index(ppt->index_tp_t0,         ppt->has_source_t,         index_tp,1);
       class_define_index(ppt->index_tp_t1,         ppt->has_source_t,         index_tp,1);
@@ -1274,10 +1223,11 @@
       class_define_index(ppt->index_tp_h_prime,    ppt->has_source_h_prime,   index_tp,1);
       class_define_index(ppt->index_tp_eta,        ppt->has_source_eta,       index_tp,1);
       class_define_index(ppt->index_tp_eta_prime,  ppt->has_source_eta_prime, index_tp,1);
+      class_define_index(ppt->index_tp_H_T_Nb_prime,ppt->has_source_H_T_Nb_prime,index_tp,1);
+      class_define_index(ppt->index_tp_k2gamma_Nb, ppt->has_source_k2gamma_Nb,index_tp,1);
       ppt->tp_size[index_md] = index_tp;
 
       class_test(index_tp == 0,
->>>>>>> 682643d1
                  ppt->error_message,
                  "inconsistent input: you asked for scalars, so you should have at least one non-zero scalar source type (temperature, polarization, lensing/gravitational potential, ...). Please adjust your input.");
 
@@ -5740,21 +5690,6 @@
         class_call(perturb_rsa_delta_and_theta(ppr,pba,pth,ppt,k,y,a_prime_over_a,ppw->pvecthermo,ppw),
                    ppt->error_message,
                    ppt->error_message);
-<<<<<<< HEAD
-
-	/* update total delta and theta given rsa approximation results */
-	ppw->delta_rho += ppw->pvecback[pba->index_bg_rho_g]*ppw->rsa_delta_g;
-        ppw->rho_plus_p_theta += 4./3.*ppw->pvecback[pba->index_bg_rho_g]*ppw->rsa_theta_g;
-
-        if (pba->has_ur == _TRUE_) {
-	  
-	  ppw->delta_rho += ppw->pvecback[pba->index_bg_rho_ur]*ppw->rsa_theta_ur;
-          ppw->rho_plus_p_theta += 4./3.*ppw->pvecback[pba->index_bg_rho_ur]*ppw->rsa_theta_ur;
-
-        }
-
-=======
->>>>>>> 682643d1
       }
     }
 
@@ -5774,20 +5709,6 @@
         class_call(perturb_rsa_delta_and_theta(ppr,pba,pth,ppt,k,y,a_prime_over_a,ppw->pvecthermo,ppw),
                    ppt->error_message,
                    ppt->error_message);
-<<<<<<< HEAD
-
-        /* update total delta and theta given rsa approximation results */
-	ppw->delta_rho += ppw->pvecback[pba->index_bg_rho_g]*ppw->rsa_delta_g;
-        ppw->rho_plus_p_theta += 4./3.*ppw->pvecback[pba->index_bg_rho_g]*ppw->rsa_theta_g;
-
-        if (pba->has_ur == _TRUE_) {
-	  
-	  ppw->delta_rho += ppw->pvecback[pba->index_bg_rho_ur]*ppw->rsa_theta_ur;
-          ppw->rho_plus_p_theta += 4./3.*ppw->pvecback[pba->index_bg_rho_ur]*ppw->rsa_theta_ur;
-
-        }
-=======
->>>>>>> 682643d1
       }
 
       /* second equation involving total velocity */
@@ -5936,10 +5857,10 @@
   double w_prime_fld, ca2_fld;
   double alpha, alpha_prime, metric_euler;
   double rho_t, p_t, rho_t_prime, p_t_prime;
-  double rho_fld, p_fld, rho_fld_prime, p_fld_prime; 
+  double rho_fld, p_fld, rho_fld_prime, p_fld_prime;
   double X, Y, Z, X_prime, Y_prime, Z_prime;
   double Gamma_fld, S, S_prime, theta_t, theta_t_prime, rho_plus_p_theta_fld_prime;
-  
+
 
   /** - wavenumber and scale factor related quantities */
 
@@ -6260,7 +6181,7 @@
 
       class_call(background_w_fld(pba,a,&w_fld,&dw_over_da_fld,&integral_fld), pba->error_message, ppt->error_message);
       w_prime_fld = dw_over_da_fld * a_prime_over_a * a;
-      
+
       if (pba->use_ppf == _FALSE_) {
         ppw->delta_rho_fld = ppw->pvecback[pba->index_bg_rho_fld]*y[ppw->pv->index_pt_delta_fld];
         ppw->rho_plus_p_theta_fld = (1.+w_fld)*ppw->pvecback[pba->index_bg_rho_fld]*y[ppw->pv->index_pt_theta_fld];
@@ -6793,24 +6714,7 @@
 
     }
 
-<<<<<<< HEAD
-    /* total over density  */
-    if (ppt->has_source_delta_tot == _TRUE_) {
-      /** following strange CMBFAST/CAMB convention of not including rho_lambda in rho_tot */
-      double rho_tot;
-      if (pba->has_lambda == _TRUE_){
-	rho_tot = pvecback[pba->index_bg_rho_tot] - pvecback[pba->index_bg_rho_lambda];
-      }
-      else{
-	rho_tot = pvecback[pba->index_bg_rho_tot];
-      }
-      _set_source_(ppt->index_tp_delta_tot) = ppw->delta_rho/rho_tot;
-    }
-
-    /* total matter over density (gauge-invariant, defined as in arXiv:1307.1459) */
-=======
     /* total matter overdensity (gauge-invariant, defined as in arXiv:1307.1459) */
->>>>>>> 682643d1
     if (ppt->has_source_delta_m == _TRUE_) {
       _set_source_(ppt->index_tp_delta_m) = ppw->delta_m;
     }
@@ -6822,7 +6726,22 @@
 
     /* delta_tot */
     if (ppt->has_source_delta_tot == _TRUE_)  {
-      _set_source_(ppt->index_tp_delta_tot) = ppw->delta_rho/ppw->rho_tot;
+
+      /** We follow the (debatable) CMBFAST/CAMB convention of not including rho_lambda in rho_tot */
+      if (pba->has_lambda == _TRUE_){
+        rho_tot = pvecback[pba->index_bg_rho_tot] - pvecback[pba->index_bg_rho_lambda];
+      }
+      else{
+        rho_tot = pvecback[pba->index_bg_rho_tot];
+      }
+
+      // new:
+      _set_source_(ppt->index_tp_delta_tot) = ppw->delta_rho/rho_tot;
+      // old:
+      //_set_source_(ppt->index_tp_delta_tot) = ppw->delta_rho/ppw->rho_tot;
+      fprintf(stderr,"JL: after checking that these two numbers are equal, %e=%e, we can remove compltely ppw->rho_tot from everywhere, as well as this comment!\n",
+              ppw->rho_tot,
+              rho_tot);
     }
 
     /* delta_g */
