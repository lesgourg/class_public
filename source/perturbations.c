/** @file perturbations.c Documented perturbation module
 *
 * Julien Lesgourgues, 23.09.2010
 *
 * Deals with the perturbation evolution.
 * This module has two purposes:
 *
 * - at the beginning; to initialize the perturbations, i.e. to
 * integrate the perturbation equations, and store temporarily the terms
 * contributing to the source functions as a function of conformal
 * time. Then, to perform a few manipulations of these terms in order to
 * infer the actual source functions \f$ S^{X} (k, \tau) \f$, and to
 * store them as a function of conformal time inside an interpolation
 * table.
 *
 * - at any time in the code; to evaluate the source functions at a
 * given conformal time (by interpolating within the interpolation
 * table).
 *
 * Hence the following functions can be called from other modules:
 *
 * -# perturb_init() at the beginning (but after background_init() and thermodynamics_init())
 * -# perturb_sources_at_tau() at any later time
 * -# perturb_free() at the end, when no more calls to perturb_sources_at_tau() are needed
 */

#include "perturbations.h"


/**
 * Source function \f$ S^{X} (k, \tau) \f$ at a given conformal time tau.
 *
 * Evaluate source functions at given conformal time tau by reading
 * the pre-computed table and interpolating.
 *
 * @param ppt        Input: pointer to perturbation structure containing interpolation tables
 * @param index_md   Input: index of requested mode
 * @param index_ic   Input: index of requested initial condition
 * @param index_type Input: index of requested source function type
 * @param tau        Input: any value of conformal time
 * @param psource    Output: vector (already allocated) of source function as a function of k
 * @return the error status
 */

int perturb_sources_at_tau(
                           struct perturbs * ppt,
                           int index_md,
                           int index_ic,
                           int index_type,
                           double tau,
                           double * psource
                           ) {


  /** Summary: */

  /** - interpolate in pre-computed table contained in ppt */
  class_call(array_interpolate_two_bis(ppt->tau_sampling,
                                       1,
                                       0,
                                       ppt->sources[index_md][index_ic*ppt->tp_size[index_md]+index_type],
                                       ppt->k_size[index_md],
                                       ppt->tau_size,
                                       tau,
                                       psource,
                                       ppt->k_size[index_md],
                                       ppt->error_message),
             ppt->error_message,
             ppt->error_message);


  return _SUCCESS_;
}

/**
 * Initialize the perturbs structure, and in particular the table of source functions.
 *
 * Main steps:
 *
 * - given the values of the flags describing which kind of
 *   perturbations should be considered (modes: scalar/vector/tensor,
 *   initial conditions, type of source functions needed...),
 *   initialize indices and wavenumber list
 *
 * - define the time sampling for the output source functions
 *
 * - for each mode (scalar/vector/tensor): initialize the indices of
 *   relevant perturbations, integrate the differential system,
 *   compute and store the source functions.
 *
 * @param ppr Input: pointer to precision structure
 * @param pba Input: pointer to background structure
 * @param pth Input: pointer to thermodynamics structure
 * @param ppt Output: Initialized perturbation structure
 * @return the error status
 */

int perturb_init(
                 struct precision * ppr,
                 struct background * pba,
                 struct thermo * pth,
                 struct perturbs * ppt
                 ) {

  /** Summary: */

  /** - define local variables */

  /* running index for modes */
  int index_md;
  /* running index for initial conditions */
  int index_ic;
  /* running index for wavenumbers */
  int index_k;
  /* pointer to one struct perturb_workspace per thread (one if no openmp) */
  struct perturb_workspace ** pppw;
  /* number of threads (always one if no openmp) */
  int number_of_threads=1;
  /* index of the thread (always 0 if no openmp) */
  int thread=0;

  /* This code can be optionally compiled with the openmp option for parallel computation.
     Inside parallel regions, the use of the command "return" is forbidden.
     For error management, instead of "return _FAILURE_", we will set the variable below
     to "abort = _TRUE_". This will lead to a "return _FAILURE_" just after leaving the
     parallel region. */
  int abort;

  /* unsigned integer that will be set to the size of the workspace */
  size_t sz;

#ifdef _OPENMP
  /* instrumentation times */
  double tstart, tstop, tspent;
#endif

  /** - perform preliminary checks */

  if (ppt->has_perturbations == _FALSE_) {
    if (ppt->perturbations_verbose > 0)
      printf("No sources requested. Perturbation module skipped.\n");
    return _SUCCESS_;
  }
  else {
    if (ppt->perturbations_verbose > 0)
      printf("Computing sources\n");
  }

  class_test((ppt->gauge == synchronous) && (pba->has_cdm == _FALSE_),
             ppt->error_message,
             "In the synchronous gauge, it is not self-consistent to assume no CDM: the later is used to define the initial timelike hypersurface. You can either add a negligible amount of CDM or switch to newtonian gauge");

  class_test ((ppr->tight_coupling_approximation < first_order_MB) ||
              (ppr->tight_coupling_approximation > compromise_CLASS),
              ppt->error_message,
              "your tight_coupling_approximation is set to %d, out of range defined in perturbations.h",ppr->tight_coupling_approximation);

  class_test ((ppr->radiation_streaming_approximation < rsa_null) ||
              (ppr->radiation_streaming_approximation > rsa_none),
              ppt->error_message,
              "your radiation_streaming_approximation is set to %d, out of range defined in perturbations.h",ppr->radiation_streaming_approximation);

  if (pba->has_ur == _TRUE_) {

    class_test ((ppr->ur_fluid_approximation < ufa_mb) ||
                (ppr->ur_fluid_approximation > ufa_none),
                ppt->error_message,
                "your ur_fluid_approximation is set to %d, out of range defined in perturbations.h",ppr->ur_fluid_approximation);
  }

  if (pba->has_ncdm == _TRUE_) {

    class_test ((ppr->ncdm_fluid_approximation < ncdmfa_mb) ||
                (ppr->ncdm_fluid_approximation > ncdmfa_none),
                ppt->error_message,
                "your ncdm_fluid_approximation is set to %d, out of range defined in perturbations.h",ppr->ncdm_fluid_approximation);
  }

  if (pba->has_fld == _TRUE_) {

    class_test(pba->w0_fld+pba->wa_fld >= 0.,
               ppt->error_message,
               "So far, the fluid is meant to be negligible at early time, and not to be important for defining the initial conditions of other species. You are using parameters for which this assumption may break down, so maybe it's the case to fully implement the fluid in the initial condition routine");

    class_test((pba->w0_fld==-1.) && (pba->wa_fld==0.),
               ppt->error_message,
               "Your choice of a fluid with (w0,wa)=(-1,0) is not valid due to instabilities in the unphysical perturbations of such a fluid. Try instead with a plain cosmological constant");

    class_test(((pba->w0_fld + pba->wa_fld +1.0)*(pba->w0_fld+1.0)) < 0.0,
               ppt->error_message,
               "w crosses -1 between the infinite past and today, and this would lead to divergent perturbation equations for the fluid.");

  }

  if (pba->has_dcdm == _TRUE_) {

    class_test((ppt->has_cdi == _TRUE_) || (ppt->has_bi == _TRUE_) || (ppt->has_nid == _TRUE_) || (ppt->has_niv == _TRUE_),
               ppt->error_message,
               "Non-adiabatic initial conditions not coded in presence of decaying dark matter");

  }

  class_test(ppt->has_vectors == _TRUE_,
             ppt->error_message,
             "Vectors not coded yet");

  if ((ppt->has_niv == _TRUE_) && (ppt->perturbations_verbose > 0)) {
    printf("Warning: the niv initial conditions in CLASS (and also in CAMB) should still be double-checked: if you want to do it and send feedback, you are welcome!\n");
  }

  if (ppt->has_tensors == _TRUE_) {

    ppt->evolve_tensor_ur = _FALSE_;
    ppt->evolve_tensor_ncdm = _FALSE_;

    switch (ppt->tensor_method) {

    case (tm_photons_only):
      break;

    case (tm_massless_approximation):
      if ((pba->has_ur == _TRUE_) || (pba->has_ncdm == _TRUE_))
        ppt->evolve_tensor_ur = _TRUE_;
      break;

    case (tm_exact):
      if (pba->has_ur == _TRUE_)
        ppt->evolve_tensor_ur = _TRUE_;
      if (pba->has_ncdm == _TRUE_)
        ppt->evolve_tensor_ncdm = _TRUE_;
      break;
    }
  }

  /** - initialize all indices and lists in perturbs structure using perturb_indices_of_perturbs() */

  class_call(perturb_indices_of_perturbs(ppr,
                                         pba,
                                         pth,
                                         ppt),
             ppt->error_message,
             ppt->error_message);


  if (ppt->z_max_pk > pth->z_rec) {

    class_test(ppt->has_cmb == _TRUE_,
               ppt->error_message,
               "You requested a very high z_pk=%e, higher than z_rec=%e. This works very well when you don't ask for a calculation of the CMB source function(s). Remove any CMB from your output and try e.g. with 'output=mTk' or 'output=mTk,vTk'",
               ppt->z_max_pk,
               pth->z_rec);

        class_test(ppt->has_source_delta_m == _TRUE_,
               ppt->error_message,
               "You requested a very high z_pk=%e, higher than z_rec=%e. This works very well when you ask only transfer functions, e.g. with 'output=mTk' or 'output=mTk,vTk'. But if you need the total matter (e.g. with 'mPk', 'dCl', etc.) there is an issue with the calculation of delta_m at very early times. By default, delta_m is a gauge-invariant variable (the density fluctuation in comoving gauge) and this quantity is hard to get accurately at very early times. The solution is to define delta_m as the density fluctuation in the current gauge, synchronous or newtonian. For the moment this must be done manually by commenting the line 'ppw->delta_m += 3. *ppw->pvecback[pba->index_bg_a]*ppw->pvecback[pba->index_bg_H] * ppw->theta_m/k2;' in perturb_sources(). In the future there will be an option for doing it in an easier way.",
               ppt->z_max_pk,
               pth->z_rec);

  }



  /** - define the common time sampling for all sources using
      perturb_timesampling_for_sources() */

  class_call(perturb_timesampling_for_sources(ppr,
                                              pba,
                                              pth,
                                              ppt),
             ppt->error_message,
             ppt->error_message);

  /** - if we want to store perturbations, write titles and allocate storage */
  class_call(perturb_prepare_output(pba,ppt),
             ppt->error_message,
             ppt->error_message);


  /** - create an array of workspaces in multi-thread case */

#ifdef _OPENMP

#pragma omp parallel
  {
    number_of_threads = omp_get_num_threads();
  }
#endif

  class_alloc(pppw,number_of_threads * sizeof(struct perturb_workspace *),ppt->error_message);

  /** - loop over modes (scalar, tensors, etc). For each mode: */

  for (index_md = 0; index_md < ppt->md_size; index_md++) {

    if (ppt->perturbations_verbose > 1)
      printf("Evolving mode %d/%d\n",index_md+1,ppt->md_size);

    abort = _FALSE_;

    sz = sizeof(struct perturb_workspace);

#pragma omp parallel                                             \
  shared(pppw,ppr,pba,pth,ppt,index_md,abort,number_of_threads)  \
  private(thread)                                                \
  num_threads(number_of_threads)

    {

#ifdef _OPENMP
      thread=omp_get_thread_num();
#endif

      /** - --> (a) create a workspace (one per thread in multi-thread case) */

      class_alloc_parallel(pppw[thread],sz,ppt->error_message);

      /** - --> (b) initialize indices of vectors of perturbations with perturb_indices_of_current_vectors() */

      class_call_parallel(perturb_workspace_init(ppr,
                                                 pba,
                                                 pth,
                                                 ppt,
                                                 index_md,
                                                 pppw[thread]),
                          ppt->error_message,
                          ppt->error_message);

    } /* end of parallel region */

    if (abort == _TRUE_) return _FAILURE_;

    /** - --> (c) loop over initial conditions and wavenumbers; for each of them, evolve perturbations and compute source functions with perturb_solve() */

    for (index_ic = 0; index_ic < ppt->ic_size[index_md]; index_ic++) {

      if (ppt->perturbations_verbose > 1)
        printf("Evolving ic %d/%d\n",index_ic+1,ppt->ic_size[index_md]);

        if (ppt->perturbations_verbose > 1)
          printf("evolving %d wavenumbers\n",ppt->k_size[index_md]);

      abort = _FALSE_;

#pragma omp parallel                                                    \
  shared(pppw,ppr,pba,pth,ppt,index_md,index_ic,abort,number_of_threads) \
  private(index_k,thread,tstart,tstop,tspent)                           \
  num_threads(number_of_threads)

      {

#ifdef _OPENMP
        thread=omp_get_thread_num();
        tspent=0.;
#endif

#pragma omp for schedule (dynamic)

        /* integrating backwards is slightly more optimal for parallel runs */
        //for (index_k = 0; index_k < ppt->k_size; index_k++) {
        for (index_k = ppt->k_size[index_md]-1; index_k >=0; index_k--) {

          if ((ppt->perturbations_verbose > 2) && (abort == _FALSE_)) {
            printf("evolving mode k=%e /Mpc  (%d/%d)",ppt->k[index_md][index_k],index_k+1,ppt->k_size[index_md]);
            if (pba->sgnK != 0)
              printf(" (for scalar modes, corresponds to nu=%e)",sqrt(ppt->k[index_md][index_k]*ppt->k[index_md][index_k]+pba->K)/sqrt(pba->sgnK*pba->K));
            printf("\n");
          }

#ifdef _OPENMP
          tstart = omp_get_wtime();
#endif

          class_call_parallel(perturb_solve(ppr,
                                            pba,
                                            pth,
                                            ppt,
                                            index_md,
                                            index_ic,
                                            index_k,
                                            pppw[thread]),
                              ppt->error_message,
                              ppt->error_message);

#ifdef _OPENMP
          tstop = omp_get_wtime();

          tspent += tstop-tstart;
#endif

#pragma omp flush(abort)

        } /* end of loop over wavenumbers */

#ifdef _OPENMP
        if (ppt->perturbations_verbose>1)
          printf("In %s: time spent in parallel region (loop over k's) = %e s for thread %d\n",
                 __func__,tspent,omp_get_thread_num());
#endif

      } /* end of parallel region */

      if (abort == _TRUE_) return _FAILURE_;

    } /* end of loop over initial conditions */

    abort = _FALSE_;

#pragma omp parallel                                    \
  shared(pppw,ppt,index_md,abort,number_of_threads)     \
  private(thread)                                       \
  num_threads(number_of_threads)

    {

#ifdef _OPENMP
      thread=omp_get_thread_num();
#endif

      class_call_parallel(perturb_workspace_free(ppt,index_md,pppw[thread]),
                          ppt->error_message,
                          ppt->error_message);

    } /* end of parallel region */

    if (abort == _TRUE_) return _FAILURE_;

  } /* end loop over modes */

  free(pppw);

  return _SUCCESS_;
}

/**
 * Free all memory space allocated by perturb_init().
 *
 * To be called at the end of each run, only when no further calls to
 * perturb_sources_at_tau() are needed.
 *
 * @param ppt Input: perturbation structure to be freed
 * @return the error status
 */

int perturb_free(
                 struct perturbs * ppt
                 ) {

  int index_md,index_ic,index_type;
  int filenum;

  if (ppt->has_perturbations == _TRUE_) {

    for (index_md = 0; index_md < ppt->md_size; index_md++) {

      for (index_ic = 0; index_ic < ppt->ic_size[index_md]; index_ic++) {

        for (index_type = 0; index_type < ppt->tp_size[index_md]; index_type++) {

          free(ppt->sources[index_md][index_ic*ppt->tp_size[index_md]+index_type]);

        }

      }

      free(ppt->sources[index_md]);

      free(ppt->k[index_md]);

    }

    free(ppt->tau_sampling);

    free(ppt->tp_size);

    free(ppt->ic_size);

    free(ppt->k);

    free(ppt->k_size_cmb);

    free(ppt->k_size_cl);

    free(ppt->k_size);

    free(ppt->sources);

    /** Stuff related to perturbations output: */

    /** - Free non-NULL pointers */
    if (ppt->index_k_output_values != NULL)
      free(ppt->index_k_output_values);

    for (filenum = 0; filenum<_MAX_NUMBER_OF_K_FILES_; filenum++){
      if (ppt->scalar_perturbations_data[filenum] != NULL)
        free(ppt->scalar_perturbations_data[filenum]);
      if (ppt->vector_perturbations_data[filenum] != NULL)
        free(ppt->vector_perturbations_data[filenum]);
      if (ppt->tensor_perturbations_data[filenum] != NULL)
        free(ppt->tensor_perturbations_data[filenum]);
    }

  }

  return _SUCCESS_;

}

/**
 * Initialize all indices and allocate most arrays in perturbs structure.
 *
 * @param ppr Input : pointer to precision structure
 * @param pba Input : pointer to background structure
 * @param pth Input : pointer to thermodynamics structure
 * @param ppt Input/Output: Initialized perturbation structure
 * @return the error status
 */

int perturb_indices_of_perturbs(
                                struct precision * ppr,
                                struct background * pba,
                                struct thermo * pth,
                                struct perturbs * ppt
                                ) {

  /** Summary: */

  /** - define local variables */

  int index_type;
  int index_md;
  int index_ic;
  int index_type_common;

  /** - count modes (scalar, vector, tensor) and assign corresponding indices */

  index_md = 0;
  class_define_index(ppt->index_md_scalars,ppt->has_scalars,index_md,1);
  class_define_index(ppt->index_md_vectors,ppt->has_vectors,index_md,1);
  class_define_index(ppt->index_md_tensors,ppt->has_tensors,index_md,1);
  ppt->md_size = index_md;

  class_test(index_md == 0,
             ppt->error_message,
             "you should have at least one out of {scalars, vectors, tensors} !!!");

  /** - allocate array of number of types for each mode, ppt->tp_size[index_md] */

  class_alloc(ppt->tp_size,ppt->md_size*sizeof(int),ppt->error_message);

  /** - allocate array of number of initial conditions for each mode, ppt->ic_size[index_md] */

  class_alloc(ppt->ic_size,ppt->md_size*sizeof(int),ppt->error_message);

  /** - allocate array of arrays of source functions for each mode, ppt->source[index_md] */

  class_alloc(ppt->sources,ppt->md_size * sizeof(double *),ppt->error_message);

  /** - initialization of all flags to false (will eventually be set to true later) */

  ppt->has_cmb = _FALSE_;
  ppt->has_lss = _FALSE_;

  ppt->has_source_t = _FALSE_;
  ppt->has_source_p = _FALSE_;
  ppt->has_source_delta_m = _FALSE_;
  ppt->has_source_delta_g = _FALSE_;
  ppt->has_source_delta_b = _FALSE_;
  ppt->has_source_delta_cdm = _FALSE_;
  ppt->has_source_delta_dcdm = _FALSE_;
  ppt->has_source_delta_fld = _FALSE_;
  ppt->has_source_delta_scf = _FALSE_;
  ppt->has_source_delta_dr = _FALSE_;
  ppt->has_source_delta_ur = _FALSE_;
  ppt->has_source_delta_ncdm = _FALSE_;
  ppt->has_source_theta_m = _FALSE_;
  ppt->has_source_theta_g = _FALSE_;
  ppt->has_source_theta_b = _FALSE_;
  ppt->has_source_theta_cdm = _FALSE_;
  ppt->has_source_theta_dcdm = _FALSE_;
  ppt->has_source_theta_fld = _FALSE_;
  ppt->has_source_theta_scf = _FALSE_;
  ppt->has_source_theta_dr = _FALSE_;
  ppt->has_source_theta_ur = _FALSE_;
  ppt->has_source_theta_ncdm = _FALSE_;
  ppt->has_source_phi = _FALSE_;
  ppt->has_source_phi_prime = _FALSE_;
  ppt->has_source_phi_plus_psi = _FALSE_;
  ppt->has_source_psi = _FALSE_;

  /** - source flags and indices, for sources that all modes have in
      common (temperature, polarization, ...). For temperature, the
      term t2 is always non-zero, while other terms are non-zero only
      for scalars and vectors. For polarization, the term e is always
      non-zero, while the term b is only for vectors and tensors. */

  if (ppt->has_cl_cmb_temperature == _TRUE_) {
    ppt->has_source_t = _TRUE_;
    ppt->has_cmb = _TRUE_;
  }

  if (ppt->has_cl_cmb_polarization == _TRUE_) {
    ppt->has_source_p = _TRUE_;
    ppt->has_cmb = _TRUE_;
  }

  index_type = 0;
  class_define_index(ppt->index_tp_t2,ppt->has_source_t,index_type,1);
  class_define_index(ppt->index_tp_p,ppt->has_source_p,index_type,1);
  index_type_common = index_type;

  /* indices for perturbed recombination */

  class_define_index(ppt->index_tp_perturbed_recombination_delta_temp,ppt->has_perturbed_recombination,index_type,1);
  class_define_index(ppt->index_tp_perturbed_recombination_delta_chi,ppt->has_perturbed_recombination,index_type,1);




  /** - define k values with perturb_get_k_list() */

  class_call(perturb_get_k_list(ppr,
                                pba,
                                pth,
                                ppt),
             ppt->error_message,
             ppt->error_message);

  /** - loop over modes. Initialize flags and indices which are specific to each mode. */

  for (index_md = 0; index_md < ppt->md_size; index_md++) {

    /** (a) scalars */

    if (_scalars_) {

      /** - source flags and indices, for sources that are specific to scalars */

      if ((ppt->has_cl_cmb_lensing_potential == _TRUE_) || (ppt->has_cl_lensing_potential)) {
        ppt->has_lss = _TRUE_;
        ppt->has_source_phi_plus_psi = _TRUE_;
      }

      if ((ppt->has_pk_matter == _TRUE_) || (ppt->has_nl_corrections_based_on_delta_m)) {
        ppt->has_lss = _TRUE_;
        ppt->has_source_delta_m = _TRUE_;
      }

      if (ppt->has_density_transfers == _TRUE_) {
        ppt->has_lss = _TRUE_;
        ppt->has_source_delta_g = _TRUE_;
        ppt->has_source_delta_b = _TRUE_;
        if (pba->has_cdm == _TRUE_)
          ppt->has_source_delta_cdm = _TRUE_;
        if (pba->has_dcdm == _TRUE_)
          ppt->has_source_delta_dcdm = _TRUE_;
        if (pba->has_fld == _TRUE_)
          ppt->has_source_delta_fld = _TRUE_;
        if (pba->has_scf == _TRUE_)
          ppt->has_source_delta_scf = _TRUE_;
        if (pba->has_ur == _TRUE_)
          ppt->has_source_delta_ur = _TRUE_;
        if (pba->has_dr == _TRUE_)
          ppt->has_source_delta_dr = _TRUE_;
        if (pba->has_ncdm == _TRUE_)
          ppt->has_source_delta_ncdm = _TRUE_;
        // Thanks to the following lines, (phi,psi) are also stored as sources
        // (Obtained directly in newtonian gauge, infereed from (h,eta) in synchronous gauge).
        // If density transfer functions are requested in the (default) CLASS format,
        // (phi, psi) will be appended to the delta_i's in the final output.
        ppt->has_source_phi = _TRUE_;
        ppt->has_source_psi = _TRUE_;
      }

      if (ppt->has_velocity_transfers == _TRUE_) {
        ppt->has_lss = _TRUE_;
        ppt->has_source_theta_g = _TRUE_;
        ppt->has_source_theta_b = _TRUE_;
        if ((pba->has_cdm == _TRUE_) && (ppt->gauge != synchronous))
          ppt->has_source_theta_cdm = _TRUE_;
        if (pba->has_dcdm == _TRUE_)
          ppt->has_source_theta_dcdm = _TRUE_;
        if (pba->has_fld == _TRUE_)
          ppt->has_source_theta_fld = _TRUE_;
        if (pba->has_scf == _TRUE_)
          ppt->has_source_theta_scf = _TRUE_;
        if (pba->has_ur == _TRUE_)
          ppt->has_source_theta_ur = _TRUE_;
        if (pba->has_dr == _TRUE_)
          ppt->has_source_theta_dr = _TRUE_;
        if (pba->has_ncdm == _TRUE_)
          ppt->has_source_theta_ncdm = _TRUE_;
      }

      if (ppt->has_cl_number_count == _TRUE_) {
        ppt->has_lss = _TRUE_;
        if (ppt->has_nc_density == _TRUE_) {
          ppt->has_source_delta_m = _TRUE_;
        }
        if (ppt->has_nc_rsd == _TRUE_) {
          ppt->has_source_theta_m = _TRUE_;
        }
        if (ppt->has_nc_lens == _TRUE_) {
          ppt->has_source_phi_plus_psi = _TRUE_;
        }
        if (ppt->has_nc_gr == _TRUE_) {
          ppt->has_source_phi = _TRUE_;
          ppt->has_source_psi = _TRUE_;
          ppt->has_source_phi_prime = _TRUE_;
          ppt->has_source_phi_plus_psi = _TRUE_;
        }
      }

      index_type = index_type_common;
      class_define_index(ppt->index_tp_t0,         ppt->has_source_t,         index_type,1);
      class_define_index(ppt->index_tp_t1,         ppt->has_source_t,         index_type,1);
      class_define_index(ppt->index_tp_delta_m,    ppt->has_source_delta_m,   index_type,1);
      class_define_index(ppt->index_tp_delta_g,    ppt->has_source_delta_g,   index_type,1);
      class_define_index(ppt->index_tp_delta_b,    ppt->has_source_delta_b,   index_type,1);
      class_define_index(ppt->index_tp_delta_cdm,  ppt->has_source_delta_cdm, index_type,1);
      class_define_index(ppt->index_tp_delta_dcdm, ppt->has_source_delta_dcdm,index_type,1);
      class_define_index(ppt->index_tp_delta_fld,  ppt->has_source_delta_fld, index_type,1);
      class_define_index(ppt->index_tp_delta_scf,  ppt->has_source_delta_scf, index_type,1);
      class_define_index(ppt->index_tp_delta_dr,   ppt->has_source_delta_dr, index_type,1);
      class_define_index(ppt->index_tp_delta_ur,   ppt->has_source_delta_ur,  index_type,1);
      class_define_index(ppt->index_tp_delta_ncdm1,ppt->has_source_delta_ncdm,index_type,pba->N_ncdm);
      class_define_index(ppt->index_tp_theta_m,    ppt->has_source_theta_m,   index_type,1);
      class_define_index(ppt->index_tp_theta_g,    ppt->has_source_theta_g,   index_type,1);
      class_define_index(ppt->index_tp_theta_b,    ppt->has_source_theta_b,   index_type,1);
      class_define_index(ppt->index_tp_theta_cdm,  ppt->has_source_theta_cdm, index_type,1);
      class_define_index(ppt->index_tp_theta_dcdm, ppt->has_source_theta_dcdm,index_type,1);
      class_define_index(ppt->index_tp_theta_fld,  ppt->has_source_theta_fld, index_type,1);
      class_define_index(ppt->index_tp_theta_scf,  ppt->has_source_theta_scf, index_type,1);
      class_define_index(ppt->index_tp_theta_dr,   ppt->has_source_theta_dr,  index_type,1);
      class_define_index(ppt->index_tp_theta_ur,   ppt->has_source_theta_ur,  index_type,1);
      class_define_index(ppt->index_tp_theta_ncdm1,ppt->has_source_theta_ncdm,index_type,pba->N_ncdm);
      class_define_index(ppt->index_tp_phi,        ppt->has_source_phi,       index_type,1);
      class_define_index(ppt->index_tp_phi_prime,  ppt->has_source_phi_prime, index_type,1);
      class_define_index(ppt->index_tp_phi_plus_psi,ppt->has_source_phi_plus_psi,index_type,1);
      class_define_index(ppt->index_tp_psi,        ppt->has_source_psi,       index_type,1);
      ppt->tp_size[index_md] = index_type;

      class_test(index_type == 0,
                 ppt->error_message,
                 "inconsistent input: you asked for scalars, so you should have at least one non-zero scalar source type (temperature, polarization, lensing/gravitational potential, ...). Please adjust your input.");

      /** - count scalar initial conditions (for scalars: ad, cdi, nid, niv; for tensors: only one) and assign corresponding indices */

      index_ic = 0;
      class_define_index(ppt->index_ic_ad, ppt->has_ad, index_ic,1);
      class_define_index(ppt->index_ic_bi, ppt->has_bi, index_ic,1);
      class_define_index(ppt->index_ic_cdi,ppt->has_cdi,index_ic,1);
      class_define_index(ppt->index_ic_nid,ppt->has_nid,index_ic,1);
      class_define_index(ppt->index_ic_niv,ppt->has_niv,index_ic,1);
      ppt->ic_size[index_md] = index_ic;

      class_test(index_ic == 0,
                 ppt->error_message,
                 "you should have at least one adiabatic or isocurvature initial condition...} !!!");

    }

    /** (b) vectors */

    if (_vectors_) {

      /** - source flags and indices, for sources that are specific to vectors */

      index_type = index_type_common;
      class_define_index(ppt->index_tp_t1,ppt->has_source_t,index_type,1);
      ppt->tp_size[index_md] = index_type;

      /*
      class_test(index_type == 0,
                 ppt->error_message,
                 "inconsistent input: you asked for vectors, so you should have at least one non-zero vector source type (temperature or polarization). Please adjust your input.");
      */

      /** - initial conditions for vectors*/

      index_ic = 0;
      /* not coded yet */
      ppt->ic_size[index_md] = index_ic;

    }

    /** (c) tensors */
    if (_tensors_) {

      /** - source flags and indices, for sources that are specific to tensors */

      index_type = index_type_common;
      /* nothing specific, unlike for vectors and scalars! */
      ppt->tp_size[index_md] = index_type;

      /*
      class_test(index_type == 0,
                 ppt->error_message,
                 "inconsistent input: you asked for tensors, so you should have at least one non-zero tensor source type (temperature or polarization). Please adjust your input.");
      */

      /** - only one initial condition for tensors*/

      index_ic = 0;
      class_define_index(ppt->index_ic_ten,_TRUE_,index_ic,1);
      ppt->ic_size[index_md] = index_ic;

    }

    /** (d) for each mode, allocate array of arrays of source functions for each initial conditions and wavenumber, (ppt->source[index_md])[index_ic][index_type] */

    class_alloc(ppt->sources[index_md],
                ppt->ic_size[index_md] * ppt->tp_size[index_md] * sizeof(double *),
                ppt->error_message);

  }

  return _SUCCESS_;

}

/**
 * Define time sampling for source functions.
 *
 * For each type, compute the list of values of tau at which sources
 * will be sampled.  Knowing the number of tau values, allocate all
 * arrays of source functions.
 *
 * @param ppr Input: pointer to precision structure
 * @param pba Input: pointer to background structure
 * @param pth Input: pointer to thermodynamics structure
 * @param ppt Input/Output: Initialized perturbation structure
 * @return the error status
 */

int perturb_timesampling_for_sources(
                                     struct precision * ppr,
                                     struct background * pba,
                                     struct thermo * pth,
                                     struct perturbs * ppt
                                     ) {

  /** Summary: */

  /** - define local variables */

  int counter;
  int index_md;
  int index_type;
  int index_ic;
  int last_index_back;
  int last_index_thermo;
  int first_index_back;
  int first_index_thermo;

  double tau;
  double tau_ini;
  double tau_lower;
  double tau_upper;
  double tau_mid;

  double timescale_source;
  double rate_thermo;
  double rate_isw_squared;
  double a_prime_over_a;
  double a_primeprime_over_a;
  double * pvecback;
  double * pvecthermo;

  /** - allocate background/thermodynamics vectors */

  class_alloc(pvecback,pba->bg_size_short*sizeof(double),ppt->error_message);
  class_alloc(pvecthermo,pth->th_size*sizeof(double),ppt->error_message);

  /** - first, just count the number of sampling points in order to allocate the array containing all values: */

  /** (a) if CMB requested, first sampling point = when the universe
      stops being opaque; otherwise, start sampling gravitational
      potential at recombination [however, if perturbed recombination
      is requested, we also need to start the system before
      recombination. Otherwise, the initial conditions for gas
      temperature and ionization fraction perturbations (delta_T = 1/3
      delta_b, delta_x_e) are not valid]. */

  if ((ppt->has_cmb == _TRUE_)||(ppt->has_perturbed_recombination == _TRUE_)) {

    /* using bisection, search time tau such that the ratio of thermo
       to Hubble time scales tau_c/tau_h=aH/kappa' is equal to
       start_sources_at_tau_c_over_tau_h */

    tau_lower = pth->tau_ini;

    class_call(background_at_tau(pba,
                                 tau_lower,
                                 pba->short_info,
                                 pba->inter_normal,
                                 &first_index_back,
                                 pvecback),
               pba->error_message,
               ppt->error_message);

    class_call(thermodynamics_at_z(pba,
                                   pth,
                                   1./pvecback[pba->index_bg_a]-1.,  /* redshift z=1/a-1 */
                                   pth->inter_normal,
                                   &first_index_thermo,
                                   pvecback,
                                   pvecthermo),
               pth->error_message,
               ppt->error_message);

    class_test(pvecback[pba->index_bg_a]*
               pvecback[pba->index_bg_H]/
               pvecthermo[pth->index_th_dkappa] >
               ppr->start_sources_at_tau_c_over_tau_h,
               ppt->error_message,
               "your choice of initial time for computing sources is inappropriate: it corresponds to an earlier time than the one at which the integration of thermodynamical variables started (tau=%g). You should increase either 'start_sources_at_tau_c_over_tau_h' or 'recfast_z_initial'\n",
               tau_lower);


    tau_upper = pth->tau_rec;

    class_call(background_at_tau(pba,
                                 tau_upper,
                                 pba->short_info,
                                 pba->inter_normal,
                                 &first_index_back,
                                 pvecback),
               pba->error_message,
               ppt->error_message);

    class_call(thermodynamics_at_z(pba,
                                   pth,
                                   1./pvecback[pba->index_bg_a]-1.,  /* redshift z=1/a-1 */
                                   pth->inter_normal,
                                   &first_index_thermo,
                                   pvecback,
                                   pvecthermo),
               pth->error_message,
               ppt->error_message);

    class_test(pvecback[pba->index_bg_a]*
               pvecback[pba->index_bg_H]/
               pvecthermo[pth->index_th_dkappa] <
               ppr->start_sources_at_tau_c_over_tau_h,
               ppt->error_message,
               "your choice of initial time for computing sources is inappropriate: it corresponds to a time after recombination. You should decrease 'start_sources_at_tau_c_over_tau_h'\n");

    tau_mid = 0.5*(tau_lower + tau_upper);

    while (tau_upper - tau_lower > ppr->tol_tau_approx) {

      class_call(background_at_tau(pba,
                                   tau_mid,
                                   pba->short_info,
                                   pba->inter_normal,
                                   &first_index_back,
                                   pvecback),
                 pba->error_message,
                 ppt->error_message);

      class_call(thermodynamics_at_z(pba,
                                     pth,
                                     1./pvecback[pba->index_bg_a]-1.,  /* redshift z=1/a-1 */
                                     pth->inter_normal,
                                     &first_index_thermo,
                                     pvecback,
                                     pvecthermo),
                 pth->error_message,
                 ppt->error_message);


      if (pvecback[pba->index_bg_a]*
          pvecback[pba->index_bg_H]/
          pvecthermo[pth->index_th_dkappa] >
          ppr->start_sources_at_tau_c_over_tau_h)

        tau_upper = tau_mid;
      else
        tau_lower = tau_mid;

      tau_mid = 0.5*(tau_lower + tau_upper);

    }

    tau_ini = tau_mid;

  }
  else {

    /* check the time corresponding to the highest redshift requested in output plus one */
    class_call(background_tau_of_z(pba,
                                   ppt->z_max_pk+1,
                                   &tau_ini),
               pba->error_message,
               ppt->error_message);

    /* obsolete: previous choice was to start always at recombination time */
    /* tau_ini = pth->tau_rec; */

    /* set values of first_index_back/thermo */
    class_call(background_at_tau(pba,
                                 tau_ini,
                                 pba->short_info,
                                 pba->inter_normal,
                                 &first_index_back,
                                 pvecback),
               pba->error_message,
               ppt->error_message);

    class_call(thermodynamics_at_z(pba,
                                   pth,
                                   1./pvecback[pba->index_bg_a]-1.,  /* redshift z=1/a-1 */
                                   pth->inter_normal,
                                   &first_index_thermo,
                                   pvecback,
                                   pvecthermo),
               pth->error_message,
               ppt->error_message);
  }

  /** (b) next sampling point = previous + ppr->perturb_sampling_stepsize * timescale_source, where:
      - if CMB requested:
      timescale_source1 = \f$ |g/\dot{g}| = |\dot{\kappa}-\ddot{\kappa}/\dot{\kappa}|^{-1} \f$;
      timescale_source2 = \f$ |2\ddot{a}/a-(\dot{a}/a)^2|^{-1/2} \f$ (to sample correctly the late ISW effect; and
      timescale_source=1/(1/timescale_source1+1/timescale_source2); repeat till today.
      - if CMB not requested:
      timescale_source = 1/aH; repeat till today.
  */

  counter = 1;
  last_index_back = first_index_back;
  last_index_thermo = first_index_thermo;
  tau = tau_ini;

  while (tau < pba->conformal_age) {

    class_call(background_at_tau(pba,
                                 tau,
                                 pba->short_info,
                                 pba->inter_closeby,
                                 &last_index_back,
                                 pvecback),
               pba->error_message,
               ppt->error_message);

    class_call(thermodynamics_at_z(pba,
                                   pth,
                                   1./pvecback[pba->index_bg_a]-1.,  /* redshift z=1/a-1 */
                                   pth->inter_closeby,
                                   &last_index_thermo,
                                   pvecback,
                                   pvecthermo),
               pth->error_message,
               ppt->error_message);

    if (ppt->has_cmb == _TRUE_) {

      /* variation rate of thermodynamics variables */
      rate_thermo = pvecthermo[pth->index_th_rate];

      /* variation rate of metric due to late ISW effect (important at late times) */
      a_prime_over_a = pvecback[pba->index_bg_H] * pvecback[pba->index_bg_a];
      a_primeprime_over_a = pvecback[pba->index_bg_H_prime] * pvecback[pba->index_bg_a]
        + 2. * a_prime_over_a * a_prime_over_a;
      rate_isw_squared = fabs(2.*a_primeprime_over_a-a_prime_over_a*a_prime_over_a);

      /* compute rate */
      timescale_source = sqrt(rate_thermo*rate_thermo+rate_isw_squared);
    }
    else {
      /* variation rate given by Hubble time */
      a_prime_over_a = pvecback[pba->index_bg_H] * pvecback[pba->index_bg_a];

      timescale_source = a_prime_over_a;
    }

    /* check it is non-zero */
    class_test(timescale_source == 0.,
               ppt->error_message,
               "null evolution rate, integration is diverging");

    /* compute inverse rate */
    timescale_source = 1./timescale_source;

    class_test(fabs(ppr->perturb_sampling_stepsize*timescale_source/tau) < ppr->smallest_allowed_variation,
               ppt->error_message,
               "integration step =%e < machine precision : leads either to numerical error or infinite loop",ppr->perturb_sampling_stepsize*timescale_source);

    tau = tau + ppr->perturb_sampling_stepsize*timescale_source;
    counter++;

  }

  /** - infer total number of time steps, ppt->tau_size */
  ppt->tau_size = counter;

  /** - allocate array of time steps, ppt->tau_sampling[index_tau] */
  class_alloc(ppt->tau_sampling,ppt->tau_size * sizeof(double),ppt->error_message);

  /** - repeat the same steps, now filling the array with each tau value: */

  /** (b.1.) first sampling point = when the universe stops being opaque */

  counter = 0;
  ppt->tau_sampling[counter]=tau_ini;

  /** (b.2.) next sampling point = previous + ppr->perturb_sampling_stepsize * timescale_source, where
      timescale_source1 = \f$ |g/\dot{g}| = |\dot{\kappa}-\ddot{\kappa}/\dot{\kappa}|^{-1} \f$;
      timescale_source2 = \f$ |2\ddot{a}/a-(\dot{a}/a)^2|^{-1/2} \f$ (to sample correctly the late ISW effect; and
      timescale_source=1/(1/timescale_source1+1/timescale_source2); repeat till today
      - if CMB not requested:
      timescale_source = 1/aH; repeat till today.  */

  last_index_back = first_index_back;
  last_index_thermo = first_index_thermo;
  tau = tau_ini;

  while (tau < pba->conformal_age) {

    class_call(background_at_tau(pba,
                                 tau,
                                 pba->short_info,
                                 pba->inter_closeby,
                                 &last_index_back,
                                 pvecback),
               pba->error_message,
               ppt->error_message);

    class_call(thermodynamics_at_z(pba,
                                   pth,
                                   1./pvecback[pba->index_bg_a]-1.,  /* redshift z=1/a-1 */
                                   pth->inter_closeby,
                                   &last_index_thermo,
                                   pvecback,
                                   pvecthermo),
               pth->error_message,
               ppt->error_message);

    if (ppt->has_cmb == _TRUE_) {

      /* variation rate of thermodynamics variables */
      rate_thermo = pvecthermo[pth->index_th_rate];

      /* variation rate of metric due to late ISW effect (important at late times) */
      a_prime_over_a = pvecback[pba->index_bg_H] * pvecback[pba->index_bg_a];
      a_primeprime_over_a = pvecback[pba->index_bg_H_prime] * pvecback[pba->index_bg_a]
        + 2. * a_prime_over_a * a_prime_over_a;
      rate_isw_squared = fabs(2.*a_primeprime_over_a-a_prime_over_a*a_prime_over_a);

      /* compute rate */
      timescale_source = sqrt(rate_thermo*rate_thermo+rate_isw_squared);
    }
    else {
      a_prime_over_a = pvecback[pba->index_bg_H] * pvecback[pba->index_bg_a];
      timescale_source = a_prime_over_a;
    }

    /* check it is non-zero */
    class_test(timescale_source == 0.,
               ppt->error_message,
               "null evolution rate, integration is diverging");

    /* compute inverse rate */
    timescale_source = 1./timescale_source;

    class_test(fabs(ppr->perturb_sampling_stepsize*timescale_source/tau) < ppr->smallest_allowed_variation,
               ppt->error_message,
               "integration step =%e < machine precision : leads either to numerical error or infinite loop",ppr->perturb_sampling_stepsize*timescale_source);

    tau = tau + ppr->perturb_sampling_stepsize*timescale_source;
    counter++;
    ppt->tau_sampling[counter]=tau;

  }

  /** - last sampling point = exactly today */
  ppt->tau_sampling[counter] = pba->conformal_age;

  free(pvecback);
  free(pvecthermo);

  /** - loop over modes, initial conditions and types. For each of
      them, allocate array of source functions. */

  for (index_md = 0; index_md < ppt->md_size; index_md++) {
    for (index_ic = 0; index_ic < ppt->ic_size[index_md]; index_ic++) {
      for (index_type = 0; index_type < ppt->tp_size[index_md]; index_type++) {

        class_alloc(ppt->sources[index_md][index_ic*ppt->tp_size[index_md]+index_type],
                    ppt->k_size[index_md] * ppt->tau_size * sizeof(double),
                    ppt->error_message);

      }
    }
  }

  return _SUCCESS_;
}

/**
 * Define the number of comoving wavenumbers using the information
 * passed in the precision structure.
 *
 * @param ppr        Input: pointer to precision structure
 * @param pba        Input: pointer to background structure
 * @param pth        Input: pointer to thermodynamics structure
 * @param ppt        Input: pointer to perturbation structure
 * @return the error status
 */

int perturb_get_k_list(
                        struct precision * ppr,
                        struct background * pba,
                        struct thermo * pth,
                        struct perturbs * ppt
                        ) {
  int index_k, index_k_output, index_mode;
  double k,k_min=0.,k_rec,step,tau1;
  double * k_max_cmb;
  double * k_max_cl;
  double k_max=0.;
  double scale2;
  double *tmp_k_list;
  int newk_size, index_newk, add_k_output_value;

  /** Summary: */
    
  class_test(ppr->k_step_transition == 0.,
             ppt->error_message,
             "stop to avoid division by zero");

  class_test(pth->rs_rec == 0.,
             ppt->error_message,
             "stop to avoid division by zero");

  /** - allocate arrays related to k list for each mode */

  class_alloc(ppt->k_size_cmb,
              ppt->md_size*sizeof(int),
              ppt->error_message);
  class_alloc(ppt->k_size_cl,
              ppt->md_size*sizeof(int),
              ppt->error_message);
  class_alloc(ppt->k_size,
              ppt->md_size*sizeof(int),
              ppt->error_message);
  class_alloc(ppt->k,
              ppt->md_size*sizeof(double*),
              ppt->error_message);

  class_calloc(k_max_cmb,
               ppt->md_size,
               sizeof(double),
               ppt->error_message);
  class_calloc(k_max_cl,
               ppt->md_size,
               sizeof(double),
               ppt->error_message);

  /** - scalar modes */

  if (ppt->has_scalars == _TRUE_) {

    /* first value */
    if (pba->sgnK == 0) {
      /* K<0 (flat)  : start close to zero */
      k_min=ppr->k_min_tau0/pba->conformal_age;
    }
    else if (pba->sgnK == -1) {
      /* K<0 (open)  : start close to sqrt(-K)
         (in transfer modules, for scalars, this will correspond to q close to zero;
         for vectors and tensors, this value is even smaller than the minimum necessary value) */
      k_min=sqrt(-pba->K+pow(ppr->k_min_tau0/pba->conformal_age/pth->angular_rescaling,2));

    }
    else if (pba->sgnK == 1) {
      /* K>0 (closed): start from q=sqrt(k2+(1+m)K) equal to 3sqrt(K), i.e. k=sqrt((8-m)K) */
      k_min = sqrt((8.-1.e-4)*pba->K);
    }

    /** - --> find k_max (as well as k_max_cmb[ppt->index_md_scalars], k_max_cl[ppt->index_md_scalars]) */

    k_rec = 2. * _PI_ / pth->rs_rec; /* comoving scale corresponding to sound horizon at recombination */

    k_max_cmb[ppt->index_md_scalars] = k_min;
    k_max_cl[ppt->index_md_scalars] = k_min;
    k_max = k_min;

    if (ppt->has_cls == _TRUE_) {

      /* find k_max_cmb[ppt->index_md_scalars] : */

      /* choose a k_max_cmb[ppt->index_md_scalars] corresponding to a wavelength on the last
         scattering surface seen today under an angle smaller than
         pi/lmax: this is equivalent to
         k_max_cl[ppt->index_md_scalars]*[comvoving.ang.diameter.distance] > l_max */

      k_max_cmb[ppt->index_md_scalars] = ppr->k_max_tau0_over_l_max*ppt->l_scalar_max
        /pba->conformal_age/pth->angular_rescaling;
      k_max_cl[ppt->index_md_scalars] = k_max_cmb[ppt->index_md_scalars];
      k_max     = k_max_cmb[ppt->index_md_scalars];

      /* find k_max_cl[ppt->index_md_scalars] : */

      /* if we need density/lensing Cl's, we must impose a stronger condition,
         such that the minimum wavelength on the shell corresponding
         to the center of smallest redshift bin is seen under an
         angle smaller than pi/lmax. So we must multiply our previous
         k_max_cl[ppt->index_md_scalars] by the ratio tau0/(tau0-tau[center of smallest
         redshift bin]). Note that we could do the same with the
         lensing potential if we needed a very precise C_l^phi-phi at
         large l. We don't do it by default, because the lensed ClT,
         ClE would be marginally affected. */

      if ((ppt->has_cl_number_count == _TRUE_) || (ppt->has_cl_lensing_potential == _TRUE_)) {

        class_call(background_tau_of_z(pba,
                                       ppt->selection_mean[0],
                                       &tau1),
                   pba->error_message,
                   ppt->error_message);

        k_max_cl[ppt->index_md_scalars] = MAX(k_max_cl[ppt->index_md_scalars],ppr->k_max_tau0_over_l_max*ppt->l_lss_max/(pba->conformal_age-tau1)); // to be very accurate we should use angular diameter distance to given redshift instead of comoving radius: would implement corrections depending on curvature
        k_max    = k_max_cl[ppt->index_md_scalars];
      }
    }

    /* find k_max: */

    if ((ppt->has_pk_matter == _TRUE_) || (ppt->has_density_transfers == _TRUE_) || (ppt->has_velocity_transfers == _TRUE_))
      k_max = MAX(k_max,ppt->k_max_for_pk);

    if (ppt->has_nl_corrections_based_on_delta_m == _TRUE_)
      k_max = MAX(k_max,ppr->halofit_min_k_max);

    /** - --> test that result for k_min, k_max make sense */

    class_test(k_min<0.,
               ppt->error_message,
               "buggy definition of k_min");

    class_test(k_max<0.,
               ppt->error_message,
               "buggy definition of k_max");

    class_test(k_max<k_min,
               ppt->error_message,
               "buggy definition of k_min and/or k_max");

    /* if K>0, the transfer function will be calculated for discrete
       integer values of nu=3,4,5,... where nu=sqrt(k2+(1+m)K) and
       m=0,1,2 for scalars/vectors/tensors. However we are free to
       define in the perturbation module some arbitrary values of k:
       later on, the transfer module will interpolate at values of k
       corresponding exactly to integer values of nu. Hence, apart
       from the value of k_min and the step size in the vicinity of
       k_min, we define exactly the same sampling in the three cases
       K=0, K<0, K>0 */

    /* allocate array with, for the moment, the largest possible size */
    class_alloc(ppt->k[ppt->index_md_scalars],
                ((int)((k_max_cmb[ppt->index_md_scalars]-k_min)/k_rec/MIN(ppr->k_step_super,ppr->k_step_sub))+
                 (int)(MAX(ppr->k_per_decade_for_pk,ppr->k_per_decade_for_bao)*log(k_max/k_min)/log(10.))+3)
                *sizeof(double),ppt->error_message);

    /* first value */

    index_k=0;
    k = k_min;
    ppt->k[ppt->index_md_scalars][index_k] = k;
    index_k++;

    /* values until k_max_cmb[ppt->index_md_scalars] */

    while (k < k_max_cmb[ppt->index_md_scalars]) {

      /* the linear step is not constant, it has a step-like shape,
         centered around the characteristic scale set by the sound
         horizon at recombination (associated to the comoving wavenumber
         k_rec) */

      step = (ppr->k_step_super
              + 0.5 * (tanh((k-k_rec)/k_rec/ppr->k_step_transition)+1.)
              * (ppr->k_step_sub-ppr->k_step_super)) * k_rec;

      /* there is one other thing to take into account in the step
         size. There are two other characteristic scales that matter for
         the sampling: the Hubble scale today, k0=a0H0, and eventually
         curvature scale sqrt(|K|). We define "scale2" as the sum of the
         squared Hubble radius and squared curvature radius. We need to
         increase the sampling for k<sqrt(scale2), in order to get the
         first mutipoles accurate enough. The formula below reduces it
         gradually in the k-->0 limit, by up to a factor 10. The actual
         stepsize is still fixed by k_step_super, this is just a
         reduction factor. */

      scale2 = pow(pba->a_today*pba->H0,2)+fabs(pba->K);

      step *= (k*k/scale2+1.)/(k*k/scale2+1./ppr->k_step_super_reduction);

      class_test(step / k < ppr->smallest_allowed_variation,
                 ppt->error_message,
                 "k step =%e < machine precision : leads either to numerical error or infinite loop",
                 step * k_rec);

      k += step;

      class_test(k <= ppt->k[ppt->index_md_scalars][index_k-1],
                 ppt->error_message,
                 "consecutive values of k should differ and should be in growing order");

      ppt->k[ppt->index_md_scalars][index_k] = k;

      index_k++;
    }

    ppt->k_size_cmb[ppt->index_md_scalars] = index_k;

    /* values until k_max_cl[ppt->index_md_scalars] */

    while (k < k_max_cl[ppt->index_md_scalars]) {

      k *= pow(10.,1./(ppr->k_per_decade_for_pk
                       +(ppr->k_per_decade_for_bao-ppr->k_per_decade_for_pk)
                       *(1.-tanh(pow((log(k)-log(ppr->k_bao_center*k_rec))/log(ppr->k_bao_width),4)))));

      ppt->k[ppt->index_md_scalars][index_k] = k;
      index_k++;
    }

    ppt->k_size_cl[ppt->index_md_scalars] = index_k;

    /* values until k_max */

    while (k < k_max) {

      k *= pow(10.,1./(ppr->k_per_decade_for_pk
                       +(ppr->k_per_decade_for_bao-ppr->k_per_decade_for_pk)
                       *(1.-tanh(pow((log(k)-log(ppr->k_bao_center*k_rec))/log(ppr->k_bao_width),4)))));

      ppt->k[ppt->index_md_scalars][index_k] = k;
      index_k++;
    }

    ppt->k_size[ppt->index_md_scalars] = index_k;

    class_realloc(ppt->k[ppt->index_md_scalars],
                  ppt->k[ppt->index_md_scalars],
                  ppt->k_size[ppt->index_md_scalars]*sizeof(double),
                  ppt->error_message);
  }

  /** - vector modes */

  if (ppt->has_vectors == _TRUE_) {

    /* first value */
    if (pba->sgnK == 0) {
      /* K<0 (flat)  : start close to zero */
      k_min=ppr->k_min_tau0/pba->conformal_age;
    }
    else if (pba->sgnK == -1) {
      /* K<0 (open)  : start close to sqrt(-K)
         (in transfer modules, for scalars, this will correspond to q close to zero;
         for vectors and tensors, this value is even smaller than the minimum necessary value) */
      k_min=sqrt(-pba->K+pow(ppr->k_min_tau0/pba->conformal_age/pth->angular_rescaling,2));

    }
    else if (pba->sgnK == 1) {
      /* K>0 (closed): start from q=sqrt(k2+(1+m)K) equal to 3sqrt(K), i.e. k=sqrt((8-m)K) */
      k_min = sqrt((7.-1.e-4)*pba->K);
    }

    /** - --> find k_max (as well as k_max_cmb[ppt->index_md_vectors], k_max_cl[ppt->index_md_vectors]) */

    k_rec = 2. * _PI_ / pth->rs_rec; /* comoving scale corresponding to sound horizon at recombination */

    k_max_cmb[ppt->index_md_vectors] = k_min;
    k_max_cl[ppt->index_md_vectors] = k_min;
    k_max = k_min;

    if (ppt->has_cls == _TRUE_) {

      /* find k_max_cmb: */

      /* choose a k_max_cmb corresponding to a wavelength on the last
         scattering surface seen today under an angle smaller than
         pi/lmax: this is equivalent to
         k_max_cl*[comvoving.ang.diameter.distance] > l_max */

      k_max_cmb[ppt->index_md_vectors] = ppr->k_max_tau0_over_l_max*ppt->l_vector_max
        /pba->conformal_age/pth->angular_rescaling;
      k_max_cl[ppt->index_md_vectors]  = k_max_cmb[ppt->index_md_vectors];
      k_max     = k_max_cmb[ppt->index_md_vectors];
    }

    /** - --> test that result for k_min, k_max make sense */

    class_test(k_min<0.,
               ppt->error_message,
               "buggy definition of k_min");

    class_test(k_max<0.,
               ppt->error_message,
               "buggy definition of k_max");

    class_test(k_max<k_min,
               ppt->error_message,
               "buggy definition of k_min and/or k_max");

    /* if K>0, the transfer function will be calculated for discrete
       integer values of nu=3,4,5,... where nu=sqrt(k2+(1+m)K) and
       m=0,1,2 for scalars/vectors/tensors. However we are free to
       define in the perturbation module some arbitrary values of k:
       later on, the transfer module will interpolate at values of k
       corresponding exactly to integer values of nu. Hence, apart
       from the value of k_min and the step size in the vicinity of
       k_min, we define exactly the same sampling in the three cases
       K=0, K<0, K>0 */

    /* allocate array with, for the moment, the largest possible size */
    class_alloc(ppt->k[ppt->index_md_vectors],
                ((int)((k_max_cmb[ppt->index_md_vectors]-k_min)/k_rec/MIN(ppr->k_step_super,ppr->k_step_sub))+1)
                *sizeof(double),ppt->error_message);

    /* first value */

    index_k=0;
    k = k_min;
    ppt->k[ppt->index_md_vectors][index_k] = k;
    index_k++;

    /* values until k_max_cmb[ppt->index_md_vectors] */

    while (k < k_max_cmb[ppt->index_md_vectors]) {

      /* the linear step is not constant, it has a step-like shape,
         centered around the characteristic scale set by the sound
         horizon at recombination (associated to the comoving wavenumber
         k_rec) */

      step = (ppr->k_step_super
              + 0.5 * (tanh((k-k_rec)/k_rec/ppr->k_step_transition)+1.)
              * (ppr->k_step_sub-ppr->k_step_super)) * k_rec;

      /* there is one other thing to take into account in the step
         size. There are two other characteristic scales that matter for
         the sampling: the Hubble scale today, k0=a0H0, and eventually
         curvature scale sqrt(|K|). We define "scale2" as the sum of the
         squared Hubble radius and squared curvature radius. We need to
         increase the sampling for k<sqrt(scale2), in order to get the
         first mutipoles accurate enough. The formula below reduces it
         gradually in the k-->0 limit, by up to a factor 10. The actual
         stepsize is still fixed by k_step_super, this is just a
         reduction factor. */

      scale2 = pow(pba->a_today*pba->H0,2)+fabs(pba->K);

      step *= (k*k/scale2+1.)/(k*k/scale2+1./ppr->k_step_super_reduction);

      class_test(step / k < ppr->smallest_allowed_variation,
                 ppt->error_message,
                 "k step =%e < machine precision : leads either to numerical error or infinite loop",
                 step * k_rec);

      k += step;

      class_test(k <= ppt->k[ppt->index_md_scalars][index_k-1],
                 ppt->error_message,
                 "consecutive values of k should differ and should be in growing order");

      ppt->k[ppt->index_md_vectors][index_k] = k;

      index_k++;
    }

    ppt->k_size_cmb[ppt->index_md_vectors] = index_k;
    ppt->k_size_cl[ppt->index_md_vectors] = index_k;
    ppt->k_size[ppt->index_md_vectors] = index_k;

    class_realloc(ppt->k[ppt->index_md_vectors],
                  ppt->k[ppt->index_md_vectors],
                  ppt->k_size[ppt->index_md_vectors]*sizeof(double),
                  ppt->error_message);
  }

  /** - tensor modes */

  if (ppt->has_tensors == _TRUE_) {

    /* first value */
    if (pba->sgnK == 0) {
      /* K<0 (flat)  : start close to zero */
      k_min=ppr->k_min_tau0/pba->conformal_age;
    }
    else if (pba->sgnK == -1) {
      /* K<0 (open)  : start close to sqrt(-K)
         (in transfer modules, for scalars, this will correspond to q close to zero;
         for vectors and tensors, this value is even smaller than the minimum necessary value) */
      k_min=sqrt(-pba->K+pow(ppr->k_min_tau0/pba->conformal_age/pth->angular_rescaling,2));

    }
    else if (pba->sgnK == 1) {
      /* K>0 (closed): start from q=sqrt(k2+(1+m)K) equal to 3sqrt(K), i.e. k=sqrt((8-m)K) */
      k_min = sqrt((6.-1.e-4)*pba->K);
    }

    /** - --> find k_max (as well as k_max_cmb[ppt->index_md_tensors], k_max_cl[ppt->index_md_tensors]) */

    k_rec = 2. * _PI_ / pth->rs_rec; /* comoving scale corresponding to sound horizon at recombination */

    k_max_cmb[ppt->index_md_tensors] = k_min;
    k_max_cl[ppt->index_md_tensors] = k_min;
    k_max = k_min;

    if (ppt->has_cls == _TRUE_) {

      /* find k_max_cmb[ppt->index_md_tensors]: */

      /* choose a k_max_cmb[ppt->index_md_tensors] corresponding to a wavelength on the last
         scattering surface seen today under an angle smaller than
         pi/lmax: this is equivalent to
         k_max_cl[ppt->index_md_tensors]*[comvoving.ang.diameter.distance] > l_max */

      k_max_cmb[ppt->index_md_tensors] = ppr->k_max_tau0_over_l_max*ppt->l_tensor_max
        /pba->conformal_age/pth->angular_rescaling;
      k_max_cl[ppt->index_md_tensors]  = k_max_cmb[ppt->index_md_tensors];
      k_max     = k_max_cmb[ppt->index_md_tensors];
    }

    /** - --> test that result for k_min, k_max make sense */

    class_test(k_min<0.,
               ppt->error_message,
               "buggy definition of k_min");

    class_test(k_max<0.,
               ppt->error_message,
               "buggy definition of k_max");

    class_test(k_max<k_min,
               ppt->error_message,
               "buggy definition of k_min and/or k_max");

    /* if K>0, the transfer function will be calculated for discrete
       integer values of nu=3,4,5,... where nu=sqrt(k2+(1+m)K) and
       m=0,1,2 for scalars/vectors/tensors. However we are free to
       define in the perturbation module some arbitrary values of k:
       later on, the transfer module will interpolate at values of k
       corresponding exactly to integer values of nu. Hence, apart
       from the value of k_min and the step size in the vicinity of
       k_min, we define exactly the same sampling in the three cases
       K=0, K<0, K>0 */

    /* allocate array with, for the moment, the largest possible size */
    class_alloc(ppt->k[ppt->index_md_tensors],
                ((int)((k_max_cmb[ppt->index_md_tensors]-k_min)/k_rec/MIN(ppr->k_step_super,ppr->k_step_sub))+1)
                *sizeof(double),ppt->error_message);

    /* first value */

    index_k=0;
    k = k_min;
    ppt->k[ppt->index_md_tensors][index_k] = k;
    index_k++;

    /* values until k_max_cmb[ppt->index_md_tensors] */

    while (k < k_max_cmb[ppt->index_md_tensors]) {

      /* the linear step is not constant, it has a step-like shape,
         centered around the characteristic scale set by the sound
         horizon at recombination (associated to the comoving wavenumber
         k_rec) */

      step = (ppr->k_step_super
              + 0.5 * (tanh((k-k_rec)/k_rec/ppr->k_step_transition)+1.)
              * (ppr->k_step_sub-ppr->k_step_super)) * k_rec;

      /* there is one other thing to take into account in the step
         size. There are two other characteristic scales that matter for
         the sampling: the Hubble scale today, k0=a0H0, and eventually
         curvature scale sqrt(|K|). We define "scale2" as the sum of the
         squared Hubble radius and squared curvature radius. We need to
         increase the sampling for k<sqrt(scale2), in order to get the
         first mutipoles accurate enough. The formula below reduces it
         gradually in the k-->0 limit, by up to a factor 10. The actual
         stepsize is still fixed by k_step_super, this is just a
         reduction factor. */

      scale2 = pow(pba->a_today*pba->H0,2)+fabs(pba->K);

      step *= (k*k/scale2+1.)/(k*k/scale2+1./ppr->k_step_super_reduction);

      class_test(step / k < ppr->smallest_allowed_variation,
                 ppt->error_message,
                 "k step =%e < machine precision : leads either to numerical error or infinite loop",
                 step * k_rec);

      k += step;

      class_test(k <= ppt->k[ppt->index_md_tensors][index_k-1],
                 ppt->error_message,
                 "consecutive values of k should differ and should be in growing order");

      ppt->k[ppt->index_md_tensors][index_k] = k;

      index_k++;
    }

    ppt->k_size_cmb[ppt->index_md_tensors] = index_k;
    ppt->k_size_cl[ppt->index_md_tensors] = index_k;
    ppt->k_size[ppt->index_md_tensors] = index_k;

    class_realloc(ppt->k[ppt->index_md_tensors],
                  ppt->k[ppt->index_md_tensors],
                  ppt->k_size[ppt->index_md_tensors]*sizeof(double),
                  ppt->error_message);
  }

  /** - If user asked for k_output_values, add those to all k lists: */
  if (ppt->k_output_values_num>0){
    /* Allocate storage */
    class_alloc(ppt->index_k_output_values,sizeof(double)*ppt->md_size*ppt->k_output_values_num,ppt->error_message);

    /** - --> Find indices in ppt->k[index_md] corresponding to 'k_output_values'.
        We are assuming that ppt->k is sorted and growing, and we have made sure
        that ppt->k_output_values is also sorted and growing.*/
    for (index_mode=0; index_mode<ppt->md_size; index_mode++){

      newk_size = ppt->k_size[index_mode]+ppt->k_output_values_num;

      class_alloc(tmp_k_list,sizeof(double)*newk_size,ppt->error_message);

      index_k=0;
      index_k_output=0;
      for (index_newk=0; index_newk<newk_size; index_newk++){
        /** - --> Decide if we should add k_output_value now. This has to be this complicated, since we
            can only compare the k-values when both indices are in range.*/
        if (index_k >= ppt->k_size[index_mode])
          add_k_output_value = _TRUE_;
        else if (index_k_output >= ppt->k_output_values_num)
          add_k_output_value = _FALSE_;
        else if (ppt->k_output_values[index_k_output] < ppt->k[index_mode][index_k])
          add_k_output_value = _TRUE_;
        else
          add_k_output_value = _FALSE_;

        if (add_k_output_value == _TRUE_){
          tmp_k_list[index_newk] = ppt->k_output_values[index_k_output];
          ppt->index_k_output_values[index_mode*ppt->k_output_values_num+index_k_output]=index_newk;
          index_k_output++;
        }
        else{
          tmp_k_list[index_newk] = ppt->k[index_mode][index_k];
          index_k++;
        }
      }

      free(ppt->k[index_mode]);
      ppt->k[index_mode] = tmp_k_list;
      ppt->k_size[index_mode] = newk_size;

      index_k = newk_size-1;
      while (ppt->k[index_mode][index_k] > k_max_cl[index_mode])
        index_k--;
      ppt->k_size_cl[index_mode] = MIN(index_k+2,ppt->k_size[index_mode]);

      index_k = newk_size-1;
      while (ppt->k[index_mode][index_k] > k_max_cmb[index_mode])
        index_k--;
      ppt->k_size_cmb[index_mode] = MIN(index_k+2,ppt->k_size[index_mode]);

      /** - --> The two MIN statements are here because in a normal run, the cl and cmb
          arrays contain a single k value larger than their respective k_max.
          We are mimicking this behavior. */
    }
  }

  /* For testing, can be useful to print the k list in a file:

  FILE * out=fopen("output/k","w");

  for (index_k=0; index_k < ppt->k_size[0]; index_k++) {

    fprintf(out,"%e\n",ppt->k[0][index_k],pba->K);

  }
     fclose(out);
  */

  /* finally, find the global k_min and k_max for the ensemble of all modes 9scalars, vectors, tensors) */

  ppt->k_min = _HUGE_;
  ppt->k_max = 0.;
  if (ppt->has_scalars == _TRUE_) {
    ppt->k_min = MIN(ppt->k_min,ppt->k[ppt->index_md_scalars][0]); /* first value, inferred from perturbations structure */
    ppt->k_max = MAX(ppt->k_max,ppt->k[ppt->index_md_scalars][ppt->k_size[ppt->index_md_scalars]-1]); /* last value, inferred from perturbations structure */
  }
  if (ppt->has_vectors == _TRUE_) {
    ppt->k_min = MIN(ppt->k_min,ppt->k[ppt->index_md_vectors][0]); /* first value, inferred from perturbations structure */
    ppt->k_max = MAX(ppt->k_max,ppt->k[ppt->index_md_vectors][ppt->k_size[ppt->index_md_vectors]-1]); /* last value, inferred from perturbations structure */
  }
  if (ppt->has_tensors == _TRUE_) {
    ppt->k_min = MIN(ppt->k_min,ppt->k[ppt->index_md_tensors][0]); /* first value, inferred from perturbations structure */
    ppt->k_max = MAX(ppt->k_max,ppt->k[ppt->index_md_tensors][ppt->k_size[ppt->index_md_tensors]-1]); /* last value, inferred from perturbations structure */
  }

  free(k_max_cmb);
  free(k_max_cl);

  return _SUCCESS_;

}

/**
 * Initialize a perturb_workspace structure. All fields are allocated
 * here, with the exception of the perturb_vector '->pv' field, which
 * is allocated separately in perturb_vector_init. We allocate one
 * such perturb_workspace structure per thread and per mode
 * (scalar/../tensor). Then, for each thread, all initial conditions
 * and wavenumbers will use the same workspace.
 *
 * @param ppr        Input: pointer to precision structure
 * @param pba        Input: pointer to background structure
 * @param pth        Input: pointer to the thermodynamics structure
 * @param ppt        Input: pointer to the perturbation structure
 * @param index_md Input: index of mode under consideration (scalar/.../tensor)
 * @param ppw        Input/Output: pointer to perturb_workspace structure which fields are allocated or filled here
 * @return the error status
 */

int perturb_workspace_init(
                           struct precision * ppr,
                           struct background * pba,
                           struct thermo * pth,
                           struct perturbs * ppt,
                           int index_md,
                           struct perturb_workspace * ppw
                           ) {

  /** Summary: */

  /** - define local variables */

  int index_mt=0;
  int index_ap;
  int l;

  /** - Compute maximum l_max for any multipole */;
  if (_scalars_) {
    ppw->max_l_max = MAX(ppr->l_max_g, ppr->l_max_pol_g);
    if (pba->has_ur == _TRUE_) ppw->max_l_max = MAX(ppw->max_l_max, ppr->l_max_ur);
    if (pba->has_ncdm == _TRUE_) ppw->max_l_max = MAX(ppw->max_l_max, ppr->l_max_ncdm);
    if (pba->has_dr == _TRUE_) ppw->max_l_max = MAX(ppw->max_l_max, ppr->l_max_dr);
  }
  if (_tensors_) {
    ppw->max_l_max = MAX(ppr->l_max_g_ten, ppr->l_max_pol_g_ten);
    if (pba->has_ur == _TRUE_) ppw->max_l_max = MAX(ppw->max_l_max, ppr->l_max_ur);
    if (pba->has_ncdm == _TRUE_) ppw->max_l_max = MAX(ppw->max_l_max, ppr->l_max_ncdm);
  }

  /** - Allocate \f$ s_l\f$[] array for freestreaming of multipoles (see arXiv:1305.3261) and initialize
      to 1.0, which is the K=0 value. */
  class_alloc(ppw->s_l, sizeof(double)*(ppw->max_l_max+1),ppt->error_message);
  for (l=0; l<=ppw->max_l_max; l++){
    ppw->s_l[l] = 1.0;
  }

  /** - define indices of metric perturbations obeying constraint
      equations (this can be done once and for all, because the
      vector of metric perturbations is the same whatever the
      approximation scheme, unlike the vector of quantities to
      be integrated, which is allocated separately in
      perturb_vector_init) */

  if (_scalars_) {

    /* newtonian gauge */

    if (ppt->gauge == newtonian) {
      class_define_index(ppw->index_mt_psi,_TRUE_,index_mt,1); /* psi */
      class_define_index(ppw->index_mt_phi_prime,_TRUE_,index_mt,1); /* phi' */
    }

    /* synchronous gauge (note that eta is counted in the vector of
       quantities to be integrated, while here we only consider
       quantities obeying to constraint equations) */

    if (ppt->gauge == synchronous) {
      class_define_index(ppw->index_mt_h_prime,_TRUE_,index_mt,1);       /* h' */
      class_define_index(ppw->index_mt_h_prime_prime,_TRUE_,index_mt,1); /* h'' */
      class_define_index(ppw->index_mt_eta_prime,_TRUE_,index_mt,1);     /* eta' */
      class_define_index(ppw->index_mt_alpha,_TRUE_,index_mt,1);         /* alpha = (h' + 6 tau') / (2 k**2) */
      class_define_index(ppw->index_mt_alpha_prime,_TRUE_,index_mt,1);   /* alpha' */

    }

  }

  if (_vectors_) {

    /* newtonian gauge */

    if (ppt->gauge == newtonian) {

      class_define_index(ppw->index_mt_V_prime,_TRUE_,index_mt,1);

    }

    if (ppt->gauge == synchronous) {

      class_define_index(ppw->index_mt_hv_prime_prime,_TRUE_,index_mt,1);

    }

  }

  if (_tensors_) {
    class_define_index(ppw->index_mt_gw_prime_prime,_TRUE_,index_mt,1);
  }

  ppw->mt_size = index_mt;

  /** - allocate some workspace in which we will store temporarily the
      values of background, thermodynamics, metric and source
      quantities at a given time */

  class_alloc(ppw->pvecback,pba->bg_size_normal*sizeof(double),ppt->error_message);
  class_alloc(ppw->pvecthermo,pth->th_size*sizeof(double),ppt->error_message);
  class_alloc(ppw->pvecmetric,ppw->mt_size*sizeof(double),ppt->error_message);

  /** - count number of approximations, initialize their indices, and allocate their flags */
  index_ap=0;

  class_define_index(ppw->index_ap_tca,_TRUE_,index_ap,1);
  class_define_index(ppw->index_ap_rsa,_TRUE_,index_ap,1);

  if (_scalars_) {

    class_define_index(ppw->index_ap_ufa,pba->has_ur,index_ap,1);
    class_define_index(ppw->index_ap_ncdmfa,pba->has_ncdm,index_ap,1);

  }

  ppw->ap_size=index_ap;

  if (ppw->ap_size > 0)
    class_alloc(ppw->approx,ppw->ap_size*sizeof(int),ppt->error_message);

  /** - For definiteness, initialize approximation flags to arbitrary
      values (correct values are overwritten in
      pertub_find_approximation_switches) */

  if (_scalars_) {

    ppw->approx[ppw->index_ap_tca]=(int)tca_on;
    ppw->approx[ppw->index_ap_rsa]=(int)rsa_off;
    if (pba->has_ur == _TRUE_) {
      ppw->approx[ppw->index_ap_ufa]=(int)ufa_off;
    }
    if (pba->has_ncdm == _TRUE_) {
      ppw->approx[ppw->index_ap_ncdmfa]=(int)ncdmfa_off;
    }
  }

  if (_tensors_) {

    ppw->approx[ppw->index_ap_tca]=(int)tca_on;
    ppw->approx[ppw->index_ap_rsa]=(int)rsa_off;
  }

  /** - allocate fields where some of the perturbations are stored */

  if (_scalars_) {

    if ((ppt->has_density_transfers == _TRUE_) || (ppt->has_velocity_transfers == _TRUE_) || (ppt->has_source_delta_m == _TRUE_)) {

      class_alloc(ppw->delta_ncdm,pba->N_ncdm*sizeof(double),ppt->error_message);
      class_alloc(ppw->theta_ncdm,pba->N_ncdm*sizeof(double),ppt->error_message);
      class_alloc(ppw->shear_ncdm,pba->N_ncdm*sizeof(double),ppt->error_message);

    }

  }

  return _SUCCESS_;
}

/**
 * Free the perturb_workspace structure (with the exception of the
 * perturb_vector '->pv' field, which is freed separately in
 * perturb_vector_free).
 *
 * @param ppt        Input: pointer to the perturbation structure
 * @param index_md Input: index of mode under consideration (scalar/.../tensor)
 * @param ppw        Input: pointer to perturb_workspace structure to be freed
 * @return the error status
 */

int perturb_workspace_free (
                            struct perturbs * ppt,
                            int index_md,
                            struct perturb_workspace * ppw
                            ) {

  free(ppw->s_l);
  free(ppw->pvecback);
  free(ppw->pvecthermo);
  free(ppw->pvecmetric);
  if (ppw->ap_size > 0)
    free(ppw->approx);

  if (_scalars_) {

    if ((ppt->has_density_transfers == _TRUE_) || (ppt->has_velocity_transfers == _TRUE_) || (ppt->has_source_delta_m == _TRUE_)) {
      free(ppw->delta_ncdm);
      free(ppw->theta_ncdm);
      free(ppw->shear_ncdm);
    }
  }

  free(ppw);

  return _SUCCESS_;
}

/**
 * Solve the perturbation evolution for a given mode, initial
 * condition and wavenumber, and compute the corresponding source
 * functions.
 *
 * For a given mode, initial condition and wavenumber, this function
 * finds the time ranges over which the perturbations can be described
 * within a given approximation. For each such range, it initializes
 * (or redistributes) perturbations using perturb_vector_init(), and
 * integrates over time. Whenever a "source sampling time" is passed,
 * the source terms are computed and stored in the source table using
 * perturb_sources().
 *
 * @param ppr        Input: pointer to precision structure
 * @param pba        Input: pointer to background structure
 * @param pth        Input: pointer to the thermodynamics structure
 * @param ppt        Input/Output: pointer to the perturbation structure (output source functions S(k,tau) written here)
 * @param index_md Input: index of mode under consideration (scalar/.../tensor)
 * @param index_ic   Input: index of initial condition under consideration (ad, iso...)
 * @param index_k    Input: index of wavenumber
 * @param ppw        Input: pointer to perturb_workspace structure containing index values and workspaces
 * @return the error status
 */

int perturb_solve(
                  struct precision * ppr,
                  struct background * pba,
                  struct thermo * pth,
                  struct perturbs * ppt,
                  int index_md,
                  int index_ic,
                  int index_k,
                  struct perturb_workspace * ppw
                  ) {

  /** Summary: */

  /** - define local variables */

  /* contains all fixed parameters, indices and workspaces used by the perturb_derivs function */
  struct perturb_parameters_and_workspace ppaw;

  /* conformal time */
  double tau,tau_lower,tau_upper,tau_mid;

  /* multipole */
  int l;

  /* index running over time */
  int index_tau;

  /* number of values in the tau_sampling array that should be considered for a given mode */
  int tau_actual_size;

  /* running index over types (temperature, etc) */
  int index_type;

  /* Fourier mode */
  double k;

  /* number of time intervals where the approximation scheme is uniform */
  int interval_number;

  /* index running over such time intervals */
  int index_interval;

  /* number of time intervals where each particular approximation is uniform */
  int * interval_number_of;

  /* edge of intervals where approximation scheme is uniform: tau_ini, tau_switch_1, ..., tau_end */
  double * interval_limit;

  /* array of approximation scheme within each interval: interval_approx[index_interval][index_ap] */
  int ** interval_approx;

  /* index running over approximations */
  int index_ap;

  /* approximation scheme within previous interval: previous_approx[index_ap] */
  int * previous_approx;

  int n_ncdm,is_early_enough;

  /* function pointer to ODE evolver and names of possible evolvers */

  extern int evolver_rk();
  extern int evolver_ndf15();
  int (*generic_evolver)();


  /* Related to the perturbation output */
  int (*perhaps_print_variables)();
  int index_ikout;

  /** - initialize indices relevant for back/thermo tables search */
  ppw->last_index_back=0;
  ppw->last_index_thermo=0;
  ppw->inter_mode = pba->inter_normal;

  /** - get wavenumber value */
  k = ppt->k[index_md][index_k];

  class_test(k == 0.,
             ppt->error_message,
             "stop to avoid division by zero");

  /** - If non-zero curvature, update array of free-streaming coefficients ppw->s_l */
  if (pba->has_curvature == _TRUE_){
    for (l = 0; l<=ppw->max_l_max; l++){
      ppw->s_l[l] = sqrt(MAX(1.0-pba->K*(l*l-1.0)/k/k,0.));
    }
  }

  /** - maximum value of tau for which sources are calculated for this wavenumber */

  /* by default, today */
  tau_actual_size = ppt->tau_size;

  /** - using bisection, compute minimum value of tau for which this
      wavenumber is integrated */

  /* will be at least the first time in the background table */
  tau_lower = pba->tau_table[0];

  class_call(background_at_tau(pba,
                               tau_lower,
                               pba->normal_info,
                               pba->inter_normal,
                               &(ppw->last_index_back),
                               ppw->pvecback),
             pba->error_message,
             ppt->error_message);

  class_call(thermodynamics_at_z(pba,
                                 pth,
                                 1./ppw->pvecback[pba->index_bg_a]-1.,
                                 pth->inter_normal,
                                 &(ppw->last_index_thermo),
                                 ppw->pvecback,
                                 ppw->pvecthermo),
             pth->error_message,
             ppt->error_message);

  /* check that this initial time is indeed OK given imposed
     conditions on kappa' and on k/aH */

  class_test(ppw->pvecback[pba->index_bg_a]*
             ppw->pvecback[pba->index_bg_H]/
             ppw->pvecthermo[pth->index_th_dkappa] >
             ppr->start_small_k_at_tau_c_over_tau_h, ppt->error_message, "your choice of initial time for integrating wavenumbers is inappropriate: it corresponds to a time before that at which the background has been integrated. You should increase 'start_small_k_at_tau_c_over_tau_h' up to at least %g, or decrease 'a_ini_over_a_today_default'\n",
             ppw->pvecback[pba->index_bg_a]*
             ppw->pvecback[pba->index_bg_H]/
             ppw->pvecthermo[pth->index_th_dkappa]);

  class_test(k/ppw->pvecback[pba->index_bg_a]/ppw->pvecback[pba->index_bg_H] >
             ppr->start_large_k_at_tau_h_over_tau_k,
             ppt->error_message,
             "your choice of initial time for integrating wavenumbers is inappropriate: it corresponds to a time before that at which the background has been integrated. You should increase 'start_large_k_at_tau_h_over_tau_k' up to at least %g, or decrease 'a_ini_over_a_today_default'\n",
             ppt->k[index_md][ppt->k_size[index_md]-1]/ppw->pvecback[pba->index_bg_a]/ ppw->pvecback[pba->index_bg_H]);

  if (pba->has_ncdm == _TRUE_) {
    for (n_ncdm=0; n_ncdm < pba->N_ncdm; n_ncdm++) {
      class_test(fabs(ppw->pvecback[pba->index_bg_p_ncdm1+n_ncdm]/ppw->pvecback[pba->index_bg_rho_ncdm1+n_ncdm]-1./3.)>ppr->tol_ncdm_initial_w,
                 ppt->error_message,
                 "your choice of initial time for integrating wavenumbers is inappropriate: it corresponds to a time at which the ncdm species number %d is not ultra-relativistic anymore, with w=%g, p=%g and rho=%g\n",
                 n_ncdm,
                 ppw->pvecback[pba->index_bg_p_ncdm1+n_ncdm]/ppw->pvecback[pba->index_bg_rho_ncdm1+n_ncdm],
                 ppw->pvecback[pba->index_bg_p_ncdm1+n_ncdm],
                 ppw->pvecback[pba->index_bg_rho_ncdm1+n_ncdm]);
    }
  }

  /* is at most the time at which sources must be sampled */
  tau_upper = ppt->tau_sampling[0];

  /* start bisection */
  tau_mid = 0.5*(tau_lower + tau_upper);

  while ((tau_upper - tau_lower)/tau_lower > ppr->tol_tau_approx) {

    is_early_enough = _TRUE_;

    class_call(background_at_tau(pba,
                                 tau_mid,
                                 pba->normal_info,
                                 pba->inter_normal,
                                 &(ppw->last_index_back),
                                 ppw->pvecback),
               pba->error_message,
               ppt->error_message);

    /* if there are non-cold relics, check that they are relativistic enough */
    if (pba->has_ncdm == _TRUE_) {
      for (n_ncdm=0; n_ncdm < pba->N_ncdm; n_ncdm++) {
        if (fabs(ppw->pvecback[pba->index_bg_p_ncdm1+n_ncdm]/ppw->pvecback[pba->index_bg_rho_ncdm1+n_ncdm]-1./3.) > ppr->tol_ncdm_initial_w)
          is_early_enough = _FALSE_;
      }
    }

    /* also check that the two conditions on (aH/kappa') and (aH/k) are fulfilled */
    if (is_early_enough == _TRUE_) {

      class_call(thermodynamics_at_z(pba,
                                     pth,
                                     1./ppw->pvecback[pba->index_bg_a]-1.,  /* redshift z=1/a-1 */
                                     pth->inter_normal,
                                     &(ppw->last_index_thermo),
                                     ppw->pvecback,
                                     ppw->pvecthermo),
                 pth->error_message,
                 ppt->error_message);

      if ((ppw->pvecback[pba->index_bg_a]*
           ppw->pvecback[pba->index_bg_H]/
           ppw->pvecthermo[pth->index_th_dkappa] >
           ppr->start_small_k_at_tau_c_over_tau_h) ||
          (k/ppw->pvecback[pba->index_bg_a]/ppw->pvecback[pba->index_bg_H] >
           ppr->start_large_k_at_tau_h_over_tau_k))

        is_early_enough = _FALSE_;
    }

    if (is_early_enough == _TRUE_)
      tau_lower = tau_mid;
    else
      tau_upper = tau_mid;

    tau_mid = 0.5*(tau_lower + tau_upper);

  }

  tau = tau_mid;

  /** - find the number of intervals over which approximation scheme is constant */

  class_alloc(interval_number_of,ppw->ap_size*sizeof(int),ppt->error_message);

  ppw->inter_mode = pba->inter_normal;

  class_call(perturb_find_approximation_number(ppr,
                                               pba,
                                               pth,
                                               ppt,
                                               index_md,
                                               k,
                                               ppw,
                                               tau,
                                               ppt->tau_sampling[tau_actual_size-1],
                                               &interval_number,
                                               interval_number_of),
             ppt->error_message,
             ppt->error_message);

  class_alloc(interval_limit,(interval_number+1)*sizeof(double),ppt->error_message);

  class_alloc(interval_approx,interval_number*sizeof(int*),ppt->error_message);

  for (index_interval=0; index_interval<interval_number; index_interval++)
    class_alloc(interval_approx[index_interval],ppw->ap_size*sizeof(int),ppt->error_message);

  class_call(perturb_find_approximation_switches(ppr,
                                                 pba,
                                                 pth,
                                                 ppt,
                                                 index_md,
                                                 k,
                                                 ppw,
                                                 tau,
                                                 ppt->tau_sampling[tau_actual_size-1],
                                                 ppr->tol_tau_approx,
                                                 interval_number,
                                                 interval_number_of,
                                                 interval_limit,
                                                 interval_approx),
             ppt->error_message,
             ppt->error_message);

  free(interval_number_of);

  /** - fill the structure containing all fixed parameters, indices
      and workspaces needed by perturb_derivs */

  ppaw.ppr = ppr;
  ppaw.pba = pba;
  ppaw.pth = pth;
  ppaw.ppt = ppt;
  ppaw.index_md = index_md;
  ppaw.index_ic = index_ic;
  ppaw.index_k = index_k;
  ppaw.k = k;
  ppaw.ppw = ppw;
  ppaw.ppw->inter_mode = pba->inter_closeby;
  ppaw.ppw->last_index_back = 0;
  ppaw.ppw->last_index_thermo = 0;

  /** - check whether we need to print perturbations to a file for this wavenumber */

  perhaps_print_variables = NULL;
  ppw->index_ikout = -1;
  for (index_ikout=0; index_ikout<ppt->k_output_values_num; index_ikout++){
    if (ppt->index_k_output_values[index_md*ppt->k_output_values_num+index_ikout] == index_k){
      ppw->index_ikout = index_ikout;
      perhaps_print_variables = perturb_print_variables;
      /* class_call(perturb_prepare_output_file(
         pba,ppt,ppw,index_ikout,index_md),
         ppt->error_message,
         ppt->error_message);
      */
    }
  }

  /** - loop over intervals over which approximation scheme is uniform. For each interval: */

  for (index_interval=0; index_interval<interval_number; index_interval++) {

    /** - (a) fix the approximation scheme */

    for (index_ap=0; index_ap<ppw->ap_size; index_ap++)
      ppw->approx[index_ap]=interval_approx[index_interval][index_ap];

    /** - (b) get the previous approximation scheme. If the current
        interval starts from the initial time tau_ini, the previous
        approximation is set to be a NULL pointer, so that the
        function perturb_vector_init() knows that perturbations must
        be initialized */

    if (index_interval==0) {
      previous_approx=NULL;
    }
    else {
      previous_approx=interval_approx[index_interval-1];
    }

    /** - (c) define the vector of perturbations to be integrated
        over. If the current interval starts from the initial time
        tau_ini, fill the vector with initial conditions for each
        mode. If it starts from an approximation switching point,
        redistribute correctly the perturbations from the previous to
        the new vector of perturbations. */

    class_call(perturb_vector_init(ppr,
                                   pba,
                                   pth,
                                   ppt,
                                   index_md,
                                   index_ic,
                                   k,
                                   interval_limit[index_interval],
                                   ppw,
                                   previous_approx),
               ppt->error_message,
               ppt->error_message);

    /** - (d) integrate the perturbations over the current interval. */

    if(ppr->evolver == rk){
      generic_evolver = evolver_rk;
    }
    else{
      generic_evolver = evolver_ndf15;
    }

    class_call(generic_evolver(perturb_derivs,
                               interval_limit[index_interval],
                               interval_limit[index_interval+1],
                               ppw->pv->y,
                               ppw->pv->used_in_sources,
                               ppw->pv->pt_size,
                               &ppaw,
                               ppr->tol_perturb_integration,
                               ppr->smallest_allowed_variation,
                               perturb_timescale,
                               ppr->perturb_integration_stepsize,
                               ppt->tau_sampling,
                               tau_actual_size,
                               perturb_sources,
                               perhaps_print_variables,
                               ppt->error_message),
               ppt->error_message,
               ppt->error_message);

  }

  /** - if perturbations were printed in a file, close the file */

  //if (perhaps_print_variables != NULL)
  //  fclose(ppw->perturb_output_file);

  /** - fill the source terms array with zeros for all times between
      the last integrated time tau_max and tau_today. */

  for (index_tau = tau_actual_size; index_tau < ppt->tau_size; index_tau++) {
    for (index_type = 0; index_type < ppt->tp_size[index_md]; index_type++) {
      ppt->sources[index_md]
        [index_ic * ppt->tp_size[index_md] + index_type]
        [index_tau * ppt->k_size[index_md] + index_k] = 0.;
    }
  }

  /** - free quantities allocated at the beginning of the routine */

  class_call(perturb_vector_free(ppw->pv),
             ppt->error_message,
             ppt->error_message);

  for (index_interval=0; index_interval<interval_number; index_interval++)
    free(interval_approx[index_interval]);

  free(interval_approx);

  free(interval_limit);

  return _SUCCESS_;
}

int perturb_prepare_output(struct background * pba,
			   struct perturbs * ppt){

  int n_ncdm;
  char tmp[40];

  ppt->scalar_titles[0]='\0';
  ppt->vector_titles[0]='\0';
  ppt->tensor_titles[0]='\0';


  if (ppt->k_output_values_num > 0) {

    /** Write titles for all perturbations that we would like to print/store. */
    if (ppt->has_scalars == _TRUE_){

      class_store_columntitle(ppt->scalar_titles,"tau [Mpc]",_TRUE_);
      class_store_columntitle(ppt->scalar_titles,"a",_TRUE_);
      class_store_columntitle(ppt->scalar_titles,"delta_g",_TRUE_);
      class_store_columntitle(ppt->scalar_titles,"theta_g",_TRUE_);
      class_store_columntitle(ppt->scalar_titles,"shear_g",_TRUE_);
      class_store_columntitle(ppt->scalar_titles,"pol0_g",_TRUE_);
      class_store_columntitle(ppt->scalar_titles,"pol1_g",_TRUE_);
      class_store_columntitle(ppt->scalar_titles,"pol2_g",_TRUE_);
      class_store_columntitle(ppt->scalar_titles,"delta_b",_TRUE_);
      class_store_columntitle(ppt->scalar_titles,"theta_b",_TRUE_);
      class_store_columntitle(ppt->scalar_titles,"psi",_TRUE_);
      class_store_columntitle(ppt->scalar_titles,"phi",_TRUE_);
      /* Perturbed recombination */
      class_store_columntitle(ppt->scalar_titles,"delta_Tb",ppt->has_perturbed_recombination);
      class_store_columntitle(ppt->scalar_titles,"delta_chi",ppt->has_perturbed_recombination);
      /* Ultrarelativistic species */
      class_store_columntitle(ppt->scalar_titles,"delta_ur",pba->has_ur);
      class_store_columntitle(ppt->scalar_titles,"theta_ur",pba->has_ur);
      class_store_columntitle(ppt->scalar_titles,"shear_ur",pba->has_ur);
      /* Cold dark matter */
      class_store_columntitle(ppt->scalar_titles,"delta_cdm",pba->has_cdm);
      class_store_columntitle(ppt->scalar_titles,"theta_cdm",pba->has_cdm);
      /* Non-cold dark matter */
      if ((pba->has_ncdm == _TRUE_) && ((ppt->has_density_transfers == _TRUE_) || (ppt->has_velocity_transfers == _TRUE_) || (ppt->has_source_delta_m == _TRUE_))) {
        for(n_ncdm=0; n_ncdm < pba->N_ncdm; n_ncdm++){
          sprintf(tmp,"delta_ncdm[%d]",n_ncdm);
          class_store_columntitle(ppt->scalar_titles,tmp,_TRUE_);
          sprintf(tmp,"theta_ncdm[%d]",n_ncdm);
          class_store_columntitle(ppt->scalar_titles,tmp,_TRUE_);
          sprintf(tmp,"shear_ncdm[%d]",n_ncdm);
          class_store_columntitle(ppt->scalar_titles,tmp,_TRUE_);
          sprintf(tmp,"cs2_ncdm[%d]",n_ncdm);
          class_store_columntitle(ppt->scalar_titles,tmp,_TRUE_);
        }
      }
      /* Decaying cold dark matter */
      class_store_columntitle(ppt->scalar_titles, "delta_dcdm", pba->has_dcdm);
      class_store_columntitle(ppt->scalar_titles, "theta_dcdm", pba->has_dcdm);
      /* Decay radiation */
      class_store_columntitle(ppt->scalar_titles, "delta_dr", pba->has_dr);
      class_store_columntitle(ppt->scalar_titles, "theta_dr", pba->has_dr);
      class_store_columntitle(ppt->scalar_titles, "shear_dr", pba->has_dr);
      /* Scalar field scf */
      class_store_columntitle(ppt->scalar_titles, "delta_scf", pba->has_scf);
      class_store_columntitle(ppt->scalar_titles, "theta_scf", pba->has_scf);

      ppt->number_of_scalar_titles =
        get_number_of_titles(ppt->scalar_titles);
    }

    if (ppt->has_tensors == _TRUE_){

      class_store_columntitle(ppt->tensor_titles,"tau [Mpc]",_TRUE_);
      class_store_columntitle(ppt->tensor_titles,"a",_TRUE_);
      class_store_columntitle(ppt->tensor_titles,"delta_g",_TRUE_);
      class_store_columntitle(ppt->tensor_titles,"shear_g",_TRUE_);
      class_store_columntitle(ppt->tensor_titles,"l4_g",_TRUE_);
      class_store_columntitle(ppt->tensor_titles,"pol0_g",_TRUE_);
      class_store_columntitle(ppt->tensor_titles,"pol2_g",_TRUE_);
      class_store_columntitle(ppt->tensor_titles,"pol4_g",_TRUE_);
      class_store_columntitle(ppt->tensor_titles,"H (gw)",_TRUE_);
      class_store_columntitle(ppt->tensor_titles,"Hdot (gwdot)",_TRUE_);

      class_store_columntitle(ppt->tensor_titles,"delta_ur",ppt->evolve_tensor_ur);
      class_store_columntitle(ppt->tensor_titles,"shear_ur",ppt->evolve_tensor_ur);
      class_store_columntitle(ppt->tensor_titles,"l4_ur",ppt->evolve_tensor_ur);

      if (ppt->evolve_tensor_ncdm == _TRUE_) {
        for(n_ncdm=0; n_ncdm < pba->N_ncdm; n_ncdm++){
          sprintf(tmp,"delta_ncdm[%d]",n_ncdm);
          class_store_columntitle(ppt->tensor_titles,tmp,_TRUE_);
          sprintf(tmp,"theta_ncdm[%d]",n_ncdm);
          class_store_columntitle(ppt->tensor_titles,tmp,_TRUE_);
          sprintf(tmp,"shear_ncdm[%d]",n_ncdm);
          class_store_columntitle(ppt->tensor_titles,tmp,_TRUE_);
        }
      }

      ppt->number_of_tensor_titles =
        get_number_of_titles(ppt->tensor_titles);

    }

  }
  return _SUCCESS_;

}


/**
 * For a given mode and wavenumber, find the number of intervals of
 * time between tau_ini and tau_end such that the approximation
 * scheme (and the number of perturbation equations) is uniform.
 *
 * @param ppr                Input: pointer to precision structure
 * @param pba                Input: pointer to background structure
 * @param pth                Input: pointer to the thermodynamics structure
 * @param ppt                Input: pointer to the perturbation structure
 * @param index_md           Input: index of mode under consideration (scalar/.../tensor)
 * @param k                  Input: index of wavenumber
 * @param ppw                Input: pointer to perturb_workspace structure containing index values and workspaces
 * @param tau_ini            Input: initial time of the perturbation integration
 * @param tau_end            Input: final time of the perturbation integration
 * @param interval_number    Output: total number of intervals
 * @param interval_number_of Output: number of intervals with respect to each particular approximation
 * @return the error status
 */

int perturb_find_approximation_number(
                                      struct precision * ppr,
                                      struct background * pba,
                                      struct thermo * pth,
                                      struct perturbs * ppt,
                                      int index_md,
                                      double k,
                                      struct perturb_workspace * ppw,
                                      double tau_ini,
                                      double tau_end,
                                      int * interval_number,
                                      int * interval_number_of /* interval_number_of[index_ap] (already allocated) */
                                      ){

  /** Summary: */
  /* index running over approximations */
  int index_ap;

  /* value of a given approximation at tau_ini and tau_end */
  int flag_ini,flag_end;

  /** - fix default number of intervals to one (if no approximation switch) */

  *interval_number=1;

  /** - loop over each approximation and add the number of approximation switching times */

  for (index_ap=0; index_ap<ppw->ap_size; index_ap++) {

    class_call(perturb_approximations(ppr,
                                      pba,
                                      pth,
                                      ppt,
                                      index_md,
                                      k,
                                      tau_ini,
                                      ppw),
               ppt->error_message,
               ppt->error_message);

    flag_ini = ppw->approx[index_ap];

    class_call(perturb_approximations(ppr,
                                      pba,
                                      pth,
                                      ppt,
                                      index_md,
                                      k,
                                      tau_end,
                                      ppw),
               ppt->error_message,
               ppt->error_message);

    flag_end = ppw->approx[index_ap];

    class_test(flag_end<flag_ini,
               ppt->error_message,
               "For each approximation scheme, the declaration of approximation labels in the enumeration must follow chronological order, e.g: enum approx_flags {flag1, flag2, flag3} with flag1 being the initial one and flag3 the final one");

    *interval_number += flag_end-flag_ini;

    interval_number_of[index_ap] = flag_end-flag_ini+1;
  }

  return _SUCCESS_;

}

/**
 * For a given mode and wavenumber, find the values of time at which
 * the approximation changes.
 *
 * @param ppr                Input: pointer to precision structure
 * @param pba                Input: pointer to background structure
 * @param pth                Input: pointer to the thermodynamics structure
 * @param ppt                Input: pointer to the perturbation structure
 * @param index_md           Input: index of mode under consideration (scalar/.../tensor)
 * @param k                  Input: index of wavenumber
 * @param ppw                Input: pointer to perturb_workspace structure containing index values and workspaces
 * @param tau_ini            Input: initial time of the perturbation integration
 * @param tau_end            Input: final time of the perturbation integration
 * @param precision          Input: tolerance on output values
 * @param interval_number    Input: total number of intervals
 * @param interval_number_of Input: number of intervals with respect to each particular approximation
 * @param interval_limit     Output: value of time at the boundary of the intervals: tau_ini, tau_switch1, ..., tau_end
 * @param interval_approx    Output: value of approximations in each interval
 * @return the error status
 */

int perturb_find_approximation_switches(
                                        struct precision * ppr,
                                        struct background * pba,
                                        struct thermo * pth,
                                        struct perturbs * ppt,
                                        int index_md,
                                        double k,
                                        struct perturb_workspace * ppw,
                                        double tau_ini,
                                        double tau_end,
                                        double precision,
                                        int interval_number,
                                        int * interval_number_of,
                                        double * interval_limit, /* interval_limit[index_interval] (already allocated) */
                                        int ** interval_approx   /* interval_approx[index_interval][index_ap] (already allocated) */
                                        ){

  /** Summary: */
  
  int index_ap;
  int index_switch;
  int index_switch_tot;
  int num_switch;
  double tau_min,lower_bound,upper_bound;
  double mid=0;
  double * unsorted_tau_switch;
  double next_tau_switch;
  int flag_ini;
  int num_switching_at_given_time;

  /** - write in output arrays the initial time and approximation */

  interval_limit[0]=tau_ini;

  class_call(perturb_approximations(ppr,
                                    pba,
                                    pth,
                                    ppt,
                                    index_md,
                                    k,
                                    tau_ini,
                                    ppw),
             ppt->error_message,
             ppt->error_message);

  for (index_ap=0; index_ap<ppw->ap_size; index_ap++)
    interval_approx[0][index_ap]=ppw->approx[index_ap];

  /** - if there are no approximation switches, just write final time and return */

  if (interval_number == 1) {

    interval_limit[1]=tau_end;

  }

  /** - if there are switches, consider approximations one after each
      other.  Find switching time by bisection. Store all switches in
      arbitrary order in array unsorted_tau_switch[] */

  else {

    class_alloc(unsorted_tau_switch,(interval_number-1)*sizeof(double),ppt->error_message);

    index_switch_tot=0;

    for (index_ap=0; index_ap<ppw->ap_size; index_ap++) {

      if (interval_number_of[index_ap] > 1) {

        num_switch = interval_number_of[index_ap]-1;

        tau_min = tau_ini;

        flag_ini = interval_approx[0][index_ap];

        for (index_switch=0; index_switch<num_switch; index_switch++) {

          lower_bound=tau_min;
          upper_bound=tau_end;
          mid = 0.5*(lower_bound+upper_bound);

          while (upper_bound - lower_bound > precision) {

            class_call(perturb_approximations(ppr,
                                              pba,
                                              pth,
                                              ppt,
                                              index_md,
                                              k,
                                              mid,
                                              ppw),
                       ppt->error_message,
                       ppt->error_message);

            if (ppw->approx[index_ap] > flag_ini+index_switch) {
              upper_bound=mid;
            }
            else {
              lower_bound=mid;
            }

            mid = 0.5*(lower_bound+upper_bound);

          }

          unsorted_tau_switch[index_switch_tot]=mid;
          index_switch_tot++;

          tau_min=mid;

        }
      }
    }

    class_test(index_switch_tot != (interval_number-1),
               ppt->error_message,
               "bug in approximation switch search routine: should have %d = %d",
               index_switch_tot,interval_number-1);

    /** - now sort interval limits in correct order */

    index_switch_tot=1;

    while (index_switch_tot < interval_number) {

      next_tau_switch=tau_end;
      for (index_switch=0; index_switch<interval_number-1; index_switch++) {
        if ((unsorted_tau_switch[index_switch] > interval_limit[index_switch_tot-1]) &&
            (unsorted_tau_switch[index_switch] < next_tau_switch)) {
          next_tau_switch=unsorted_tau_switch[index_switch];
        }
      }
      interval_limit[index_switch_tot]=next_tau_switch;
      index_switch_tot++;
    }

    interval_limit[index_switch_tot]=tau_end;

    class_test(index_switch_tot != interval_number,
               ppt->error_message,
               "most probably two approximation switching time were found to be equal, which cannot be handled\n");

    /** - store each approximation in chronological order */

    for (index_switch=1; index_switch<interval_number; index_switch++) {

      class_call(perturb_approximations(ppr,
                                        pba,
                                        pth,
                                        ppt,
                                        index_md,
                                        k,
                                        0.5*(interval_limit[index_switch]+interval_limit[index_switch+1]),
                                        ppw),

                 ppt->error_message,
                 ppt->error_message);

      for (index_ap=0; index_ap<ppw->ap_size; index_ap++) {
        interval_approx[index_switch][index_ap]=ppw->approx[index_ap];

        /* check here that approximation does not go backward (remember
           that by definition the value of an approximation can only
           increase) */
        class_test(interval_approx[index_switch][index_ap] < interval_approx[index_switch-1][index_ap],
                   ppt->error_message,
                   "The approximation with label %d is not defined correctly: it goes backward (from %d to %d) for k=%e and between tau=%e and %e; this cannot be handled\n",
                   index_ap,
                   interval_approx[index_switch-1][index_ap],
                   interval_approx[index_switch][index_ap],
                   k,
                   0.5*(interval_limit[index_switch-1]+interval_limit[index_switch]),
                   0.5*(interval_limit[index_switch]+interval_limit[index_switch+1])
                   );
      }

      /* check here that more than one approximation is not switched on at a given time */
      num_switching_at_given_time=0;
      for (index_ap=0; index_ap<ppw->ap_size; index_ap++) {
        if (interval_approx[index_switch][index_ap] != interval_approx[index_switch-1][index_ap])
          num_switching_at_given_time++;
      }
      class_test(num_switching_at_given_time != 1,
                 ppt->error_message,
                 "for k=%e, at tau=%g, you switch %d approximations at the same time, this cannot be handled. Usually happens in two cases: triggers for different approximations coincide, or one approx is reversible\n",
                 k,
                 interval_limit[index_switch],
                 num_switching_at_given_time);

      if (ppt->perturbations_verbose>2) {

        if (_scalars_) {

          if ((interval_approx[index_switch-1][ppw->index_ap_tca]==(int)tca_on) &&
              (interval_approx[index_switch][ppw->index_ap_tca]==(int)tca_off))
            fprintf(stdout,"Mode k=%e: will switch off tight-coupling approximation at tau=%e\n",k,interval_limit[index_switch]);
          //fprintf(stderr,"Mode k=%e: will switch off tight-coupling approximation at tau=%e\n",k,interval_limit[index_switch]);  //TBC

          if ((interval_approx[index_switch-1][ppw->index_ap_rsa]==(int)rsa_off) &&
              (interval_approx[index_switch][ppw->index_ap_rsa]==(int)rsa_on))
            fprintf(stdout,"Mode k=%e: will switch on radiation streaming approximation at tau=%e\n",k,interval_limit[index_switch]);

          if (pba->has_ur == _TRUE_) {
            if ((interval_approx[index_switch-1][ppw->index_ap_ufa]==(int)ufa_off) &&
                (interval_approx[index_switch][ppw->index_ap_ufa]==(int)ufa_on)) {
              fprintf(stdout,"Mode k=%e: will switch on ur fluid approximation at tau=%e\n",k,interval_limit[index_switch]);
            }
          }
          if (pba->has_ncdm == _TRUE_) {
            if ((interval_approx[index_switch-1][ppw->index_ap_ncdmfa]==(int)ncdmfa_off) &&
                (interval_approx[index_switch][ppw->index_ap_ncdmfa]==(int)ncdmfa_on)) {
              fprintf(stdout,"Mode k=%e: will switch on ncdm fluid approximation at tau=%e\n",k,interval_limit[index_switch]);
            }
          }
        }

        if (_tensors_) {

          if ((interval_approx[index_switch-1][ppw->index_ap_tca]==(int)tca_on) &&
              (interval_approx[index_switch][ppw->index_ap_tca]==(int)tca_off))
            fprintf(stdout,"Mode k=%e: will switch off tight-coupling approximation for tensors at tau=%e\n",k,interval_limit[index_switch]);

          if ((interval_approx[index_switch-1][ppw->index_ap_rsa]==(int)rsa_off) &&
              (interval_approx[index_switch][ppw->index_ap_rsa]==(int)rsa_on))
            fprintf(stdout,"Mode k=%e: will switch on radiation streaming approximation for tensors at tau=%e\n",k,interval_limit[index_switch]);

        }
      }
    }

    free(unsorted_tau_switch);

    class_call(perturb_approximations(ppr,
                                      pba,
                                      pth,
                                      ppt,
                                      index_md,
                                      k,
                                      tau_end,
                                      ppw),

               ppt->error_message,
               ppt->error_message);
  }

  return _SUCCESS_;
}

/**
 * Initialize the field '->pv' of a perturb_workspace structure, which
 * is a perturb_vector structure. This structure contains indices and
 * values of all quantities which need to be integrated with respect
 * to time (and only them: quantities fixed analytically or obeying 
 * constraint equations are NOT included in this vector). This routine
 * distinguishes between two cases:
 *
 * -> the input pa_old is set to the NULL pointer:
 *
 * This happens when we start integrating over a new wavenumber and we
 * want to set initial conditions for the perturbations. Then, it is
 * assumed that ppw->pv is not yet allocated. This routine allocates
 * it, defines all indices, and then fills the vector ppw->pv->y with
 * the initial conditions defined in perturb_initial_conditions.
 *
 * -> the input pa_old is not set to the NULL pointer and describes
 * some set of approximations:
 *
 * This happens when we need to change approximation scheme while
 * integrating over a given wavenumber. The new approximation
 * described by ppw->pa is then different from pa_old. Then, this
 * routine allocates a new vector with a new size and new index
 * values; it fills this vector with initial conditions taken from the
 * previous vector passed as an input in ppw->pv, and eventually with
 * some analytic approximations for the new variables appearing at
 * this time; then the new vector comes in replacement of the old one,
 * which is freed.
 *
 * @param ppr        Input: pointer to precision structure
 * @param pba        Input: pointer to background structure
 * @param pth        Input: pointer to the thermodynamics structure
 * @param ppt        Input: pointer to the perturbation structure
 * @param index_md Input: index of mode under consideration (scalar/.../tensor)
 * @param index_ic   Input: index of initial condition under consideration (ad, iso...)
 * @param k          Input: wavenumber
 * @param tau        Input: conformal time
 * @param ppw        Input/Output: workspace containing in input the approximation scheme, the background/thermodynamics/metric quantities, and eventually the previous vector y; and in output the new vector y.
 * @param pa_old     Input: NULL is we need to set y to initial conditions for a new wavenumber; points towards a perturb_approximations if we want to switch of approximation.
 * @return the error status
 */

int perturb_vector_init(
                        struct precision * ppr,
                        struct background * pba,
                        struct thermo * pth,
                        struct perturbs * ppt,
                        int index_md,
                        int index_ic,
                        double k,
                        double tau,
                        struct perturb_workspace * ppw, /* ppw->pv unallocated if pa_old = NULL, allocated and filled otherwise */
                        int * pa_old
                        ) {

  /** Summary: */

  /** - define local variables */

  struct perturb_vector * ppv;

  int index_pt;
  int l;
  int n_ncdm,index_q,ncdm_l_size;
  double rho_plus_p_ncdm,q,q2,epsilon,a,factor;

  /** - allocate a new perturb_vector structure to which ppw->pv will point at the end of the routine */

  class_alloc(ppv,sizeof(struct perturb_vector),ppt->error_message);

  /** - initialize pointers to NULL (they will be allocated later if
      needed), relevant for perturb_vector_free() */
  ppv->l_max_ncdm = NULL;
  ppv->q_size_ncdm = NULL;

  /** - define all indices in this new vector (depends on approximation scheme, described by the input structure ppw->pa) */

  index_pt = 0;

  if (_scalars_) {

    /* reject inconsistent values of the number of mutipoles in photon temperature hierarchy */
    class_test(ppr->l_max_g < 4,
               ppt->error_message,
               "ppr->l_max_g should be at least 4, i.e. we must integrate at least over photon density, velocity, shear, third and fourth momentum");

    /* reject inconsistent values of the number of mutipoles in photon polarization hierarchy */
    class_test(ppr->l_max_pol_g < 4,
               ppt->error_message,
               "ppr->l_max_pol_g should be at least 4");

    /* reject inconsistent values of the number of mutipoles in decay radiation hierarchy */
    if (pba->has_dr == _TRUE_) {
      class_test(ppr->l_max_dr < 4,
                 ppt->error_message,
                 "ppr->l_max_dr should be at least 4, i.e. we must integrate at least over neutrino/relic density, velocity, shear, third and fourth momentum");
    }

    /* reject inconsistent values of the number of mutipoles in ultra relativistic neutrino hierarchy */
    if (pba->has_ur == _TRUE_) {
      class_test(ppr->l_max_ur < 4,
                 ppt->error_message,
                 "ppr->l_max_ur should be at least 4, i.e. we must integrate at least over neutrino/relic density, velocity, shear, third and fourth momentum");
    }

    /* photons */

    if (ppw->approx[ppw->index_ap_rsa] == (int)rsa_off) { /* if radiation streaming approximation is off */

      /* temperature */

      ppv->l_max_g = ppr->l_max_g;

      class_define_index(ppv->index_pt_delta_g,_TRUE_,index_pt,1); /* photon density */
      class_define_index(ppv->index_pt_theta_g,_TRUE_,index_pt,1); /* photon velocity */

      if (ppw->approx[ppw->index_ap_tca] == (int)tca_off) {

        class_define_index(ppv->index_pt_shear_g,_TRUE_,index_pt,1); /* photon shear */
        class_define_index(ppv->index_pt_l3_g,_TRUE_,index_pt,ppv->l_max_g-2); /* higher momenta */

        /* polarization */

        ppv->l_max_pol_g = ppr->l_max_pol_g;

        class_define_index(ppv->index_pt_pol0_g,_TRUE_,index_pt,1);
        class_define_index(ppv->index_pt_pol1_g,_TRUE_,index_pt,1);
        class_define_index(ppv->index_pt_pol2_g,_TRUE_,index_pt,1);
        class_define_index(ppv->index_pt_pol3_g,_TRUE_,index_pt,ppv->l_max_pol_g-2);
      }
    }

    /* baryons */

    class_define_index(ppv->index_pt_delta_b,_TRUE_,index_pt,1); /* baryon density */
    class_define_index(ppv->index_pt_theta_b,_TRUE_,index_pt,1); /* baryon velocity */

    /* cdm */

    class_define_index(ppv->index_pt_delta_cdm,pba->has_cdm,index_pt,1); /* cdm density */
    class_define_index(ppv->index_pt_theta_cdm,pba->has_cdm && (ppt->gauge == newtonian),index_pt,1); /* cdm velocity */

    /* dcdm */

    class_define_index(ppv->index_pt_delta_dcdm,pba->has_dcdm,index_pt,1); /* dcdm density */
    class_define_index(ppv->index_pt_theta_dcdm,pba->has_dcdm,index_pt,1); /* dcdm velocity */

    /* ultra relativistic decay radiation */
    if (pba->has_dr==_TRUE_){
      ppv->l_max_dr = ppr->l_max_dr;
      class_define_index(ppv->index_pt_F0_dr,_TRUE_,index_pt,ppv->l_max_dr+1); /* all momenta in Boltzmann hierarchy  */
    }

    /* fluid */

    class_define_index(ppv->index_pt_delta_fld,pba->has_fld,index_pt,1); /* fluid density */
    class_define_index(ppv->index_pt_theta_fld,pba->has_fld,index_pt,1); /* fluid velocity */

    /* scalar field */

    class_define_index(ppv->index_pt_phi_scf,pba->has_scf,index_pt,1); /* scalar field density */
    class_define_index(ppv->index_pt_phi_prime_scf,pba->has_scf,index_pt,1); /* scalar field velocity */

    /* perturbed recombination: the indices are defined once tca is off. */
    if ( (ppt->has_perturbed_recombination == _TRUE_) && (ppw->approx[ppw->index_ap_tca] == (int)tca_off) ){
      class_define_index(ppv->index_pt_perturbed_recombination_delta_temp,_TRUE_,index_pt,1);
      class_define_index(ppv->index_pt_perturbed_recombination_delta_chi,_TRUE_,index_pt,1);
    }

    /* ultra relativistic neutrinos */

    if (pba->has_ur && (ppw->approx[ppw->index_ap_rsa] == (int)rsa_off)) {

      class_define_index(ppv->index_pt_delta_ur,_TRUE_,index_pt,1); /* density of ultra-relativistic neutrinos/relics */
      class_define_index(ppv->index_pt_theta_ur,_TRUE_,index_pt,1); /* velocity of ultra-relativistic neutrinos/relics */
      class_define_index(ppv->index_pt_shear_ur,_TRUE_,index_pt,1); /* shear of ultra-relativistic neutrinos/relics */

      if (ppw->approx[ppw->index_ap_ufa] == (int)ufa_off) {
        ppv->l_max_ur = ppr->l_max_ur;
        class_define_index(ppv->index_pt_l3_ur,_TRUE_,index_pt,ppv->l_max_ur-2); /* additional momenta in Boltzmann hierarchy (beyond l=0,1,2,3) */
      }
    }

    /* non-cold dark matter */

    if (pba->has_ncdm == _TRUE_) {
      ppv->index_pt_psi0_ncdm1 = index_pt; /* density of ultra-relativistic neutrinos/relics */
      ppv->N_ncdm = pba->N_ncdm;
      class_alloc(ppv->l_max_ncdm,ppv->N_ncdm*sizeof(double),ppt->error_message);
      class_alloc(ppv->q_size_ncdm,ppv->N_ncdm*sizeof(double),ppt->error_message);

      for(n_ncdm = 0; n_ncdm < pba->N_ncdm; n_ncdm++){
        // Set value of ppv->l_max_ncdm:
        if(ppw->approx[ppw->index_ap_ncdmfa] == (int)ncdmfa_off){
          /* reject inconsistent values of the number of mutipoles in ultra relativistic neutrino hierarchy */
          class_test(ppr->l_max_ncdm < 4,
                     ppt->error_message,
                     "ppr->l_max_ncdm=%d should be at least 4, i.e. we must integrate at least over first four momenta of non-cold dark matter perturbed phase-space distribution",n_ncdm);
          //Copy value from precision parameter:
          ppv->l_max_ncdm[n_ncdm] = ppr->l_max_ncdm;
          ppv->q_size_ncdm[n_ncdm] = pba->q_size_ncdm[n_ncdm];
        }
        else{
          // In the fluid approximation, hierarchy is cut at lmax = 2 and q dependence is integrated out:
          ppv->l_max_ncdm[n_ncdm] = 2;
          ppv->q_size_ncdm[n_ncdm] = 1;
        }
        index_pt += (ppv->l_max_ncdm[n_ncdm]+1)*ppv->q_size_ncdm[n_ncdm];
      }
    }

    /* metric (only quantities to be integrated, not those obeying constraint equations) */

    /* metric perturbation eta of synchronous gauge */
    class_define_index(ppv->index_pt_eta,ppt->gauge == synchronous,index_pt,1);

    /* metric perturbation phi of newtonian gauge ( we could fix it
       using Einstein equations as a constraint equation for phi, but
       integration is numerically more stable if we actually evolve
       phi) */
    class_define_index(ppv->index_pt_phi,ppt->gauge == newtonian,index_pt,1);

  }

  if (_vectors_) {

    /* Vector baryon velocity: v_b^{(1)}. */
    class_define_index(ppv->index_pt_theta_b,_TRUE_,index_pt,1);

    /* eventually reject inconsistent values of the number of mutipoles in photon temperature hierarchy and polarization*/

    if (ppw->approx[ppw->index_ap_rsa] == (int)rsa_off) { /* if radiation streaming approximation is off */
      if (ppw->approx[ppw->index_ap_tca] == (int)tca_off) { /* if tight-coupling approximation is off */

        ppv->l_max_g = ppr->l_max_g_ten;

        class_define_index(ppv->index_pt_delta_g,_TRUE_,index_pt,1); /* photon density */
        class_define_index(ppv->index_pt_theta_g,_TRUE_,index_pt,1); /* photon velocity */
        class_define_index(ppv->index_pt_shear_g,_TRUE_,index_pt,1); /* photon shear */
        class_define_index(ppv->index_pt_l3_g,_TRUE_,index_pt,ppv->l_max_g-2); /* photon l=3 */

        ppv->l_max_pol_g = ppr->l_max_pol_g_ten;

        class_define_index(ppv->index_pt_pol0_g,_TRUE_,index_pt,1); /* photon polarization, l=0 */
        class_define_index(ppv->index_pt_pol1_g,_TRUE_,index_pt,1); /* photon polarization, l=1 */
        class_define_index(ppv->index_pt_pol2_g,_TRUE_,index_pt,1); /* photon polarization, l=2 */
        class_define_index(ppv->index_pt_pol3_g,_TRUE_,index_pt,ppv->l_max_pol_g-2); /* photon polarization, l=3 */
      }
    }

    /** - (a) metric perturbations V or \f$ h_v \f$ depending on gauge */
    if (ppt->gauge == synchronous){
      class_define_index(ppv->index_pt_hv_prime,_TRUE_,index_pt,1);
    }
    if (ppt->gauge == newtonian){
      class_define_index(ppv->index_pt_V,_TRUE_,index_pt,1);
    }

  }

  if (_tensors_) {

    /* reject inconsistent values of the number of mutipoles in photon temperature hierarchy */
    class_test(ppr->l_max_g_ten < 4,
               ppt->error_message,
               "ppr->l_max_g_ten should be at least 4, i.e. we must integrate at least over photon density, velocity, shear, third momentum");

    /* reject inconsistent values of the number of mutipoles in photon polarization hierarchy */
    class_test(ppr->l_max_pol_g_ten < 4,
               ppt->error_message,
               "ppr->l_max_pol_g_ten should be at least 4");

    if (ppw->approx[ppw->index_ap_rsa] == (int)rsa_off) { /* if radiation streaming approximation is off */
      if (ppw->approx[ppw->index_ap_tca] == (int)tca_off) { /* if tight-coupling approximation is off */

        ppv->l_max_g = ppr->l_max_g_ten;

        class_define_index(ppv->index_pt_delta_g,_TRUE_,index_pt,1); /* photon density */
        class_define_index(ppv->index_pt_theta_g,_TRUE_,index_pt,1); /* photon velocity */
        class_define_index(ppv->index_pt_shear_g,_TRUE_,index_pt,1); /* photon shear */
        class_define_index(ppv->index_pt_l3_g,_TRUE_,index_pt,ppv->l_max_g-2); /* photon l=3 */

        ppv->l_max_pol_g = ppr->l_max_pol_g_ten;

        class_define_index(ppv->index_pt_pol0_g,_TRUE_,index_pt,1); /* photon polarization, l=0 */
        class_define_index(ppv->index_pt_pol1_g,_TRUE_,index_pt,1); /* photon polarization, l=1 */
        class_define_index(ppv->index_pt_pol2_g,_TRUE_,index_pt,1); /* photon polarization, l=2 */
        class_define_index(ppv->index_pt_pol3_g,_TRUE_,index_pt,ppv->l_max_pol_g-2); /* photon polarization, l=3 */
      }
    }

    /* ultra relativistic neutrinos */

    class_define_index(ppv->index_pt_delta_ur,ppt->evolve_tensor_ur,index_pt,1); /* ur density  */
    class_define_index(ppv->index_pt_theta_ur,ppt->evolve_tensor_ur,index_pt,1); /* ur velocity */
    class_define_index(ppv->index_pt_shear_ur,ppt->evolve_tensor_ur,index_pt,1); /* ur shear */
    ppv->l_max_ur = ppr->l_max_ur;
    class_define_index(ppv->index_pt_l3_ur,ppt->evolve_tensor_ur,index_pt,ppv->l_max_ur-2); /* additional momenta in Boltzmann hierarchy (beyond l=0,1,2,3) */

    if (ppt->evolve_tensor_ncdm == _TRUE_) {
      ppv->index_pt_psi0_ncdm1 = index_pt;
      ppv->N_ncdm = pba->N_ncdm;
      class_alloc(ppv->l_max_ncdm,ppv->N_ncdm*sizeof(double),ppt->error_message);
      class_alloc(ppv->q_size_ncdm,ppv->N_ncdm*sizeof(double),ppt->error_message);

      for(n_ncdm = 0; n_ncdm < pba->N_ncdm; n_ncdm++){
        // Set value of ppv->l_max_ncdm:
        class_test(ppr->l_max_ncdm < 4,
                   ppt->error_message,
                   "ppr->l_max_ncdm=%d should be at least 4, i.e. we must integrate at least over first four momenta of non-cold dark matter perturbed phase-space distribution",n_ncdm);
        //Copy value from precision parameter:
        ppv->l_max_ncdm[n_ncdm] = ppr->l_max_ncdm;
        ppv->q_size_ncdm[n_ncdm] = pba->q_size_ncdm[n_ncdm];

        index_pt += (ppv->l_max_ncdm[n_ncdm]+1)*ppv->q_size_ncdm[n_ncdm];
      }
    }


    /** - (b) metric perturbation h is a propagating degree of freedom, so h and hdot are included
        in the vector of ordinary perturbations, no in that of metric perturbations */

    class_define_index(ppv->index_pt_gw,_TRUE_,index_pt,1);     /* tensor metric perturbation h (gravitational waves) */
    class_define_index(ppv->index_pt_gwdot,_TRUE_,index_pt,1);  /* its time-derivative */

  }

  ppv->pt_size = index_pt;

  /** - allocate vectors for storing the values of all these
      quantities and their time-derivatives at a given time */

  class_calloc(ppv->y,ppv->pt_size,sizeof(double),ppt->error_message);
  class_alloc(ppv->dy,ppv->pt_size*sizeof(double),ppt->error_message);
  class_alloc(ppv->used_in_sources,ppv->pt_size*sizeof(int),ppt->error_message);

  /** - specify which perturbations are needed in the evaluation of source terms */

  /* take all of them by default */
  for (index_pt=0; index_pt<ppv->pt_size; index_pt++)
    ppv->used_in_sources[index_pt] = _TRUE_;

  /* indicate which ones are not needed (this is just for saving time,
     omitting perturbations in this list will not change the
     results!) */

  if (_scalars_) {

    if (ppw->approx[ppw->index_ap_rsa] == (int)rsa_off) {

      if (ppw->approx[ppw->index_ap_tca] == (int)tca_off) {

        /* we don't need temperature multipoles above l=2 (but they are
           defined only when rsa and tca are off) */

        for (index_pt=ppv->index_pt_l3_g; index_pt <= ppv->index_pt_delta_g+ppv->l_max_g; index_pt++)
          ppv->used_in_sources[index_pt]=_FALSE_;

        /* for polarization, we only need l=0,2 (but l =1,3, ... are
           defined only when rsa and tca are off) */

        ppv->used_in_sources[ppv->index_pt_pol1_g]=_FALSE_;

        for (index_pt=ppv->index_pt_pol3_g; index_pt <= ppv->index_pt_pol0_g+ppv->l_max_pol_g; index_pt++)
          ppv->used_in_sources[index_pt]=_FALSE_;

      }

    }

    if (pba->has_ur == _TRUE_) {

      if (ppw->approx[ppw->index_ap_rsa] == (int)rsa_off) {

        if (ppw->approx[ppw->index_ap_ufa] == (int)ufa_off) {

          /* we don't need ur multipoles above l=2 (but they are
             defined only when rsa and ufa are off) */

          for (index_pt=ppv->index_pt_l3_ur; index_pt <= ppv->index_pt_delta_ur+ppv->l_max_ur; index_pt++)
            ppv->used_in_sources[index_pt]=_FALSE_;

        }
      }
    }

    if (pba->has_ncdm == _TRUE_) {

      /* we don't need ncdm multipoles above l=2 (but they are
         defined only when ncdmfa is off) */

      index_pt = ppv->index_pt_psi0_ncdm1;
      for(n_ncdm = 0; n_ncdm < ppv-> N_ncdm; n_ncdm++){
        for(index_q=0; index_q < ppv->q_size_ncdm[n_ncdm]; index_q++){
          for(l=0; l<=ppv->l_max_ncdm[n_ncdm]; l++){
            if (l>2) ppv->used_in_sources[index_pt]=_FALSE_;
            index_pt++;
          }
        }
      }
    }
  }

  if (_tensors_) {

    if (ppw->approx[ppw->index_ap_rsa] == (int)rsa_off) { /* if radiation streaming approximation is off */
      if (ppw->approx[ppw->index_ap_tca] == (int)tca_off) {

        /* we don't need temperature multipoles above except l=0,2,4 */

        ppv->used_in_sources[ppv->index_pt_theta_g]=_FALSE_;
        ppv->used_in_sources[ppv->index_pt_l3_g]=_FALSE_;

        for (index_pt=ppv->index_pt_delta_g+5; index_pt <= ppv->index_pt_delta_g+ppv->l_max_g; index_pt++)
          ppv->used_in_sources[index_pt]=_FALSE_;

        /* same for polarization, we only need l=0,2,4 */

        ppv->used_in_sources[ppv->index_pt_pol1_g]=_FALSE_;
        ppv->used_in_sources[ppv->index_pt_pol3_g]=_FALSE_;

        for (index_pt=ppv->index_pt_pol0_g+5; index_pt <= ppv->index_pt_pol0_g+ppv->l_max_pol_g; index_pt++)
          ppv->used_in_sources[index_pt]=_FALSE_;
      }
    }

    /* we need h' but not h */
    ppv->used_in_sources[ppv->index_pt_gw]=_FALSE_;

  }

  /** - case of setting initial conditions for a new wavenumber */

  if (pa_old == NULL) {

    if (ppt->perturbations_verbose>2)
      fprintf(stdout,"Mode k=%e: initializing vector at tau=%e\n",k,tau);

    if (_scalars_) {

      /** - --> (a) check that current approximation scheme is consistent
          with initial conditions */

      class_test(ppw->approx[ppw->index_ap_rsa] == (int)rsa_on,
                 ppt->error_message,
                 "scalar initial conditions assume radiation streaming approximation turned off");


      if (pba->has_ur == _TRUE_) {

        class_test(ppw->approx[ppw->index_ap_ufa] == (int)ufa_on,
                   ppt->error_message,
                   "scalar initial conditions assume ur fluid approximation turned off");

      }

      if (pba->has_ncdm == _TRUE_) {

        class_test(ppw->approx[ppw->index_ap_ncdmfa] == (int)ncdmfa_on,
                   ppt->error_message,
                   "scalar initial conditions assume ncdm fluid approximation turned off");

      }

      class_test(ppw->approx[ppw->index_ap_tca] == (int)tca_off,
                 ppt->error_message,
                 "scalar initial conditions assume tight-coupling approximation turned on");

    }

    if (_tensors_) {

      class_test(ppw->approx[ppw->index_ap_tca] == (int)tca_off,
                 ppt->error_message,
                 "tensor initial conditions assume tight-coupling approximation turned on");

      class_test(ppw->approx[ppw->index_ap_rsa] == (int)rsa_on,
                 ppt->error_message,
                 "tensor initial conditions assume radiation streaming approximation turned off");

    }

    /** - --> (b) let ppw->pv points towards the perturb_vector structure
        that we just created */

    ppw->pv = ppv;

    /** - --> (c) fill the vector ppw->pv->y with appropriate initial conditions */

    class_call(perturb_initial_conditions(ppr,
                                          pba,
                                          ppt,
                                          index_md,
                                          index_ic,
                                          k,
                                          tau,
                                          ppw),
               ppt->error_message,
               ppt->error_message);

  }

  /** - case of switching approximation while a wavenumber is being integrated */

  else {

    /** - --> (a) for the scalar mode: */

    if (_scalars_) {

      /** - --> (a.1.) check that the change of approximation scheme makes
          sense (note: before calling this routine there is already a
          check that we wish to change only one approximation flag at
          a time) */

      class_test((pa_old[ppw->index_ap_tca] == (int)tca_off) && (ppw->approx[ppw->index_ap_tca] == (int)tca_on),
                 ppt->error_message,
                 "at tau=%g: the tight-coupling approximation can be switched off, not on",tau);

      /** - --> (a.2.) some variables (b, cdm, fld, ...) are not affected by
          any approximation. They need to be reconducted whatever
          the approximation switching is. We treat them here. Below
          we will treat other variables case by case. */

      ppv->y[ppv->index_pt_delta_b] =
        ppw->pv->y[ppw->pv->index_pt_delta_b];

      ppv->y[ppv->index_pt_theta_b] =
        ppw->pv->y[ppw->pv->index_pt_theta_b];

      if (pba->has_cdm == _TRUE_) {

        ppv->y[ppv->index_pt_delta_cdm] =
          ppw->pv->y[ppw->pv->index_pt_delta_cdm];

        if (ppt->gauge == newtonian) {
          ppv->y[ppv->index_pt_theta_cdm] =
            ppw->pv->y[ppw->pv->index_pt_theta_cdm];
        }
      }

      if (pba->has_dcdm == _TRUE_) {

        ppv->y[ppv->index_pt_delta_dcdm] =
          ppw->pv->y[ppw->pv->index_pt_delta_dcdm];

        ppv->y[ppv->index_pt_theta_dcdm] =
          ppw->pv->y[ppw->pv->index_pt_theta_dcdm];
      }

      if (pba->has_dr == _TRUE_){
        for (l=0; l <= ppv->l_max_dr; l++)
          ppv->y[ppv->index_pt_F0_dr+l] =
            ppw->pv->y[ppw->pv->index_pt_F0_dr+l];
      }

      if (pba->has_fld == _TRUE_) {

        ppv->y[ppv->index_pt_delta_fld] =
          ppw->pv->y[ppw->pv->index_pt_delta_fld];

        ppv->y[ppv->index_pt_theta_fld] =
          ppw->pv->y[ppw->pv->index_pt_theta_fld];
      }

      if (pba->has_scf == _TRUE_) {

        ppv->y[ppv->index_pt_phi_scf] =
          ppw->pv->y[ppw->pv->index_pt_phi_scf];

        ppv->y[ppv->index_pt_phi_prime_scf] =
          ppw->pv->y[ppw->pv->index_pt_phi_prime_scf];
      }

      if (ppt->gauge == synchronous)
        ppv->y[ppv->index_pt_eta] =
          ppw->pv->y[ppw->pv->index_pt_eta];

      if (ppt->gauge == newtonian)
        ppv->y[ppv->index_pt_phi] =
          ppw->pv->y[ppw->pv->index_pt_phi];

      /* -- case of switching off tight coupling
         approximation. Provide correct initial conditions to new set
         of variables */

      if ((pa_old[ppw->index_ap_tca] == (int)tca_on) && (ppw->approx[ppw->index_ap_tca] == (int)tca_off)) {

        if (ppt->perturbations_verbose>2)
          fprintf(stdout,"Mode k=%e: switch off tight-coupling approximation at tau=%e\n",k,tau);

        ppv->y[ppv->index_pt_delta_g] =
          ppw->pv->y[ppw->pv->index_pt_delta_g];

        ppv->y[ppv->index_pt_theta_g] =
          ppw->pv->y[ppw->pv->index_pt_theta_g];

        /* tight-coupling approximation for shear_g (previously
           computed in perturb_derivs: perturb_derivs is always
           called at the end of generic_evolver, in order to update
           all quantities in ppw to the time at which the
           approximation is switched off) */
        ppv->y[ppv->index_pt_shear_g] = ppw->tca_shear_g;

        ppv->y[ppv->index_pt_l3_g] = 6./7.*k/ppw->pvecthermo[pth->index_th_dkappa]*ppw->s_l[3]*ppv->y[ppv->index_pt_shear_g]; /* second-order tight-coupling approximation for l=3 */

        ppv->y[ppv->index_pt_pol0_g] = 2.5*ppv->y[ppv->index_pt_shear_g];                                                       /* first-order tight-coupling approximation for polarization, l=0 */
        ppv->y[ppv->index_pt_pol1_g] = k/ppw->pvecthermo[pth->index_th_dkappa]*(5.-2.*ppw->s_l[2])/6.*ppv->y[ppv->index_pt_shear_g]; /* second-order tight-coupling approximation for polarization, l=1 */
        ppv->y[ppv->index_pt_pol2_g] = 0.5*ppv->y[ppv->index_pt_shear_g];                                                       /* first-order tight-coupling approximation for polarization, l=2 */
        ppv->y[ppv->index_pt_pol3_g] = k/ppw->pvecthermo[pth->index_th_dkappa]*3.*ppw->s_l[3]/14.*ppv->y[ppv->index_pt_shear_g];     /* second-order tight-coupling approximation for polarization, l=3 */

        if (pba->has_ur == _TRUE_) {

          ppv->y[ppv->index_pt_delta_ur] =
            ppw->pv->y[ppw->pv->index_pt_delta_ur];

          ppv->y[ppv->index_pt_theta_ur] =
            ppw->pv->y[ppw->pv->index_pt_theta_ur];

          ppv->y[ppv->index_pt_shear_ur] =
            ppw->pv->y[ppw->pv->index_pt_shear_ur];

          if (ppw->approx[ppw->index_ap_ufa] == (int)ufa_off) {

            ppv->y[ppv->index_pt_l3_ur] =
              ppw->pv->y[ppw->pv->index_pt_l3_ur];

            for (l=4; l <= ppv->l_max_ur; l++)
              ppv->y[ppv->index_pt_delta_ur+l] =
                ppw->pv->y[ppw->pv->index_pt_delta_ur+l];

          }
        }

        if (pba->has_ncdm == _TRUE_) {
          index_pt = 0;
          for(n_ncdm = 0; n_ncdm < ppv->N_ncdm; n_ncdm++){
            for(index_q=0; index_q < ppv->q_size_ncdm[n_ncdm]; index_q++){
              for(l=0; l<=ppv->l_max_ncdm[n_ncdm];l++){
                // This is correct with or without ncdmfa, since ppv->lmax_ncdm is set accordingly.
                ppv->y[ppv->index_pt_psi0_ncdm1+index_pt] =
                  ppw->pv->y[ppw->pv->index_pt_psi0_ncdm1+index_pt];
                index_pt++;
              }
            }
          }
        }

        /* perturbed recombination */
        /* the initial conditions are set when tca is switched off (current block) */
        if (ppt->has_perturbed_recombination == _TRUE_){
          ppv->y[ppv->index_pt_perturbed_recombination_delta_temp] = 1./3.*ppv->y[ppw->pv->index_pt_delta_b];
          ppv->y[ppv->index_pt_perturbed_recombination_delta_chi] =0.;
        }

      }  // end of block tca ON -> tca OFF

      /* perturbed recombination */
      /* For any other transition in the approximation scheme, we should just copy the value of the perturbations, provided tca is already off (otherwise the indices are not yet allocated). For instance, we do not want to copy the values in the (k,tau) region where both UFA and TCA are engaged.*/

      if ((ppt->has_perturbed_recombination == _TRUE_)&&(pa_old[ppw->index_ap_tca]==(int)tca_off)){
        ppv->y[ppv->index_pt_perturbed_recombination_delta_temp] =
          ppw->pv->y[ppw->pv->index_pt_perturbed_recombination_delta_temp];
        ppv->y[ppv->index_pt_perturbed_recombination_delta_chi] =
          ppw->pv->y[ppw->pv->index_pt_perturbed_recombination_delta_chi];
      }


      /* -- case of switching on radiation streaming
         approximation. Provide correct initial conditions to new set
         of variables */

      if ((pa_old[ppw->index_ap_rsa] == (int)rsa_off) && (ppw->approx[ppw->index_ap_rsa] == (int)rsa_on)) {

        if (ppt->perturbations_verbose>2)
          fprintf(stdout,"Mode k=%e: switch on radiation streaming approximation at tau=%e with Omega_r=%g\n",k,tau,ppw->pvecback[pba->index_bg_Omega_r]);

        if (pba->has_ncdm == _TRUE_) {
          index_pt = 0;
          for(n_ncdm = 0; n_ncdm < ppv->N_ncdm; n_ncdm++){
            for(index_q=0; index_q < ppv->q_size_ncdm[n_ncdm]; index_q++){
              for(l=0; l<=ppv->l_max_ncdm[n_ncdm]; l++){
                ppv->y[ppv->index_pt_psi0_ncdm1+index_pt] =
                  ppw->pv->y[ppw->pv->index_pt_psi0_ncdm1+index_pt];
                index_pt++;
              }
            }
          }
        }
      }

      /* -- case of switching on ur fluid
         approximation. Provide correct initial conditions to new set
         of variables */

      if (pba->has_ur == _TRUE_) {

        if ((pa_old[ppw->index_ap_ufa] == (int)ufa_off) && (ppw->approx[ppw->index_ap_ufa] == (int)ufa_on)) {

          if (ppt->perturbations_verbose>2)
            fprintf(stdout,"Mode k=%e: switch on ur fluid approximation at tau=%e\n",k,tau);

          if (ppw->approx[ppw->index_ap_rsa] == (int)rsa_off) {

            ppv->y[ppv->index_pt_delta_g] =
              ppw->pv->y[ppw->pv->index_pt_delta_g];

            ppv->y[ppv->index_pt_theta_g] =
              ppw->pv->y[ppw->pv->index_pt_theta_g];
          }

          if ((ppw->approx[ppw->index_ap_tca] == (int)tca_off) && (ppw->approx[ppw->index_ap_rsa] == (int)rsa_off)) {

            ppv->y[ppv->index_pt_shear_g] =
              ppw->pv->y[ppw->pv->index_pt_shear_g];

            ppv->y[ppv->index_pt_l3_g] =
              ppw->pv->y[ppw->pv->index_pt_l3_g];

            for (l = 4; l <= ppw->pv->l_max_g; l++) {

              ppv->y[ppv->index_pt_delta_g+l] =
                ppw->pv->y[ppw->pv->index_pt_delta_g+l];
            }

            ppv->y[ppv->index_pt_pol0_g] =
              ppw->pv->y[ppw->pv->index_pt_pol0_g];

            ppv->y[ppv->index_pt_pol1_g] =
              ppw->pv->y[ppw->pv->index_pt_pol1_g];

            ppv->y[ppv->index_pt_pol2_g] =
              ppw->pv->y[ppw->pv->index_pt_pol2_g];

            ppv->y[ppv->index_pt_pol3_g] =
              ppw->pv->y[ppw->pv->index_pt_pol3_g];

            for (l = 4; l <= ppw->pv->l_max_pol_g; l++) {

              ppv->y[ppv->index_pt_pol0_g+l] =
                ppw->pv->y[ppw->pv->index_pt_pol0_g+l];
            }

          }

          if (ppw->approx[ppw->index_ap_rsa] == (int)rsa_off) {

            ppv->y[ppv->index_pt_delta_ur] =
              ppw->pv->y[ppw->pv->index_pt_delta_ur];

            ppv->y[ppv->index_pt_theta_ur] =
              ppw->pv->y[ppw->pv->index_pt_theta_ur];

            ppv->y[ppv->index_pt_shear_ur] =
              ppw->pv->y[ppw->pv->index_pt_shear_ur];
          }

          if (pba->has_ncdm == _TRUE_) {
            index_pt = 0;
            for(n_ncdm = 0; n_ncdm < ppv->N_ncdm; n_ncdm++){
              for(index_q=0; index_q < ppv->q_size_ncdm[n_ncdm]; index_q++){
                for(l=0; l<=ppv->l_max_ncdm[n_ncdm]; l++){
                  /* This is correct even when ncdmfa == off, since ppv->l_max_ncdm and
                      ppv->q_size_ncdm is updated.*/
                  ppv->y[ppv->index_pt_psi0_ncdm1+index_pt] =
                    ppw->pv->y[ppw->pv->index_pt_psi0_ncdm1+index_pt];
                  index_pt++;
                }
              }
            }
          }
        }
      }

      /* -- case of switching on ncdm fluid
         approximation. Provide correct initial conditions to new set
         of variables */

      if (pba->has_ncdm == _TRUE_) {

        if ((pa_old[ppw->index_ap_ncdmfa] == (int)ncdmfa_off) && (ppw->approx[ppw->index_ap_ncdmfa] == (int)ncdmfa_on)) {

          if (ppt->perturbations_verbose>2)
            fprintf(stdout,"Mode k=%e: switch on ncdm fluid approximation at tau=%e\n",k,tau);

          if (ppw->approx[ppw->index_ap_rsa] == (int)rsa_off) {

            ppv->y[ppv->index_pt_delta_g] =
              ppw->pv->y[ppw->pv->index_pt_delta_g];

            ppv->y[ppv->index_pt_theta_g] =
              ppw->pv->y[ppw->pv->index_pt_theta_g];
          }

          if ((ppw->approx[ppw->index_ap_tca] == (int)tca_off) && (ppw->approx[ppw->index_ap_rsa] == (int)rsa_off)) {

            ppv->y[ppv->index_pt_shear_g] =
              ppw->pv->y[ppw->pv->index_pt_shear_g];

            ppv->y[ppv->index_pt_l3_g] =
              ppw->pv->y[ppw->pv->index_pt_l3_g];

            for (l = 4; l <= ppw->pv->l_max_g; l++) {

              ppv->y[ppv->index_pt_delta_g+l] =
                ppw->pv->y[ppw->pv->index_pt_delta_g+l];
            }

            ppv->y[ppv->index_pt_pol0_g] =
              ppw->pv->y[ppw->pv->index_pt_pol0_g];

            ppv->y[ppv->index_pt_pol1_g] =
              ppw->pv->y[ppw->pv->index_pt_pol1_g];

            ppv->y[ppv->index_pt_pol2_g] =
              ppw->pv->y[ppw->pv->index_pt_pol2_g];

            ppv->y[ppv->index_pt_pol3_g] =
              ppw->pv->y[ppw->pv->index_pt_pol3_g];

            for (l = 4; l <= ppw->pv->l_max_pol_g; l++) {

              ppv->y[ppv->index_pt_pol0_g+l] =
                ppw->pv->y[ppw->pv->index_pt_pol0_g+l];
            }

          }

          if (pba->has_ur == _TRUE_) {

            if (ppw->approx[ppw->index_ap_rsa] == (int)rsa_off) {


              ppv->y[ppv->index_pt_delta_ur] =
                ppw->pv->y[ppw->pv->index_pt_delta_ur];

              ppv->y[ppv->index_pt_theta_ur] =
                ppw->pv->y[ppw->pv->index_pt_theta_ur];

              ppv->y[ppv->index_pt_shear_ur] =
                ppw->pv->y[ppw->pv->index_pt_shear_ur];

              if (ppw->approx[ppw->index_ap_ufa] == (int)ufa_off) {

                ppv->y[ppv->index_pt_l3_ur] =
                  ppw->pv->y[ppw->pv->index_pt_l3_ur];

                for (l=4; l <= ppv->l_max_ur; l++)
                  ppv->y[ppv->index_pt_delta_ur+l] =
                    ppw->pv->y[ppw->pv->index_pt_delta_ur+l];

              }
            }
          }

          a = ppw->pvecback[pba->index_bg_a];
          index_pt = ppw->pv->index_pt_psi0_ncdm1;
          for(n_ncdm = 0; n_ncdm < ppv->N_ncdm; n_ncdm++){
            // We are in the fluid approximation, so ncdm_l_size is always 3.
            ncdm_l_size = ppv->l_max_ncdm[n_ncdm]+1;
            rho_plus_p_ncdm = ppw->pvecback[pba->index_bg_rho_ncdm1+n_ncdm]+
              ppw->pvecback[pba->index_bg_p_ncdm1+n_ncdm];
            for(l=0; l<=2; l++){
              ppv->y[ppv->index_pt_psi0_ncdm1+ncdm_l_size*n_ncdm+l] = 0.0;
            }
            factor = pba->factor_ncdm[n_ncdm]*pow(pba->a_today/a,4);
            for(index_q=0; index_q < ppw->pv->q_size_ncdm[n_ncdm]; index_q++){
              // Integrate over distributions:
              q = pba->q_ncdm[n_ncdm][index_q];
              q2 = q*q;
              epsilon = sqrt(q2+a*a*pba->M_ncdm[n_ncdm]*pba->M_ncdm[n_ncdm]);
              ppv->y[ppv->index_pt_psi0_ncdm1+ncdm_l_size*n_ncdm] +=
                pba->w_ncdm[n_ncdm][index_q]*q2*epsilon*
                ppw->pv->y[index_pt];

              ppv->y[ppv->index_pt_psi0_ncdm1+ncdm_l_size*n_ncdm+1] +=
                pba->w_ncdm[n_ncdm][index_q]*q2*q*
                ppw->pv->y[index_pt+1];

              ppv->y[ppv->index_pt_psi0_ncdm1+ncdm_l_size*n_ncdm+2] +=
                pba->w_ncdm[n_ncdm][index_q]*q2*q2/epsilon*
                ppw->pv->y[index_pt+2];

              //Jump to next momentum bin in ppw->pv->y:
              index_pt += (ppw->pv->l_max_ncdm[n_ncdm]+1);
            }
            ppv->y[ppv->index_pt_psi0_ncdm1+ncdm_l_size*n_ncdm] *=factor/ppw->pvecback[pba->index_bg_rho_ncdm1+n_ncdm];
            ppv->y[ppv->index_pt_psi0_ncdm1+ncdm_l_size*n_ncdm+1] *=k*factor/rho_plus_p_ncdm;
            ppv->y[ppv->index_pt_psi0_ncdm1+ncdm_l_size*n_ncdm+2] *=2.0/3.0*factor/rho_plus_p_ncdm;
          }
        }
      }
    }

    /** - --> (b) for the vector mode */

    if (_vectors_) {

      /** - --> (b.1.) check that the change of approximation scheme makes
          sense (note: before calling this routine there is already a
          check that we wish to change only one approximation flag at
          a time) */

      class_test((pa_old[ppw->index_ap_tca] == (int)tca_off) && (ppw->approx[ppw->index_ap_tca] == (int)tca_on),
                 ppt->error_message,
                 "at tau=%g: the tight-coupling approximation can be switched off, not on",tau);

      /** - --> (b.2.) some variables (gw, gwdot, ...) are not affected by
          any approximation. They need to be reconducted whatever
          the approximation switching is. We treat them here. Below
          we will treat other variables case by case. */

      if (ppt->gauge == synchronous){

        ppv->y[ppv->index_pt_hv_prime] =
          ppw->pv->y[ppw->pv->index_pt_hv_prime];

      }
      if (ppt->gauge == newtonian){

        ppv->y[ppv->index_pt_V] =
          ppw->pv->y[ppw->pv->index_pt_V];

      }

      ppv->y[ppv->index_pt_theta_b] =
        ppw->pv->y[ppw->pv->index_pt_theta_b];


      /* -- case of switching off tight coupling
         approximation. Provide correct initial conditions to new set
         of variables */

      if ((pa_old[ppw->index_ap_tca] == (int)tca_on) && (ppw->approx[ppw->index_ap_tca] == (int)tca_off)) {

        if (ppt->perturbations_verbose>2)
          fprintf(stdout,"Mode k=%e: switch off tight-coupling approximation at tau=%e\n",k,tau);

        ppv->y[ppv->index_pt_delta_g] = 0.0; //TBC
        //-4./3.*ppw->pv->y[ppw->pv->index_pt_gwdot]/ppw->pvecthermo[pth->index_th_dkappa];

        ppv->y[ppv->index_pt_pol0_g] = 0.0; //TBC
        //1./3.*ppw->pv->y[ppw->pv->index_pt_gwdot]/ppw->pvecthermo[pth->index_th_dkappa];
      }

      /* -- case of switching on radiation streaming
         approximation. Provide correct initial conditions to new set
         of variables */

      if ((pa_old[ppw->index_ap_rsa] == (int)rsa_off) && (ppw->approx[ppw->index_ap_rsa] == (int)rsa_on)) {

        if (ppt->perturbations_verbose>2)
          fprintf(stdout,"Mode k=%e: switch on radiation streaming approximation at tau=%e with Omega_r=%g\n",k,tau,ppw->pvecback[pba->index_bg_Omega_r]);

      }

    }

    /** - --> (c) for the tensor mode */

    if (_tensors_) {

      /** - --> (c.1.) check that the change of approximation scheme makes
          sense (note: before calling this routine there is already a
          check that we wish to change only one approximation flag at
          a time) */

      class_test((pa_old[ppw->index_ap_tca] == (int)tca_off) && (ppw->approx[ppw->index_ap_tca] == (int)tca_on),
                 ppt->error_message,
                 "at tau=%g: the tight-coupling approximation can be switched off, not on",tau);

      /** - --> (c.2.) some variables (gw, gwdot, ...) are not affected by
          any approximation. They need to be reconducted whatever
          the approximation switching is. We treat them here. Below
          we will treat other variables case by case. */


      ppv->y[ppv->index_pt_gw] =
        ppw->pv->y[ppw->pv->index_pt_gw];

      ppv->y[ppv->index_pt_gwdot] =
        ppw->pv->y[ppw->pv->index_pt_gwdot];

      if (ppt->evolve_tensor_ur == _TRUE_){

        /* For now, neutrinos go here. */
        ppv->y[ppv->index_pt_delta_ur] =
          ppw->pv->y[ppw->pv->index_pt_delta_ur];

        ppv->y[ppv->index_pt_theta_ur] =
          ppw->pv->y[ppw->pv->index_pt_theta_ur];

        ppv->y[ppv->index_pt_shear_ur] =
          ppw->pv->y[ppw->pv->index_pt_shear_ur];

        ppv->y[ppv->index_pt_l3_ur] =
          ppw->pv->y[ppw->pv->index_pt_l3_ur];

        for (l=4; l <= ppv->l_max_ur; l++)
          ppv->y[ppv->index_pt_delta_ur+l] =
            ppw->pv->y[ppw->pv->index_pt_delta_ur+l];

      }

      if (ppt->evolve_tensor_ncdm == _TRUE_){

        index_pt = 0;
        for(n_ncdm = 0; n_ncdm < ppv->N_ncdm; n_ncdm++){
          for(index_q=0; index_q < ppv->q_size_ncdm[n_ncdm]; index_q++){
            for(l=0; l<=ppv->l_max_ncdm[n_ncdm];l++){
              // This is correct with or without ncdmfa, since ppv->lmax_ncdm is set accordingly.
              ppv->y[ppv->index_pt_psi0_ncdm1+index_pt] =
                ppw->pv->y[ppw->pv->index_pt_psi0_ncdm1+index_pt];
              index_pt++;
            }
          }
        }
      }

      /* -- case of switching off tight coupling
         approximation. Provide correct initial conditions to new set
         of variables */

      if ((pa_old[ppw->index_ap_tca] == (int)tca_on) && (ppw->approx[ppw->index_ap_tca] == (int)tca_off)) {

        if (ppt->perturbations_verbose>2)
          fprintf(stdout,"Mode k=%e: switch off tight-coupling approximation at tau=%e\n",k,tau);

        ppv->y[ppv->index_pt_delta_g] = -4./3.*ppw->pv->y[ppw->pv->index_pt_gwdot]/ppw->pvecthermo[pth->index_th_dkappa];

        ppv->y[ppv->index_pt_pol0_g] = 1./3.*ppw->pv->y[ppw->pv->index_pt_gwdot]/ppw->pvecthermo[pth->index_th_dkappa];
      }

      /* -- case of switching on radiation streaming
         approximation. Provide correct initial conditions to new set
         of variables */

      if ((pa_old[ppw->index_ap_rsa] == (int)rsa_off) && (ppw->approx[ppw->index_ap_rsa] == (int)rsa_on)) {

        if (ppt->perturbations_verbose>2)
          fprintf(stdout,"Mode k=%e: switch on radiation streaming approximation at tau=%e with Omega_r=%g\n",k,tau,ppw->pvecback[pba->index_bg_Omega_r]);

      }
    }

    /** - --> (d) free the previous vector of perturbations */

    class_call(perturb_vector_free(ppw->pv),
               ppt->error_message,
               ppt->error_message);

    /** - --> (e) let ppw->pv points towards the perturb_vector structure
        that we just created */

    ppw->pv = ppv;

  }

  return _SUCCESS_;
}

/**
 * Free the perturb_vector structure.
 *
 * @param pv        Input: pointer to perturb_vector structure to be freed
 * @return the error status
 */

int perturb_vector_free(
                        struct perturb_vector * pv
                        ) {

  if (pv->l_max_ncdm != NULL) free(pv->l_max_ncdm);
  if (pv->q_size_ncdm != NULL) free(pv->q_size_ncdm);
  free(pv->y);
  free(pv->dy);
  free(pv->used_in_sources);
  free(pv);

  return _SUCCESS_;
}

/**
 * For each mode, wavenumber and initial condition, this function
 * initializes in the vector all values of perturbed variables (in a
 * given gauge). It is assumed here that all values have previously been 
 * set to zero, only non-zero values are set here.
 *
 * @param ppr        Input: pointer to precision structure
 * @param pba        Input: pointer to background structure
 * @param ppt        Input: pointer to the perturbation structure
 * @param index_md   Input: index of mode under consideration (scalar/.../tensor)
 * @param index_ic   Input: index of initial condition under consideration (ad, iso...)
 * @param k          Input: wavenumber
 * @param tau        Input: conformal time
 * @param ppw        Input/Output: workspace containing in input the approximation scheme, the background/thermodynamics/metric quantities, and eventually the previous vector y; and in output the new vector y.
 * @return the error status
 */

int perturb_initial_conditions(struct precision * ppr,
                               struct background * pba,
                               struct perturbs * ppt,
                               int index_md,
                               int index_ic,
                               double k,
                               double tau,
                               struct perturb_workspace * ppw
                               ) {
  /** Summary: */

  /** 1. Declare local variables */

  double a,a_prime_over_a;
  double delta_ur=0.,theta_ur=0.,shear_ur=0.,l3_ur=0.,eta=0.,delta_cdm=0.,alpha, alpha_prime;
  double delta_dr=0;
  double q,epsilon,k2;
  int index_q,n_ncdm,idx;
  double rho_r,rho_m,rho_nu,rho_m_over_rho_r;
  double fracnu,fracg,fracb,fraccdm,om;
  double ktau_two,ktau_three;
  double f_dr;

  double delta_tot;
  double velocity_tot;
  double s2_squared;

  /** 2. For scalars */

  if (_scalars_) {

    /** - (a) compute relevant background quantities: compute rho_r,
        rho_m, rho_nu (= all relativistic except photons), and their
        ratio. */

    class_call(background_at_tau(pba,
                                 tau,
                                 pba->normal_info,
                                 pba->inter_normal,
                                 &(ppw->last_index_back),
                                 ppw->pvecback),
               pba->error_message,
               ppt->error_message);

    a = ppw->pvecback[pba->index_bg_a];

    a_prime_over_a = ppw->pvecback[pba->index_bg_H]*a;

    /* 8piG/3 rho_r(t_i) */
    rho_r = ppw->pvecback[pba->index_bg_rho_g];

    /* 8piG/3 rho_m(t_i) */
    rho_m = ppw->pvecback[pba->index_bg_rho_b];

    /* 8piG/3 rho_nu(t_i) (all neutrinos and collisionless relics being relativistic at that time) */
    rho_nu = 0.;

    if (pba->has_cdm == _TRUE_) {
      rho_m += ppw->pvecback[pba->index_bg_rho_cdm];
    }

    if (pba->has_dcdm == _TRUE_) {
      rho_m += ppw->pvecback[pba->index_bg_rho_dcdm];
    }

    if (pba->has_dr == _TRUE_) {
      rho_r += ppw->pvecback[pba->index_bg_rho_dr];
      rho_nu += ppw->pvecback[pba->index_bg_rho_dr];
    }

    if (pba->has_ur == _TRUE_) {
      rho_r += ppw->pvecback[pba->index_bg_rho_ur];
      rho_nu += ppw->pvecback[pba->index_bg_rho_ur];
    }

    if (pba->has_ncdm == _TRUE_) {
      for(n_ncdm=0; n_ncdm<pba->N_ncdm; n_ncdm++){
        rho_r += ppw->pvecback[pba->index_bg_rho_ncdm1 + n_ncdm];
        rho_nu += ppw->pvecback[pba->index_bg_rho_ncdm1 + n_ncdm];
      }
    }

    class_test(rho_r == 0.,
               ppt->error_message,
               "stop to avoid division by zero");

    /* f_nu = Omega_nu(t_i) / Omega_r(t_i) */
    fracnu = rho_nu/rho_r;

    /* f_g = Omega_g(t_i) / Omega_r(t_i) */
    fracg = ppw->pvecback[pba->index_bg_rho_g]/rho_r;

    /* f_b = Omega_b(t_i) / Omega_m(t_i) */
    fracb = ppw->pvecback[pba->index_bg_rho_b]/rho_m;

    /* f_cdm = Omega_cdm(t_i) / Omega_m(t_i) */
    fraccdm = 1.-fracb;

    /* Omega_m(t_i) / Omega_r(t_i) */
    rho_m_over_rho_r = rho_m/rho_r;

    /* omega = Omega_m(t_i) a(t_i) H(t_i) / sqrt(Omega_r(t_i))
       = Omega_m(t_0) a(t_0) H(t_0) / sqrt(Omega_r(t_0)) assuming rho_m in a-3 and rho_r in a^-4
       = (8piG/3 rho_m(t_i)) a(t_i) / sqrt(8piG/3 rho_r(t_i))  in Mpc-1
       This (a priori strange) parameter is the relevant one for expressing a
       as a function of tau during radiation and matter domination (but not DE domination).
       Indeed the exact solution of Friedmann when there is only radiation and matter in
       the universe is
       a = [H(t_0)^2 Omega_m(t_0) a(t_0)^3 / 4] x [tau^2 + 4 tau / omega]
    */
    om = a*rho_m/sqrt(rho_r);

    /* (k tau)^2, (k tau)^3 */
    ktau_two=k*k*tau*tau;
    ktau_three=k*tau*ktau_two;


    /* curvature-dependent factors */

    s2_squared = 1.-3.*pba->K/k/k;

    /** - (b) starts by setting everything in synchronous gauge. If
        another gauge is needed, we will perform a gauge
        transformation below. */

    /** - --> (b.1) adiabatic */

    if ((ppt->has_ad == _TRUE_) && (index_ic == ppt->index_ic_ad)) {

      /* The following formulas are valid at leading order in
         (k*tau) and (om*tau), and order zero in
         tight-coupling. Identical to first order terms in CRS,
         except for normalization (when ppr->curvature_ini=1, tau=1:
         leads to factor 1/2 difference between CRS formulas with
         beta1=0). Identical to CAMB when om set to zero in theta_g,
         theta_ur, shear_ur, tau

         In the non-flat case the relation R=eta is still valid
         outside the horizon for adiabatic IC. Hence eta is still
         set to ppr->curvature_ini at leading order.  Factors s2
         appear through the solution of Einstein equations and
         equations of motion. */

      /* photon density */
      ppw->pv->y[ppw->pv->index_pt_delta_g] = - ktau_two/3. * (1.-om*tau/5.)
        * ppr->curvature_ini * s2_squared;

      /* photon velocity */
      ppw->pv->y[ppw->pv->index_pt_theta_g] = - k*ktau_three/36. * (1.-3.*(1.+5.*fracb-fracnu)/20./(1.-fracnu)*om*tau)
        * ppr->curvature_ini * s2_squared;

      /* tighly-coupled baryons */
      ppw->pv->y[ppw->pv->index_pt_delta_b] = 3./4.*ppw->pv->y[ppw->pv->index_pt_delta_g]; /* baryon density */
      ppw->pv->y[ppw->pv->index_pt_theta_b] = ppw->pv->y[ppw->pv->index_pt_theta_g]; /* baryon velocity */

      if (pba->has_cdm == _TRUE_) {
        ppw->pv->y[ppw->pv->index_pt_delta_cdm] = 3./4.*ppw->pv->y[ppw->pv->index_pt_delta_g]; /* cdm density */
        /* cdm velocity vanishes in the synchronous gauge */
      }

      if (pba->has_dcdm == _TRUE_) {
        ppw->pv->y[ppw->pv->index_pt_delta_dcdm] = 3./4.*ppw->pv->y[ppw->pv->index_pt_delta_g]; /* dcdm density */
        /* dcdm velocity velocity vanishes initially in the synchronous gauge */

      }


      /* fluid (assumes wa=0, if this is not the case the
         fluid will catch anyway the attractor solution) */
      if (pba->has_fld == _TRUE_) {

        ppw->pv->y[ppw->pv->index_pt_delta_fld] = - ktau_two/4.*(1.+pba->w0_fld+pba->wa_fld)*(4.-3.*pba->cs2_fld)/(4.-6.*(pba->w0_fld+pba->wa_fld)+3.*pba->cs2_fld) * ppr->curvature_ini * s2_squared; /* from 1004.5509 */ //TBC: curvature

        ppw->pv->y[ppw->pv->index_pt_theta_fld] = - k*ktau_three/4.*pba->cs2_fld/(4.-6.*(pba->w0_fld+pba->wa_fld)+3.*pba->cs2_fld) * ppr->curvature_ini * s2_squared; /* from 1004.5509 */ //TBC:curvature

      }

      if (pba->has_scf == _TRUE_) {
        /** - --> Canonical field (solving for the perturbations):
            initial perturbations set to zero, they should reach the attractor soon enough.
            TODO: Incorporate the attractor IC from 1004.5509.            
            delta_phi \f$ = -(a/k)^2/\phi'(\rho + p)\theta \f$,
            delta_phi_prime \f$ = a^2/\phi' \f$ (delta_rho_phi + V'delta_phi),
            and assume theta, delta_rho as for perfect fluid
            with \f$ c_s^2 = 1 \f$ and w = 1/3 (ASSUMES radiation TRACKING)
        */

        ppw->pv->y[ppw->pv->index_pt_phi_scf] = 0.;
        /*  a*a/k/k/ppw->pvecback[pba->index_bg_phi_prime_scf]*k*ktau_three/4.*1./(4.-6.*(1./3.)+3.*1.) * (ppw->pvecback[pba->index_bg_rho_scf] + ppw->pvecback[pba->index_bg_p_scf])* ppr->curvature_ini * s2_squared; */

        ppw->pv->y[ppw->pv->index_pt_phi_prime_scf] = 0.;
        /* delta_fld expression * rho_scf with the w = 1/3, c_s = 1
            a*a/ppw->pvecback[pba->index_bg_phi_prime_scf]*( - ktau_two/4.*(1.+1./3.)*(4.-3.*1.)/(4.-6.*(1/3.)+3.*1.)*ppw->pvecback[pba->index_bg_rho_scf] - ppw->pvecback[pba->index_bg_dV_scf]*ppw->pv->y[ppw->pv->index_pt_phi_scf])* ppr->curvature_ini * s2_squared; */
      }

      /* all relativistic relics: ur, early ncdm, dr */

      if ((pba->has_ur == _TRUE_) || (pba->has_ncdm == _TRUE_) || (pba->has_dr == _TRUE_)) {

        delta_ur = ppw->pv->y[ppw->pv->index_pt_delta_g]; /* density of ultra-relativistic neutrinos/relics */

        theta_ur = - k*ktau_three/36./(4.*fracnu+15.) * (4.*fracnu+11.+12.*s2_squared-3.*(8.*fracnu*fracnu+50.*fracnu+275.)/20./(2.*fracnu+15.)*tau*om) * ppr->curvature_ini * s2_squared; /* velocity of ultra-relativistic neutrinos/relics */ //TBC

        shear_ur = ktau_two/(45.+12.*fracnu) * (3.*s2_squared-1.) * (1.+(4.*fracnu-5.)/4./(2.*fracnu+15.)*tau*om) * ppr->curvature_ini;//TBC /s2_squared; /* shear of ultra-relativistic neutrinos/relics */  //TBC:0

        l3_ur = ktau_three*2./7./(12.*fracnu+45.)* ppr->curvature_ini;//TBC

        if (pba->has_dr == _TRUE_) delta_dr = delta_ur;

      }

      /* synchronous metric perturbation eta */
      //eta = ppr->curvature_ini * (1.-ktau_two/12./(15.+4.*fracnu)*(5.+4.*fracnu - (16.*fracnu*fracnu+280.*fracnu+325)/10./(2.*fracnu+15.)*tau*om)) /  s2_squared;
      //eta = ppr->curvature_ini * s2_squared * (1.-ktau_two/12./(15.+4.*fracnu)*(15.*s2_squared-10.+4.*s2_squared*fracnu - (16.*fracnu*fracnu+280.*fracnu+325)/10./(2.*fracnu+15.)*tau*om));
      eta = ppr->curvature_ini * (1.-ktau_two/12./(15.+4.*fracnu)*(5.+4.*s2_squared*fracnu - (16.*fracnu*fracnu+280.*fracnu+325)/10./(2.*fracnu+15.)*tau*om));

    }

    /* isocurvature initial conditions taken from Bucher, Moodely,
       Turok 99, with just a different normalization convention for
       tau and the scale factor. [k tau] from BMT99 is left invariant
       because it is the ratio [k/aH]. But [Omega_i,0 tau] from BMT99
       must be replaced by [frac_i*om*tau/4]. Some doubts remain about
       the niv formulas, that should be recheked at some point. We
       also checked that for bi,cdi,nid, everything coincides exactly
       with the CAMB formulas. */

    /** - --> (b.2) Cold dark matter Isocurvature */

    if ((ppt->has_cdi == _TRUE_) && (index_ic == ppt->index_ic_cdi)) {

      class_test(pba->has_cdm == _FALSE_,
                 ppt->error_message,
                 "not consistent to ask for CDI in absence of CDM!");

      ppw->pv->y[ppw->pv->index_pt_delta_g] = ppr->entropy_ini*fraccdm*om*tau*(-2./3.+om*tau/4.);
      ppw->pv->y[ppw->pv->index_pt_theta_g] = -ppr->entropy_ini*fraccdm*om*ktau_two/12.;

      ppw->pv->y[ppw->pv->index_pt_delta_b] = 3./4.*ppw->pv->y[ppw->pv->index_pt_delta_g];
      ppw->pv->y[ppw->pv->index_pt_theta_b] = ppw->pv->y[ppw->pv->index_pt_theta_g];

      ppw->pv->y[ppw->pv->index_pt_delta_cdm] = ppr->entropy_ini+3./4.*ppw->pv->y[ppw->pv->index_pt_delta_g];

      if ((pba->has_ur == _TRUE_) || (pba->has_ncdm == _TRUE_)) {

        delta_ur = ppw->pv->y[ppw->pv->index_pt_delta_g];
        theta_ur = ppw->pv->y[ppw->pv->index_pt_theta_g];
        shear_ur = -ppr->entropy_ini*fraccdm*ktau_two*tau*om/6./(2.*fracnu+15.);

      }

      eta = -ppr->entropy_ini*fraccdm*om*tau*(1./6.-om*tau/16.);

    }

    /** - --> (b.3) Baryon Isocurvature */

    if ((ppt->has_bi == _TRUE_) && (index_ic == ppt->index_ic_bi)) {

      ppw->pv->y[ppw->pv->index_pt_delta_g] = ppr->entropy_ini*fracb*om*tau*(-2./3.+om*tau/4.);
      ppw->pv->y[ppw->pv->index_pt_theta_g] = -ppr->entropy_ini*fracb*om*ktau_two/12.;

      ppw->pv->y[ppw->pv->index_pt_delta_b] = ppr->entropy_ini+3./4.*ppw->pv->y[ppw->pv->index_pt_delta_g];
      ppw->pv->y[ppw->pv->index_pt_theta_b] = ppw->pv->y[ppw->pv->index_pt_theta_g];

      if (pba->has_cdm == _TRUE_) {

        ppw->pv->y[ppw->pv->index_pt_delta_cdm] = 3./4.*ppw->pv->y[ppw->pv->index_pt_delta_g];

      }

      if ((pba->has_ur == _TRUE_) || (pba->has_ncdm == _TRUE_)) {

        delta_ur = ppw->pv->y[ppw->pv->index_pt_delta_g];
        theta_ur = ppw->pv->y[ppw->pv->index_pt_theta_g];
        shear_ur = -ppr->entropy_ini*fracb*ktau_two*tau*om/6./(2.*fracnu+15.);

      }

      eta = -ppr->entropy_ini*fracb*om*tau*(1./6.-om*tau/16.);

    }

    /** - --> (b.4) Neutrino density Isocurvature */

    if ((ppt->has_nid == _TRUE_) && (index_ic == ppt->index_ic_nid)) {

      class_test((pba->has_ur == _FALSE_) && (pba->has_ncdm == _FALSE_),
                 ppt->error_message,
                 "not consistent to ask for NID in absence of ur or ncdm species!");

      ppw->pv->y[ppw->pv->index_pt_delta_g] = ppr->entropy_ini*fracnu/fracg*(-1.+ktau_two/6.);
      ppw->pv->y[ppw->pv->index_pt_theta_g] = -ppr->entropy_ini*fracnu/fracg*k*k*tau*(1./4.-fracb/fracg*3./16.*om*tau);

      ppw->pv->y[ppw->pv->index_pt_delta_b] = ppr->entropy_ini*fracnu/fracg/8.*ktau_two;
      ppw->pv->y[ppw->pv->index_pt_theta_b] = ppw->pv->y[ppw->pv->index_pt_theta_g];

      if (pba->has_cdm == _TRUE_) {

        ppw->pv->y[ppw->pv->index_pt_delta_cdm] = -ppr->entropy_ini*fracnu*fracb/fracg/80.*ktau_two*om*tau;

      }

      delta_ur = ppr->entropy_ini*(1.-ktau_two/6.);
      theta_ur = ppr->entropy_ini*k*k*tau/4.;
      shear_ur = ppr->entropy_ini*ktau_two/(4.*fracnu+15.)/2.;

      eta = -ppr->entropy_ini*fracnu/(4.*fracnu+15.)/6.*ktau_two;

    }

    /** - --> (b.5) Neutrino velocity Isocurvature */

    if ((ppt->has_niv == _TRUE_) && (index_ic == ppt->index_ic_niv)) {

      class_test((pba->has_ur == _FALSE_) && (pba->has_ncdm == _FALSE_),
                 ppt->error_message,
                 "not consistent to ask for NIV in absence of ur or ncdm species!");

      ppw->pv->y[ppw->pv->index_pt_delta_g] = ppr->entropy_ini*k*tau*fracnu/fracg*
        (1. - 3./16.*fracb*(2.+fracg)/fracg*om*tau); /* small diff wrt camb */

      ppw->pv->y[ppw->pv->index_pt_theta_g] = ppr->entropy_ini*fracnu/fracg*3./4.*k*
        (-1.+3./4.*fracb/fracg*om*tau+3./16.*om*om*tau*tau*fracb/fracg/fracg*(fracg-3.*fracb)+ktau_two/6.);

      ppw->pv->y[ppw->pv->index_pt_delta_b] = 3./4.*ppw->pv->y[ppw->pv->index_pt_delta_g]; /* small diff wrt camb */
      ppw->pv->y[ppw->pv->index_pt_theta_b] = ppw->pv->y[ppw->pv->index_pt_theta_g];

      if (pba->has_cdm == _TRUE_) {

        ppw->pv->y[ppw->pv->index_pt_delta_cdm] = -ppr->entropy_ini*9./64.*fracnu*fracb/fracg*k*tau*om*tau;

      }

      delta_ur = -ppr->entropy_ini*k*tau*(1.+3./16.*fracb*fracnu/fracg*om*tau);  /* small diff wrt camb */
      theta_ur = ppr->entropy_ini*3./4.*k*(1. - 1./6.*ktau_two*(4.*fracnu+9.)/(4.*fracnu+5.));
      shear_ur = ppr->entropy_ini/(4.*fracnu+15.)*k*tau*(1. + 3.*om*tau*fracnu/(4.*fracnu+15.)); /* small diff wrt camb */

      eta = ppr->entropy_ini*fracnu*k*tau*(-1./(4.*fracnu+5.) + (-3./64.*fracb/fracg+15./4./(4.*fracnu+15.)/(4.*fracnu+5.)*om*tau)); /* small diff wrt camb */

    }

    /** - (c) If the needed gauge is really the synchronous gauge, we need to affect the previously computed value of eta to the actual variable eta */

    if (ppt->gauge == synchronous) {

      ppw->pv->y[ppw->pv->index_pt_eta] = eta;
    }


    /** - (d) If the needed gauge is the newtonian gauge, we must compute alpha and then perform a gauge transformation for each variable */

    if (ppt->gauge == newtonian) {

      /* alpha is like in Ma & Bertschinger: (h'+6 eta')/(2k^2). We obtain it from the first two Einstein equations:

         alpha = [eta + 3/2 (a'/a)^2 (delta_rho/rho_c) / k^2 /s_2^2 + 3/2 (a'/a)^3 3 ((rho+p)theta/rho_c) / k^4 / s_2^2] / (a'/a)
         = [eta + 3/2 (a'/a)^2 / k^2 /s_2^2 {delta_tot + 3 (a'/a) /k^2 velocity_tot}] / (a'/a)

         with

         delta_tot = (delta_rho/rho_c)
         = [rho_r delta_r + rho_m delta_m] / (rho_r + rho_m)
         = [delta_r + (rho_m/rho_r) delta_m] / (1 + rho_m/rho_r)
         = [(f_g delta_g + f_nu delta_nu) + (rho_m/rho_r) (f_b delta_b + f_cdm delta_cdm)] / (1 + rho_m/rho_r)

         velocity_tot = ((rho+p)theta/rho_c)
         = [(4/3) rho_r theta_r + rho_m theta_m] / (rho_r + rho_m)
         = [(4/3) theta_r + (rho_m/rho_r) theta_m] / (1 + rho_m/rho_r)
         = [(4/3) (f_g theta_g + f_nu theta_nu) + (rho_m/rho_r) (f_b delta_b + f_cdm 0)] / (1 + rho_m/rho_r)
      */

      if (pba->has_cdm == _TRUE_)
        delta_cdm = ppw->pv->y[ppw->pv->index_pt_delta_cdm];
      else if (pba->has_dcdm == _TRUE_)
        delta_cdm = ppw->pv->y[ppw->pv->index_pt_delta_dcdm];
      else
        delta_cdm=0.;

      // note: if there are no neutrinos, fracnu, delta_ur and theta_ur below will consistently be zero.

      delta_tot = (fracg*ppw->pv->y[ppw->pv->index_pt_delta_g]+fracnu*delta_ur+rho_m_over_rho_r*(fracb*ppw->pv->y[ppw->pv->index_pt_delta_b]+fraccdm*delta_cdm))/(1.+rho_m_over_rho_r);

      velocity_tot = ((4./3.)*(fracg*ppw->pv->y[ppw->pv->index_pt_theta_g]+fracnu*theta_ur) + rho_m_over_rho_r*fracb*ppw->pv->y[ppw->pv->index_pt_theta_b])/(1.+rho_m_over_rho_r);

      alpha = (eta + 3./2.*a_prime_over_a*a_prime_over_a/k/k/s2_squared*(delta_tot + 3.*a_prime_over_a/k/k*velocity_tot))/a_prime_over_a;

      ppw->pv->y[ppw->pv->index_pt_phi] = eta - a_prime_over_a*alpha;

      ppw->pv->y[ppw->pv->index_pt_delta_g] -= 4.*a_prime_over_a*alpha;
      ppw->pv->y[ppw->pv->index_pt_theta_g] += k*k*alpha;

      ppw->pv->y[ppw->pv->index_pt_delta_b] -= 3.*a_prime_over_a*alpha;
      ppw->pv->y[ppw->pv->index_pt_theta_b] += k*k*alpha;

      if (pba->has_cdm == _TRUE_) {
        ppw->pv->y[ppw->pv->index_pt_delta_cdm] -= 3.*a_prime_over_a*alpha;
        ppw->pv->y[ppw->pv->index_pt_theta_cdm] = k*k*alpha;
      }

      if (pba->has_dcdm == _TRUE_) {
        ppw->pv->y[ppw->pv->index_pt_delta_dcdm] += (-3.*a_prime_over_a - a*pba->Gamma_dcdm)*alpha;
        ppw->pv->y[ppw->pv->index_pt_theta_dcdm] = k*k*alpha;
      }

      /* fluid */
      if (pba->has_fld == _TRUE_) {
        ppw->pv->y[ppw->pv->index_pt_delta_fld] += 3*(1.+pba->w0_fld+pba->wa_fld)*a_prime_over_a*alpha;
        ppw->pv->y[ppw->pv->index_pt_theta_fld] += k*k*alpha;
      }

      /* scalar field: check */
      if (pba->has_scf == _TRUE_) {
        alpha_prime = 0.0;
          /* - 2. * a_prime_over_a * alpha + eta
             - 4.5 * (a2/k2) * ppw->rho_plus_p_shear; */

        ppw->pv->y[ppw->pv->index_pt_phi_scf] += alpha*ppw->pvecback[pba->index_bg_phi_prime_scf];
        ppw->pv->y[ppw->pv->index_pt_phi_prime_scf] +=
          (-2.*a_prime_over_a*alpha*ppw->pvecback[pba->index_bg_phi_prime_scf]
           -a*a* dV_scf(pba,ppw->pvecback[pba->index_bg_phi_scf])*alpha
           +ppw->pvecback[pba->index_bg_phi_prime_scf]*alpha_prime);
      }

      if ((pba->has_ur == _TRUE_) || (pba->has_ncdm == _TRUE_) || (pba->has_dr == _TRUE_)) {

        delta_ur -= 4.*a_prime_over_a*alpha;
        theta_ur += k*k*alpha;
        /* shear and l3 are gauge invariant */

        if (pba->has_dr == _TRUE_)
          delta_dr += (-4.*a_prime_over_a + a*pba->Gamma_dcdm*ppw->pvecback[pba->index_bg_rho_dcdm]/ppw->pvecback[pba->index_bg_rho_dr])*alpha;

      }

    } /* end of gauge transformation to newtonian gauge */

      /** - (e) In any gauge, we should now implement the relativistic initial conditions in ur and ncdm variables */

    if (pba->has_ur == _TRUE_) {

      ppw->pv->y[ppw->pv->index_pt_delta_ur] = delta_ur;

      ppw->pv->y[ppw->pv->index_pt_theta_ur] = theta_ur;

      ppw->pv->y[ppw->pv->index_pt_shear_ur] = shear_ur;

      ppw->pv->y[ppw->pv->index_pt_l3_ur] = l3_ur;

    }

    if (pba->has_ncdm == _TRUE_) {
      idx = ppw->pv->index_pt_psi0_ncdm1;
      for (n_ncdm=0; n_ncdm < pba->N_ncdm; n_ncdm++){

        for (index_q=0; index_q < ppw->pv->q_size_ncdm[n_ncdm]; index_q++) {

          q = pba->q_ncdm[n_ncdm][index_q];

          epsilon = sqrt(q*q+a*a*pba->M_ncdm[n_ncdm]*pba->M_ncdm[n_ncdm]);

          ppw->pv->y[idx] = -0.25 * delta_ur * pba->dlnf0_dlnq_ncdm[n_ncdm][index_q];

          ppw->pv->y[idx+1] =  -epsilon/3./q/k*theta_ur* pba->dlnf0_dlnq_ncdm[n_ncdm][index_q];

          ppw->pv->y[idx+2] = -0.5 * shear_ur * pba->dlnf0_dlnq_ncdm[n_ncdm][index_q];

          ppw->pv->y[idx+3] = -0.25 * l3_ur * pba->dlnf0_dlnq_ncdm[n_ncdm][index_q];

          //Jump to next momentum bin:
          idx += (ppw->pv->l_max_ncdm[n_ncdm]+1);

        }
      }
    }

    if (pba->has_dr == _TRUE_) {

      f_dr = pow(pow(a/pba->a_today,2)/pba->H0,2)*ppw->pvecback[pba->index_bg_rho_dr];

      ppw->pv->y[ppw->pv->index_pt_F0_dr] = delta_dr*f_dr;

      ppw->pv->y[ppw->pv->index_pt_F0_dr+1] = 4./(3.*k)*theta_ur*f_dr;

      ppw->pv->y[ppw->pv->index_pt_F0_dr+2] = 2.*shear_ur*f_dr;

      ppw->pv->y[ppw->pv->index_pt_F0_dr+3] = l3_ur*f_dr;

    }

  }
  /** For tensors */
  
  if (_tensors_) {

    /** tensor initial conditions take into account the fact that
       scalar (resp. tensor) \f$ C_l\f$'s are related to the real space
       power spectrum of curvature (resp. of the tensor part of
       metric perturbations)

       \f[ <R(x) R(x)>  \ \  \sum_{ij} <h_{ij}(x) h^{ij}(x)> \f]

       In momentum space it is conventional to use the modes R(k)
       and h(k) where the quantity h obeying to the equation of
       propagation:

       \f[ h'' + \frac{2a'}{a} h + [k2+2K] h = 12\pi Ga2 (\rho+p) \sigma = 8\pi Ga2 p \pi \f]

       and the power spectra in real space and momentum space are related through:

       \f[ <R(x) R(x)> = \int \frac{dk}{k} [k^3/2\pi^2 <R(k)R(k)^*>] = \int dk/k \mathcal{P}_R(k) \f]
       \f[\sum_{ij} <h_{ij}(x) h^{ij}(x)> = \int dk/k [k^3/2\pi^2 F(k^2/K) <h(k)h(k)^*>] = \int dk/k F(k^2/K) \mathcal{P}_h(k) \f]

       where \f$ \mathcal{P}_R\f$ and \f$ \mathcal{P}_h\f$ are the dimensionless spectrum of
       curvature R, and F is a function of k2/K, where K is the curvature
       parameter. F is equal to one in flat space (K=0), and coming
       from the contraction of the laplacian eigentensor \f$ Q_{ij}\f$ with
       itself. We will give F explicitly below.

       Similarly the scalar (S) and tensor (T) \f$ C_l\f$'s are given by

       \f[ C_l^S = 4\pi \int dk/k [\Delta_l^S(q)]^2 \mathcal{P}_R(k) \f]
       \f[ C_l^T = 4\pi \int dk/k [\Delta_l^T(q)]^2 F(k^2/K) \mathcal{P}_h(k) \f]

       The usual convention for the tensor-to-scalar ratio
       \f$ r = A_t / A_s \f$ at pivot scale
       = 16 epsilon in single-field inflation
       is such that for constant \f$ \mathcal{P}_R(k)\f$ and \f$ \mathcal{P}_h(k)\f$,

       \f[ r = 6 \mathcal{P}_h(k) / \mathcal{P}_R(k) \f]

       so 
       
       \f[ \mathcal{P}_h(k) = \mathcal{P}_R(k) r / 6 = A_s r / 6 = A_t / 6 \f]

       A priori it would make sense to say that for a power-law
       primordial spectrum there is an extra factor \f$ (k/k_{pivot})^{n_t} \f$
       (and eventually running and so on and so forth...)

       However it has been shown that the minimal models of
       inflation in a negatively curved bubble lead to
       \f$ \mathcal{P}_h(k)=\tanh(\pi*\nu/2)\f$. In open models it is customary to
       define the tensor tilt in a non-flat universe as a deviation
       from this behavior rather than from true scale-invariance in
       the above sense.

       Hence we should have

       \f[ \mathcal{P}_h(k) = (A_t/6) {\tanh(\pi*\nu/2)} (k/k_{pivot})^{[n_t+...]}\f]

       where the brackets mean "if K<0"

       Then

       \f[ C_l^T = 4\pi \int dk/k [\Delta_l^T(q)]^2 F(k^2/K) (A_t/6) {\tanh(\pi*\nu/2)} k/k_{pivot})^{[n_t+...]} \f]

       In the code, it is then a matter of choice to write:

       - In the primordial module: \f$ \mathcal{P}_h(k) = (A_t/6) {\tanh(\pi*\nu/2)} (k/k^*)^{n_T}\f$
       - In the perturbation initial conditions: \f$ h = 1\f$
       - In the spectra module: \f$ C_l^T = 4/\pi \int dk/k [\Delta_l^T(q)]^2 F(k^2/K) \mathcal{P}_h(k) \f$

       or:

       - In the primordial module: \f$ \mathcal{P}_h(k) = A_t (k/k^*)^{n_T} \f$
       - In the perturbation initial conditions: \f$ h = \sqrt{[F(k^2/K) / 6 {\tanh(\pi*\nu/2)}]} \f$
       - In the spectra module: \f$ C_l^T = 4/pi \int dk/k [\Delta_l^T(q)]^2 \mathcal{P}_h(k) \f$

       We choose this last option, such that the primordial and
       spectra module differ minimally in flat and non-flat space. Then we must impose

       \f[ h = \sqrt{(F/6) \tanh(\pi*\nu/2)} \f]

       The factor F is found to be given by:

       \f[ \sum_{ij}<h_{ij}(x) h^{ij}(x)> = \int dk/k  [k2(k2-K)]/[(k2+3K)(k2+2K)] \mathcal{P}_h(k) \f]

       Introducing as usual \f$ q2 = k2 - 3K \f$  and using qdq = kdk this gives

       \f[ \sum_{ij}<h_{ij}(x) h^{ij}(x)> = \int dk/k [(q2-3K)(q2-4K)]/[q2(q2-K)] \mathcal{P}_h(k) \f]

       Using qdq = kdk this is equivalent to

       \f[ \sum_{ij}<h_{ij}(x) h^{ij}(x)> = \int dq/q [q2-4K]/[q2-K] \mathcal{P}_h(k(q)) \f]

       Finally, introducing \f$ \nu=q/\sqrt{|K|}\f$ and sgnK=SIGN(k)\f$=\pm 1\f$, this could also be written

       \f[ \sum_{ij}<h_{ij}(x) h^{ij}(x)> = \int d\nu/\nu (\nu2-4sgnK)/(\nu2-sgnK) \mathcal{P}_h(k(\nu)) \f]

       Equation (43,44) of Hu, Seljak, White, Zaldarriaga is
       equivalent to absorbing the above factor
       \f$ (\nu2-4sgnK)/(\nu2-sgnK)\f$ in the definition of the primordial
       spectrum. Since the initial condition should be written in terms of k rather than nu, they should read

       \f[ h = \sqrt{ [k2(k2-K)]/[(k2+3K)(k2+2K)] / 6 * \tanh(\pi*\nu/2) } \f]

       We leave the freedom to multiply by an arbitrary number
       ppr->gw_ini. The standard convention corresponding to
       standard definitions of r, \f$ A_T\f$, \f$ n_T\f$ is however ppr->gw_ini=1.

    */

    if (index_ic == ppt->index_ic_ten) {
      ppw->pv->y[ppw->pv->index_pt_gw] = ppr->gw_ini/_SQRT6_;
    }

    k2 = k*k;

    if (pba->sgnK != 0) {
      ppw->pv->y[ppw->pv->index_pt_gw] *= sqrt(k2*(k2-pba->K)/(k2+3.*pba->K)/(k2+2.*pba->K));
    }

    if (pba->sgnK == -1) {
      if (k*k+3*pba->K >= 0.) {
        ppw->pv->y[ppw->pv->index_pt_gw] *= sqrt(tanh(_PI_/2.*sqrt(k2+3*pba->K)/sqrt(-pba->K)));
      }
      else {
        ppw->pv->y[ppw->pv->index_pt_gw] = 0.;
      }
    }

  }

  return _SUCCESS_;
}

/**
 * Evaluate background/thermodynamics at \f$ \tau \f$, infer useful flags / time scales for integrating perturbations.
 *
 * Evaluate background quantities at \f$ \tau \f$, as well as thermodynamics for scalar mode; infer useful flags and time scales for integrating the perturbations:
 * - check whether tight-coupling approximation is needed.
 * - check whether radiation (photons, massless neutrinos...) perturbations are needed.
 * - choose step of integration: step = ppr->perturb_integration_stepsize * min_time_scale, where min_time_scale = smallest time scale involved in the equations. There are three time scales to compare:
 *     -# that of recombination, \f$ \tau_c = 1/\kappa' \f$
 *     -# Hubble time scale, \f$ \tau_h = a/a' \f$
 *     -# Fourier mode, \f$ \tau_k = 1/k \f$
 *
 * So, in general, min_time_scale = \f$ \min(\tau_c, \tau_b, \tau_h, \tau_k) \f$.
 *
 * However, if \f$ \tau_c \ll \tau_h \f$ and \f$ \tau_c
 * \ll \tau_k \f$, we can use the tight-coupling regime for photons
 * and write equations in such way that the time scale \f$
 * \tau_c \f$ becomes irrelevant (no effective mass term in \f$
 * 1/\tau_c \f$).  Then, the smallest
 * scale in the equations is only \f$ \min(\tau_h, \tau_k) \f$.
 * In practise, it is sufficient to use only the condition \f$ \tau_c \ll \tau_h \f$.
 *
 * Also, if \f$ \rho_{matter} \gg \rho_{radiation} \f$ and \f$ k \gg
 * aH \f$, we can switch off radiation perturbations (i.e. switch on
 * the free-streaming approximation) and then the smallest scale is
 * simply \f$ \tau_h \f$.
 *
 * @param ppr        Input: pointer to precision structure
 * @param pba        Input: pointer to background structure
 * @param pth        Input: pointer to thermodynamics structure
 * @param ppt        Input: pointer to the perturbation structure
 * @param index_md   Input: index of mode under consideration (scalar/.../tensor)
 * @param k          Input: wavenumber
 * @param tau        Input: conformal time
 * @param ppw        Input/Output: in output contains the approximation to be used at this time
 * @return the error status
 */

int perturb_approximations(
                           struct precision * ppr,
                           struct background * pba,
                           struct thermo * pth,
                           struct perturbs * ppt,
                           int index_md,
                           double k,
                           double tau,
                           struct perturb_workspace * ppw
                           ) {
  /** Summary: */

  /** - define local variables */

  /* (a) time scale of Fourier mode, \f$ \tau_k = 1/k \f$ */
  double tau_k;
  /* (b) time scale of expansion, \f$ \tau_h = a/a' \f$ */
  double tau_h;
  /* (c) time scale of recombination, \f$ \tau_{\gamma} = 1/\kappa' \f$ */
  double tau_c;

  /** - compute Fourier mode time scale = \f$ \tau_k = 1/k \f$ */

  class_test(k == 0.,
             ppt->error_message,
             "stop to avoid division by zero");

  tau_k = 1./k;

  /** - evaluate background quantities with background_at_tau() and
      Hubble time scale \f$ \tau_h = a/a' \f$ */

  class_call(background_at_tau(pba,tau, pba->normal_info, ppw->inter_mode, &(ppw->last_index_back), ppw->pvecback),
             pba->error_message,
             ppt->error_message);

  class_test(ppw->pvecback[pba->index_bg_H]*ppw->pvecback[pba->index_bg_a] == 0.,
             ppt->error_message,
             "aH=0, stop to avoid division by zero");

  tau_h = 1./(ppw->pvecback[pba->index_bg_H]*ppw->pvecback[pba->index_bg_a]);

  /** - for scalar modes: */

  if (_scalars_) {

    /** - --> (a) evaluate thermodynamical quantities with thermodynamics_at_z() */

    class_call(thermodynamics_at_z(pba,
                                   pth,
                                   1./ppw->pvecback[pba->index_bg_a]-1.,  /* redshift z=1/a-1 */
                                   ppw->inter_mode,
                                   &(ppw->last_index_thermo),
                                   ppw->pvecback,
                                   ppw->pvecthermo),
               pth->error_message,
               ppt->error_message);

    /** - --> (b.1) if \f$ \kappa'=0 \f$, recombination is finished; tight-coupling approximation must be off */

    if (ppw->pvecthermo[pth->index_th_dkappa] == 0.) {

      ppw->approx[ppw->index_ap_tca] = (int)tca_off;

    }

    /** - --> (b.2) if \f$ \kappa' \neq 0 \f$, recombination is not finished: check tight-coupling approximation */

    else {

      /** - --> (b.2.a) compute recombination time scale for photons, \f$ \tau_{\gamma} = 1/ \kappa' \f$ */
      tau_c = 1./ppw->pvecthermo[pth->index_th_dkappa];

<<<<<<< HEAD
      class_test(tau_c < 0.,
                 ppt->error_message,
                 "tau_c = 1/kappa' should always be positive unless there is something wrong in the thermodynamics module. However you have here tau_c=%e at z=%e, conformal time=%e x_e=%e. (This could come from the interpolation of a too poorly sampled reionisation history?).\n",
                 tau_c,
                 1./ppw->pvecback[pba->index_bg_a]-1.,
                 tau,
                 ppw->pvecthermo[pth->index_th_xe]);

      /** (b.2.b) check whether tight-coupling approximation should be on */
=======
      /** - --> (b.2.b) check whether tight-coupling approximation should be on */
>>>>>>> 4c3a4217
      if ((tau_c/tau_h < ppr->tight_coupling_trigger_tau_c_over_tau_h) &&
          (tau_c/tau_k < ppr->tight_coupling_trigger_tau_c_over_tau_k)) {
        ppw->approx[ppw->index_ap_tca] = (int)tca_on;
      }
      else {
        ppw->approx[ppw->index_ap_tca] = (int)tca_off;
      }

    }

    /* - --> (c) free-streaming approximations */

    if ((tau/tau_k > ppr->radiation_streaming_trigger_tau_over_tau_k) &&
        (tau > pth->tau_free_streaming) &&
        (ppr->radiation_streaming_approximation != rsa_none)) {

      ppw->approx[ppw->index_ap_rsa] = (int)rsa_on;
    }
    else {
      ppw->approx[ppw->index_ap_rsa] = (int)rsa_off;
    }

    if (pba->has_ur == _TRUE_) {

      if ((tau/tau_k > ppr->ur_fluid_trigger_tau_over_tau_k) &&
          (ppr->ur_fluid_approximation != ufa_none)) {

        ppw->approx[ppw->index_ap_ufa] = (int)ufa_on;
      }
      else {
        ppw->approx[ppw->index_ap_ufa] = (int)ufa_off;
      }
    }

    if (pba->has_ncdm == _TRUE_) {

      if ((tau/tau_k > ppr->ncdm_fluid_trigger_tau_over_tau_k) &&
          (ppr->ncdm_fluid_approximation != ncdmfa_none)) {

        ppw->approx[ppw->index_ap_ncdmfa] = (int)ncdmfa_on;
      }
      else {
        ppw->approx[ppw->index_ap_ncdmfa] = (int)ncdmfa_off;
      }
    }
  }

  /** - for tensor modes: */

  if (_tensors_) {

    /** - --> (a) evaluate thermodynamical quantities with thermodynamics_at_z() */

    class_call(thermodynamics_at_z(pba,
                                   pth,
                                   1./ppw->pvecback[pba->index_bg_a]-1.,  /* redshift z=1/a-1 */
                                   ppw->inter_mode,
                                   &(ppw->last_index_thermo),
                                   ppw->pvecback,
                                   ppw->pvecthermo),
               pth->error_message,
               ppt->error_message);

    /** - --> (b.1) if \f$ \kappa'=0 \f$, recombination is finished; tight-coupling approximation must be off */

    if (ppw->pvecthermo[pth->index_th_dkappa] == 0.) {

      ppw->approx[ppw->index_ap_tca] = (int)tca_off;

    }

    /** - --> (b.2) if \f$ \kappa' \neq 0 \f$, recombination is not finished: check tight-coupling approximation */

    else {

      /** - --> (b.2.a) compute recombination time scale for photons, \f$ \tau_{\gamma} = 1/ \kappa' \f$ */
      tau_c = 1./ppw->pvecthermo[pth->index_th_dkappa];

      /** - --> (b.2.b) check whether tight-coupling approximation should be on */
      if ((tau_c/tau_h < ppr->tight_coupling_trigger_tau_c_over_tau_h) &&
          (tau_c/tau_k < ppr->tight_coupling_trigger_tau_c_over_tau_k)) {
        ppw->approx[ppw->index_ap_tca] = (int)tca_on;
      }
      else {
        ppw->approx[ppw->index_ap_tca] = (int)tca_off;
      }
    }

    if ((tau/tau_k > ppr->radiation_streaming_trigger_tau_over_tau_k) &&
        (tau > pth->tau_free_streaming) &&
        (ppr->radiation_streaming_approximation != rsa_none)) {

      ppw->approx[ppw->index_ap_rsa] = (int)rsa_on;
    }
    else {
      ppw->approx[ppw->index_ap_rsa] = (int)rsa_off;
    }
  }

  return _SUCCESS_;
}

/**
 * Compute typical timescale over which the perturbation equations
 * vary. Some integrators (e.g. Runge-Kunta) benefit from calling this
 * routine at each step in order to adapt the next step.
 *
 * This is one of the few functions in the code which is passed to the generic_integrator() routine.
 * Since generic_integrator() should work with functions passed from various modules, the format of the arguments
 * is a bit special:
 * - fixed parameters and workspaces are passed through a generic pointer.
 *   generic_integrator() doesn't know the content of this pointer.
 * - the error management is a bit special: errors are not written as usual to pth->error_message, but to a generic
 *   error_message passed in the list of arguments.
 *
 * @param tau                      Input: conformal time
 * @param parameters_and_workspace Input: fixed parameters (e.g. indices), workspace, approximation used, etc.
 * @param timescale                Output: perturbation variation timescale (given the approximation used)
 * @param error_message            Output: error message
 */

int perturb_timescale(
                      double tau,
                      void * parameters_and_workspace,
                      double * timescale,
                      ErrorMsg error_message
                      ) {
  /** Summary: */

  /** - define local variables */

  /* (a) time scale of Fourier mode, \f$ \tau_k = 1/k \f$ */
  double tau_k;
  /* (b) time scale of expansion, \f$ \tau_h = a/a' \f$ */
  double tau_h;
  /* (c) time scale of recombination, \f$ \tau_{\gamma} = 1/\kappa' \f$ */
  double tau_c;

  /* various pointers allowing to extract the fields of the
     parameter_and_workspace input structure */
  struct perturb_parameters_and_workspace * pppaw;
  struct background * pba;
  struct thermo * pth;
  struct perturbs * ppt;
  struct perturb_workspace * ppw;
  double * pvecback;
  double * pvecthermo;

  /** - extract the fields of the parameter_and_workspace input structure */
  pppaw = parameters_and_workspace;
  pba = pppaw->pba;
  pth = pppaw->pth;
  ppt = pppaw->ppt;
  ppw = pppaw->ppw;
  pvecback = ppw->pvecback;
  pvecthermo = ppw->pvecthermo;

  /** - compute Fourier mode time scale = \f$ \tau_k = 1/k \f$ */

  class_test(pppaw->k == 0.,
             ppt->error_message,
             "stop to avoid division by zero");

  tau_k = 1./pppaw->k;

  /** - evaluate background quantities with background_at_tau() and
      Hubble time scale \f$ \tau_h = a/a' \f$ */

  class_call(background_at_tau(pba,tau, pba->normal_info, ppw->inter_mode, &(ppw->last_index_back), pvecback),
             pba->error_message,
             error_message);

  class_test(pvecback[pba->index_bg_H]*pvecback[pba->index_bg_a] == 0.,
             error_message,
             "aH=0, stop to avoid division by zero");

  tau_h = 1./(pvecback[pba->index_bg_H]*pvecback[pba->index_bg_a]);

  /** - for scalars modes: */

  if ((ppt->has_scalars == _TRUE_) && (pppaw->index_md == ppt->index_md_scalars)) {

    *timescale = tau_h;

    if ((ppw->approx[ppw->index_ap_rsa] == (int)rsa_off) || (pba->has_ncdm == _TRUE_))
      *timescale = MIN(tau_k,*timescale);

    if (ppw->approx[ppw->index_ap_tca] == (int)tca_off) {

      class_call(thermodynamics_at_z(pba,
                                     pth,
                                     1./pvecback[pba->index_bg_a]-1.,  /* redshift z=1/a-1 */
                                     ppw->inter_mode,
                                     &(ppw->last_index_thermo),
                                     pvecback,
                                     pvecthermo),
                 pth->error_message,
                 error_message);

      if (pvecthermo[pth->index_th_dkappa] != 0.) {

        /** - -->  compute recombination time scale for photons, \f$ \tau_{\gamma} = 1/ \kappa' \f$ */

        tau_c = 1./pvecthermo[pth->index_th_dkappa];

        *timescale = MIN(tau_c,*timescale);

      }
    }

  }

  /** - for vector modes: */

  if ((ppt->has_vectors == _TRUE_) && (pppaw->index_md == ppt->index_md_vectors)) {

    *timescale = MIN(tau_h,tau_k);

    if (ppw->approx[ppw->index_ap_tca] == (int)tca_off) {

      class_call(thermodynamics_at_z(pba,
                                     pth,
                                     1./pvecback[pba->index_bg_a]-1.,  /* redshift z=1/a-1 */
                                     ppw->inter_mode,
                                     &(ppw->last_index_thermo),
                                     pvecback,
                                     pvecthermo),
                 pth->error_message,
                 error_message);

      if (pvecthermo[pth->index_th_dkappa] != 0.) {

        /** - -->  compute recombination time scale for photons, \f$ \tau_{\gamma} = 1/ \kappa' \f$ */

        tau_c = 1./pvecthermo[pth->index_th_dkappa];

        *timescale = MIN(tau_c,*timescale);

      }
    }
  }

  /** - for tensor modes: */

  if ((ppt->has_tensors == _TRUE_) && (pppaw->index_md == ppt->index_md_tensors)) {

    *timescale = MIN(tau_h,tau_k);

    if (ppw->approx[ppw->index_ap_tca] == (int)tca_off) {

      class_call(thermodynamics_at_z(pba,
                                     pth,
                                     1./pvecback[pba->index_bg_a]-1.,  /* redshift z=1/a-1 */
                                     ppw->inter_mode,
                                     &(ppw->last_index_thermo),
                                     pvecback,
                                     pvecthermo),
                 pth->error_message,
                 error_message);

      if (pvecthermo[pth->index_th_dkappa] != 0.) {

        /** - --> compute recombination time scale for photons, \f$ \tau_{\gamma} = 1/ \kappa' \f$ */

        tau_c = 1./pvecthermo[pth->index_th_dkappa];

        *timescale = MIN(tau_c,*timescale);

      }
    }
  }

  return _SUCCESS_;
}


/**
 * Compute metric perturbations (those not integrated over time) using Einstein equations
 *
 * @param ppr        Input: pointer to precision structure
 * @param pba        Input: pointer to background structure
 * @param pth        Input: pointer to thermodynamics structure
 * @param ppt        Input: pointer to the perturbation structure
 * @param index_md   Input: index of mode under consideration (scalar/.../tensor)
 * @param k          Input: wavenumber
 * @param tau        Input: conformal time
 * @param y          Input: vector of perturbations (those integrated over time) (already allocated)
 * @param ppw        Input/Output: in output contains the updated metric perturbations
 * @return the error status
 */

int perturb_einstein(
                     struct precision * ppr,
                     struct background * pba,
                     struct thermo * pth,
                     struct perturbs * ppt,
                     int index_md,
                     double k,
                     double tau,
                     double * y,
                     struct perturb_workspace * ppw
                     ) {
  /** Summary: */

  /** - define local variables */

  double k2,a,a2,a_prime_over_a;
  double s2_squared;
  double shear_g = 0.;

  /** - define wavenumber and scale factor related quantities */

  k2 = k*k;
  a = ppw->pvecback[pba->index_bg_a];
  a2 = a * a;
  a_prime_over_a = ppw->pvecback[pba->index_bg_H]*a;
  s2_squared = 1.-3.*pba->K/k2;

  /** - sum up perturbations from all species */
  class_call(perturb_total_stress_energy(ppr,pba,pth,ppt,index_md,k,y,ppw),
             ppt->error_message,
             ppt->error_message);

  /** - for scalar modes: */

  if (_scalars_) {

    /** - --> infer metric perturbations from Einstein equations */

    /* newtonian gauge */
    if (ppt->gauge == newtonian) {

      /* in principle we could get phi from the constrain equation:

         ppw->pvecmetric[ppw->index_mt_phi] = -1.5 * (a2/k2/k2/s2/s2) * (k2 * delta_rho + 3.*a_prime_over_a * rho_plus_p_theta);

         with s2_squared = sqrt(1-3K/k2) = ppw->s_l[2]*ppw->s_l[2]

         This was the case in class v1.3. However the integration is
         more stable is we treat phi as a dynamical variable
         y[ppw->pv->index_pt_phi], which derivative is given by the
         second equation below (credits to Guido Walter Pettinari). */

      /* equation for psi */
      ppw->pvecmetric[ppw->index_mt_psi] = y[ppw->pv->index_pt_phi] - 4.5 * (a2/k2) * ppw->rho_plus_p_shear;

      /* equation for phi' */
      ppw->pvecmetric[ppw->index_mt_phi_prime] = -a_prime_over_a * ppw->pvecmetric[ppw->index_mt_psi] + 1.5 * (a2/k2) * ppw->rho_plus_p_theta;

      /* eventually, infer radiation streaming approximation for
         gamma and ur (this is exactly the right place to do it
         because the result depends on h_prime) */

      if (ppw->approx[ppw->index_ap_rsa] == (int)rsa_on) {

        class_call(perturb_rsa_delta_and_theta(ppr,pba,pth,ppt,k,y,a_prime_over_a,ppw->pvecthermo,ppw),
                   ppt->error_message,
                   ppt->error_message);

      }
    }

    /* synchronous gauge */
    if (ppt->gauge == synchronous) {

      /* first equation involving total density fluctuation */
      ppw->pvecmetric[ppw->index_mt_h_prime] =
        ( k2 * s2_squared * y[ppw->pv->index_pt_eta] + 1.5 * a2 * ppw->delta_rho)/(0.5*a_prime_over_a);  /* h' */

      /* eventually, infer radiation streaming approximation for
         gamma and ur (this is exactly the right place to do it
         because the result depends on h_prime) */

      if (ppw->approx[ppw->index_ap_rsa] == (int)rsa_on) {

        class_call(perturb_rsa_delta_and_theta(ppr,pba,pth,ppt,k,y,a_prime_over_a,ppw->pvecthermo,ppw),
                   ppt->error_message,
                   ppt->error_message);

        /* update total theta given rsa approximation results */

        ppw->rho_plus_p_theta += 4./3.*ppw->pvecback[pba->index_bg_rho_g]*ppw->rsa_theta_g;

        if (pba->has_ur == _TRUE_) {

          ppw->rho_plus_p_theta += 4./3.*ppw->pvecback[pba->index_bg_rho_ur]*ppw->rsa_theta_ur;

        }
      }

      /* second equation involving total velocity */
      ppw->pvecmetric[ppw->index_mt_eta_prime] = (1.5 * a2 * ppw->rho_plus_p_theta + 0.5 * pba->K * ppw->pvecmetric[ppw->index_mt_h_prime])/k2/s2_squared;  /* eta' */

      /* third equation involving total pressure */
      ppw->pvecmetric[ppw->index_mt_h_prime_prime] =
        - 2. * a_prime_over_a * ppw->pvecmetric[ppw->index_mt_h_prime]
        + 2. * k2 * s2_squared * y[ppw->pv->index_pt_eta]
        - 9. * a2 * ppw->delta_p;

      /* alpha = (h'+6eta')/2k^2 */
      ppw->pvecmetric[ppw->index_mt_alpha] = (ppw->pvecmetric[ppw->index_mt_h_prime] + 6.*ppw->pvecmetric[ppw->index_mt_eta_prime])/2./k2;

      /* eventually, infer first-order tight-coupling approximation for photon
         shear, then correct the total shear */
      if (ppw->approx[ppw->index_ap_tca] == (int)tca_on) {

        shear_g = 16./45./ppw->pvecthermo[pth->index_th_dkappa]*(y[ppw->pv->index_pt_theta_g]+k2*ppw->pvecmetric[ppw->index_mt_alpha]);

        ppw->rho_plus_p_shear += 4./3.*ppw->pvecback[pba->index_bg_rho_g]*shear_g;

      }

      /* fourth equation involving total shear */
      ppw->pvecmetric[ppw->index_mt_alpha_prime] =  //TBC
        - 2. * a_prime_over_a * ppw->pvecmetric[ppw->index_mt_alpha]
        + y[ppw->pv->index_pt_eta]
        - 4.5 * (a2/k2) * ppw->rho_plus_p_shear;

    }

    /* transform (delta_m, theta_m) of the current gauge into
       gauge-independent variables (you could comment this out if you
       really want gauge-dependent results) */

    if (ppt->has_source_delta_m == _TRUE_) {
      ppw->delta_m += 3. *ppw->pvecback[pba->index_bg_a]*ppw->pvecback[pba->index_bg_H] * ppw->theta_m/k2;
      // note: until 2.4.3 there was a typo, the factor was (-2 H'/H) instead
      // of (3 aH). There is the same typo in the CLASSgal paper
      // 1307.1459v1,v2,v3. It came from a confusion between (1+w_total)
      // and (1+w_matter)=1 [the latter is the relevant one here].
      //
      // note2: at this point this gauge-invariant variable is only
      // valid if all matter components are pressureless and
      // stable. This relation will be generalized soon to the case
      // of decaying dark matter.
    }

    if (ppt->has_source_theta_m == _TRUE_) {
      if  (ppt->gauge == synchronous) {
        ppw->theta_m += ppw->pvecmetric[ppw->index_mt_alpha]*k2;

      }
    }
  }
  /** - for vector modes */
  
  if (_vectors_) {

    if (ppt->gauge == newtonian) {

      ppw->pvecmetric[ppw->index_mt_V_prime] = -2.*a_prime_over_a*y[ppw->pv->index_pt_V] - 3.*ppw->vector_source_pi/k;

    }

    if (ppt->gauge == synchronous) {

      // assuming    vector_source_pi = p_class a^2 pi_T^{(1)} and  vector_source_v = (rho_class+p_class)a^2 v^{(1)}

      // from Hu and White:
      ppw->pvecmetric[ppw->index_mt_hv_prime_prime] = -2.*a_prime_over_a*y[ppw->pv->index_pt_hv_prime] - 3.*ppw->vector_source_pi/k2;

      // what we suspect:
      //ppw->pvecmetric[ppw->index_mt_hv_prime_prime] = -2.*a_prime_over_a*y[ppw->pv->index_pt_hv_prime] - 3.*ppw->vector_source_pi;

      // if we use the other equation:
      //ppw->pvecmetric[ppw->index_mt_hv_prime] = -2./k/ (1.-2.*pba->K/k2) * 3. * ppw->vector_source_v;

    }

  }
  
  /** - for tensor modes */
  
  if (_tensors_) {

    /* single einstein equation for tensor perturbations */
    ppw->pvecmetric[ppw->index_mt_gw_prime_prime] = -2.*a_prime_over_a*y[ppw->pv->index_pt_gwdot]-(k2+2.*pba->K)*y[ppw->pv->index_pt_gw]+ppw->gw_source;

  }

  return _SUCCESS_;

}

int perturb_total_stress_energy(
                                struct precision * ppr,
                                struct background * pba,
                                struct thermo * pth,
                                struct perturbs * ppt,
                                int index_md,
                                double k,
                                double * y,
                                struct perturb_workspace * ppw
                                ) {
  /** Summary: */

  /** - define local variables */

  double a,a2;
  double delta_g=0.;
  double theta_g=0.;
  double shear_g=0.;
  double delta_ur=0.;
  double theta_ur=0.;
  double shear_ur=0.;
  double rho_delta_ncdm=0.;
  double rho_plus_p_theta_ncdm=0.;
  double rho_plus_p_shear_ncdm=0.;
  double delta_p_ncdm=0.;
  double factor;
  double rho_plus_p_ncdm;
  int index_q,n_ncdm,idx;
  double epsilon,q,q2,cg2_ncdm,w_ncdm,rho_ncdm_bg,p_ncdm_bg,pseudo_p_ncdm;
  double rho_m,delta_rho_m,rho_plus_p_m,rho_plus_p_theta_m;
  double w;
  double gwncdm;
  double rho_relativistic;
  double rho_dr_over_f;
  double delta_rho_scf, delta_p_scf, psi;

  /** - wavenumber and scale factor related quantities */

  a = ppw->pvecback[pba->index_bg_a];
  a2 = a * a;

  /** - for scalar modes */
  
  if (_scalars_) {

    /** - --> (a) deal with approximation schemes */

    /** - ---> (a.1) photons */

    if (ppw->approx[ppw->index_ap_tca] == (int)tca_off) {

      if (ppw->approx[ppw->index_ap_rsa] == (int)rsa_off) {

        /** - ----> (a.1.1) no approximation */

        delta_g = y[ppw->pv->index_pt_delta_g];
        theta_g = y[ppw->pv->index_pt_theta_g];
        shear_g = y[ppw->pv->index_pt_shear_g];

      }
      else {

        /** - ----> (a.1.2) radiation streaming approximation */

        delta_g = 0.; /* actual free streaming approximation imposed after evaluation of einstein equations */
        theta_g = 0.; /* actual free streaming approximation imposed after evaluation of einstein equations */
        shear_g = 0.; /* shear always neglected in radiation streaming approximation */
      }
    }
    else {

      /** - ----> (a.1.3) tight coupling approximation */

      delta_g = y[ppw->pv->index_pt_delta_g];
      theta_g = y[ppw->pv->index_pt_theta_g];

      /* first-order tight-coupling approximation for photon shear */
      if (ppt->gauge == newtonian) {
        shear_g = 16./45./ppw->pvecthermo[pth->index_th_dkappa]*y[ppw->pv->index_pt_theta_g];
      }
      else {
        shear_g = 0.; /* in the synchronous gauge, the expression of
                         shear_g (at first-order in a tight-coupling
                         expansion) is a function of h' and eta'; but h'
                         and eta' are calculated in perturb_einstein()
                         as a function of delta_g and theta_g.  Hence,
                         we set shear_g temporarily to zero, and set it
                         to the right first-order value in
                         perturb_einstein(), just before using the
                         Einstein equation for the shear. */
      }
    }

    /** - ---> (a.2) ur */

    if (pba->has_ur == _TRUE_) {

      if (ppw->approx[ppw->index_ap_rsa] == (int)rsa_off) {

        delta_ur = y[ppw->pv->index_pt_delta_ur];
        theta_ur = y[ppw->pv->index_pt_theta_ur];
        shear_ur = y[ppw->pv->index_pt_shear_ur];

      }

      else {

        delta_ur = 0.; /* actual free streaming approximation imposed after evaluation of 1st einstein equation */
        theta_ur = 0.; /* actual free streaming approximation imposed after evaluation of 1st einstein equation */
        shear_ur = 0.; /* shear always neglected in free streaming approximation */

      }

    }

    /** - --> (b) compute the total density, velocity and shear perturbations */

    /* photon and baryon contribution */
    ppw->delta_rho = ppw->pvecback[pba->index_bg_rho_g]*delta_g
      + ppw->pvecback[pba->index_bg_rho_b]*y[ppw->pv->index_pt_delta_b];
    ppw->rho_plus_p_theta = 4./3.*ppw->pvecback[pba->index_bg_rho_g]*theta_g
      + ppw->pvecback[pba->index_bg_rho_b]*y[ppw->pv->index_pt_theta_b];
    ppw->rho_plus_p_shear = 4./3.*ppw->pvecback[pba->index_bg_rho_g]*shear_g;
    ppw->delta_p = 1./3.*ppw->pvecback[pba->index_bg_rho_g]*delta_g
      + ppw->pvecthermo[pth->index_th_cb2]*ppw->pvecback[pba->index_bg_rho_b]*y[ppw->pv->index_pt_delta_b];

    /* cdm contribution */
    if (pba->has_cdm == _TRUE_) {
      ppw->delta_rho = ppw->delta_rho + ppw->pvecback[pba->index_bg_rho_cdm]*y[ppw->pv->index_pt_delta_cdm];
      if (ppt->gauge == newtonian)
        ppw->rho_plus_p_theta = ppw->rho_plus_p_theta + ppw->pvecback[pba->index_bg_rho_cdm]*y[ppw->pv->index_pt_theta_cdm];
    }

    /* dcdm contribution */
    if (pba->has_dcdm == _TRUE_) {
      ppw->delta_rho += ppw->pvecback[pba->index_bg_rho_dcdm]*y[ppw->pv->index_pt_delta_dcdm];
      ppw->rho_plus_p_theta += ppw->pvecback[pba->index_bg_rho_dcdm]*y[ppw->pv->index_pt_theta_dcdm];
    }

    /* fluid contribution */
    if (pba->has_fld == _TRUE_) {

      w = pba->w0_fld + pba->wa_fld * (1. - a / pba->a_today);

      ppw->delta_rho += ppw->pvecback[pba->index_bg_rho_fld]*y[ppw->pv->index_pt_delta_fld];
      ppw->rho_plus_p_theta += (1.+w)*ppw->pvecback[pba->index_bg_rho_fld]*y[ppw->pv->index_pt_theta_fld];
      ppw->delta_p = ppw->delta_p + pba->cs2_fld * ppw->pvecback[pba->index_bg_rho_fld]*y[ppw->pv->index_pt_delta_fld];
    }

    /* ultra-relativistic decay radiation */

    if (pba->has_dr == _TRUE_) {
      /* We have delta_rho_dr = rho_dr * F0_dr / f, where F follows the
         convention in astro-ph/9907388 and f is defined as
         f = rho_dr*a^4/rho_crit_today. In CLASS density units
         rho_crit_today = H0^2.
      */
      rho_dr_over_f = pow(pba->H0/a2,2);
      ppw->delta_rho += rho_dr_over_f*y[ppw->pv->index_pt_F0_dr];
      ppw->rho_plus_p_theta += 4./3.*3./4*k*rho_dr_over_f*y[ppw->pv->index_pt_F0_dr+1];
      ppw->rho_plus_p_shear += 2./3.*rho_dr_over_f*y[ppw->pv->index_pt_F0_dr+2];
      ppw->delta_p += 1./3.*rho_dr_over_f*y[ppw->pv->index_pt_F0_dr];
    }

    /* ultra-relativistic neutrino/relics contribution */

    if (pba->has_ur == _TRUE_) {
      ppw->delta_rho = ppw->delta_rho + ppw->pvecback[pba->index_bg_rho_ur]*delta_ur;
      ppw->rho_plus_p_theta = ppw->rho_plus_p_theta + 4./3.*ppw->pvecback[pba->index_bg_rho_ur]*theta_ur;
      ppw->rho_plus_p_shear = ppw->rho_plus_p_shear + 4./3.*ppw->pvecback[pba->index_bg_rho_ur]*shear_ur;
      ppw->delta_p += 1./3.*ppw->pvecback[pba->index_bg_rho_ur]*delta_ur;
    }

    /* non-cold dark matter contribution */
    if (pba->has_ncdm == _TRUE_) {
      idx = ppw->pv->index_pt_psi0_ncdm1;
      if(ppw->approx[ppw->index_ap_ncdmfa] == (int)ncdmfa_on){
        // The perturbations are evolved integrated:
        for(n_ncdm=0; n_ncdm < pba->N_ncdm; n_ncdm++){
          rho_ncdm_bg = ppw->pvecback[pba->index_bg_rho_ncdm1+n_ncdm];
          p_ncdm_bg = ppw->pvecback[pba->index_bg_p_ncdm1+n_ncdm];
          pseudo_p_ncdm = ppw->pvecback[pba->index_bg_pseudo_p_ncdm1+n_ncdm];

          rho_plus_p_ncdm = rho_ncdm_bg + p_ncdm_bg;
          w_ncdm = p_ncdm_bg/rho_ncdm_bg;
          cg2_ncdm = w_ncdm*(1.0-1.0/(3.0+3.0*w_ncdm)*(3.0*w_ncdm-2.0+pseudo_p_ncdm/p_ncdm_bg));
          if ((ppt->has_source_delta_ncdm == _TRUE_) || (ppt->has_source_theta_ncdm == _TRUE_) || (ppt->has_source_delta_m == _TRUE_)) {
            ppw->delta_ncdm[n_ncdm] = y[idx];
            ppw->theta_ncdm[n_ncdm] = y[idx+1];
            ppw->shear_ncdm[n_ncdm] = y[idx+2];
          }

          ppw->delta_rho += rho_ncdm_bg*y[idx];
          ppw->rho_plus_p_theta += rho_plus_p_ncdm*y[idx+1];
          ppw->rho_plus_p_shear += rho_plus_p_ncdm*y[idx+2];
          ppw->delta_p += cg2_ncdm*rho_ncdm_bg*y[idx];
          idx += ppw->pv->l_max_ncdm[n_ncdm]+1;
        }
      }
      else{
        // We must integrate to find perturbations:
        for(n_ncdm=0; n_ncdm < pba->N_ncdm; n_ncdm++){
          rho_delta_ncdm = 0.0;
          rho_plus_p_theta_ncdm = 0.0;
          rho_plus_p_shear_ncdm = 0.0;
          delta_p_ncdm = 0.0;
          factor = pba->factor_ncdm[n_ncdm]*pow(pba->a_today/a,4);

          for (index_q=0; index_q < ppw->pv->q_size_ncdm[n_ncdm]; index_q ++) {

            q = pba->q_ncdm[n_ncdm][index_q];
            q2 = q*q;
            epsilon = sqrt(q2+pba->M_ncdm[n_ncdm]*pba->M_ncdm[n_ncdm]*a2);

            rho_delta_ncdm += q2*epsilon*pba->w_ncdm[n_ncdm][index_q]*y[idx];
            rho_plus_p_theta_ncdm += q2*q*pba->w_ncdm[n_ncdm][index_q]*y[idx+1];
            rho_plus_p_shear_ncdm += q2*q2/epsilon*pba->w_ncdm[n_ncdm][index_q]*y[idx+2];
            delta_p_ncdm += q2*q2/epsilon*pba->w_ncdm[n_ncdm][index_q]*y[idx];

            //Jump to next momentum bin:
            idx+=(ppw->pv->l_max_ncdm[n_ncdm]+1);
          }

          rho_delta_ncdm *= factor;
          rho_plus_p_theta_ncdm *= k*factor;
          rho_plus_p_shear_ncdm *= 2.0/3.0*factor;
          delta_p_ncdm *= factor/3.;

          if ((ppt->has_source_delta_ncdm == _TRUE_) || (ppt->has_source_theta_ncdm == _TRUE_) || (ppt->has_source_delta_m == _TRUE_)) {
            ppw->delta_ncdm[n_ncdm] = rho_delta_ncdm/ppw->pvecback[pba->index_bg_rho_ncdm1+n_ncdm];
            ppw->theta_ncdm[n_ncdm] = rho_plus_p_theta_ncdm/
              (ppw->pvecback[pba->index_bg_rho_ncdm1+n_ncdm]+ppw->pvecback[pba->index_bg_p_ncdm1+n_ncdm]);
            ppw->shear_ncdm[n_ncdm] = rho_plus_p_shear_ncdm/
              (ppw->pvecback[pba->index_bg_rho_ncdm1+n_ncdm]+ppw->pvecback[pba->index_bg_p_ncdm1+n_ncdm]);
          }

          ppw->delta_rho += rho_delta_ncdm;
          ppw->rho_plus_p_theta += rho_plus_p_theta_ncdm;
          ppw->rho_plus_p_shear += rho_plus_p_shear_ncdm;
          ppw->delta_p += delta_p_ncdm;
        }
      }
    }

    /* scalar field contribution.
       In Newtonian gauge, delta_scf depends on the metric perturbation psi which is inferred
       from rho_plus_p_shear. So the contribution from the scalar field must be below all
       species with non-zero shear.
    */
    if (pba->has_scf == _TRUE_) {

      if (ppt->gauge == synchronous){
        delta_rho_scf =  1./3.*
          (1./a2*ppw->pvecback[pba->index_bg_phi_prime_scf]*y[ppw->pv->index_pt_phi_prime_scf]
           + ppw->pvecback[pba->index_bg_dV_scf]*y[ppw->pv->index_pt_phi_scf]);
        delta_p_scf = 1./3.*
          (1./a2*ppw->pvecback[pba->index_bg_phi_prime_scf]*y[ppw->pv->index_pt_phi_prime_scf]
           - ppw->pvecback[pba->index_bg_dV_scf]*y[ppw->pv->index_pt_phi_scf]);
      }
      else{
        /* equation for psi */
        psi = y[ppw->pv->index_pt_phi] - 4.5 * (a2/k/k) * ppw->rho_plus_p_shear;

        delta_rho_scf =  1./3.*
          (1./a2*ppw->pvecback[pba->index_bg_phi_prime_scf]*y[ppw->pv->index_pt_phi_prime_scf]
           + ppw->pvecback[pba->index_bg_dV_scf]*y[ppw->pv->index_pt_phi_scf]
           - 1./a2*pow(ppw->pvecback[pba->index_bg_phi_prime_scf],2)*psi);
        delta_p_scf =  1./3.*
          (1./a2*ppw->pvecback[pba->index_bg_phi_prime_scf]*y[ppw->pv->index_pt_phi_prime_scf]
           - ppw->pvecback[pba->index_bg_dV_scf]*y[ppw->pv->index_pt_phi_scf]
           - 1./a2*pow(ppw->pvecback[pba->index_bg_phi_prime_scf],2)*psi);
      }

      ppw->delta_rho += delta_rho_scf;

      ppw->rho_plus_p_theta +=  1./3.*
        k*k/a2*ppw->pvecback[pba->index_bg_phi_prime_scf]*y[ppw->pv->index_pt_phi_scf];

      ppw->delta_p += delta_p_scf;

    }


    /* store delta_m in the current gauge. In perturb_einstein, this
       will be transformed later on into the gauge-independent variable D
       = delta_m - 2H'/H \theta_m/k^2 .  */

    if (ppt->has_source_delta_m == _TRUE_) {

      /* include baryons and cold dark matter */

      delta_rho_m = ppw->pvecback[pba->index_bg_rho_b]*y[ppw->pv->index_pt_delta_b];
      rho_m = ppw->pvecback[pba->index_bg_rho_b];

      if (pba->has_cdm == _TRUE_) {
        delta_rho_m += ppw->pvecback[pba->index_bg_rho_cdm]*y[ppw->pv->index_pt_delta_cdm];
        rho_m += ppw->pvecback[pba->index_bg_rho_cdm];
      }

      /* include decaying cold dark matter */

      if (pba->has_dcdm == _TRUE_) {
        delta_rho_m += ppw->pvecback[pba->index_bg_rho_dcdm]*y[ppw->pv->index_pt_delta_dcdm];
        rho_m += ppw->pvecback[pba->index_bg_rho_dcdm];
      }

      /* include any other species non-relativistic today (like ncdm species) */

      if (pba->has_ncdm == _TRUE_) {

        for(n_ncdm=0; n_ncdm < pba->N_ncdm; n_ncdm++){

          delta_rho_m += ppw->pvecback[pba->index_bg_rho_ncdm1+n_ncdm]*ppw->delta_ncdm[n_ncdm];
          rho_m += ppw->pvecback[pba->index_bg_rho_ncdm1+n_ncdm];
        }
      }

      /* infer delta_m */

      ppw->delta_m = delta_rho_m/rho_m;

    }

    /* store theta_m in the current gauge. In perturb_einstein, this
       will be transformed later on into the gauge-independent variable
       Theta . Note that computing theta_m is necessary also if we want
       the delta_m source only, because the gauge-invariant delta_m
       involves theta_m in the current gauge. */

    if ((ppt->has_source_delta_m == _TRUE_) || (ppt->has_source_theta_m == _TRUE_)) {

      /* include baryons and cold dark matter */

      rho_plus_p_theta_m = ppw->pvecback[pba->index_bg_rho_b]*y[ppw->pv->index_pt_theta_b];
      rho_plus_p_m = ppw->pvecback[pba->index_bg_rho_b];

      if (pba->has_cdm == _TRUE_) {
        if (ppt->gauge == newtonian)
          rho_plus_p_theta_m += ppw->pvecback[pba->index_bg_rho_cdm]*y[ppw->pv->index_pt_theta_cdm];
        rho_plus_p_m += ppw->pvecback[pba->index_bg_rho_cdm];
      }

      if (pba->has_dcdm == _TRUE_) {
        rho_plus_p_theta_m += ppw->pvecback[pba->index_bg_rho_dcdm]*y[ppw->pv->index_pt_theta_dcdm];
        rho_plus_p_m += ppw->pvecback[pba->index_bg_rho_dcdm];
      }

      /* include any other species non-relativistic today (like ncdm species) */

      if (pba->has_ncdm == _TRUE_) {
        for(n_ncdm=0; n_ncdm < pba->N_ncdm; n_ncdm++){
          rho_plus_p_theta_m += (ppw->pvecback[pba->index_bg_rho_ncdm1+n_ncdm]+ppw->pvecback[pba->index_bg_p_ncdm1+n_ncdm])*ppw->theta_ncdm[n_ncdm];
          rho_plus_p_m += (ppw->pvecback[pba->index_bg_rho_ncdm1+n_ncdm]+ppw->pvecback[pba->index_bg_p_ncdm1+n_ncdm]);
        }
      }

      /* infer theta_m */

      ppw->theta_m = rho_plus_p_theta_m/rho_plus_p_m;
    }
  }

  /** - for vector modes */
  
  if (_vectors_) {

    ppw->vector_source_pi = 0.;
    ppw->vector_source_v = 0.;

    /** - --> photon contribution to vector sources: */
    if (ppw->approx[ppw->index_ap_rsa] == (int)rsa_off) { /* if radiation streaming approximation is off */
      if (ppw->approx[ppw->index_ap_tca] == (int)tca_off) { /* if tight-coupling approximation is off */

        ppw->vector_source_v += 4./3.*a2*ppw->pvecback[pba->index_bg_rho_g]
          * (-1./4.*_SQRT2_)
          * (y[ppw->pv->index_pt_delta_g]+2.*y[ppw->pv->index_pt_delta_g]+y[ppw->pv->index_pt_shear_g]);

        ppw->vector_source_pi += 1./3.*a2*ppw->pvecback[pba->index_bg_rho_g]
          * (6.*_SQRT2_/5./sqrt(1.-2.*pba->K/k/k))
          * (4./3./k*y[ppw->pv->index_pt_theta_g]+y[ppw->pv->index_pt_l3_g]);

      }
    }

    /** - --> baryons */


  }

  /** - for tensor modes */
  
  if (_tensors_) {

    ppw->gw_source = 0.0;

    /** - --> photon contribution to gravitational wave source: */
    if (ppw->approx[ppw->index_ap_rsa] == (int)rsa_off) { /* if radiation streaming approximation is off */
      if (ppw->approx[ppw->index_ap_tca] == (int)tca_off) { /* if tight-coupling approximation is off */

        ppw->gw_source += (-_SQRT6_*4*a2*ppw->pvecback[pba->index_bg_rho_g]*
                           (1./15.*y[ppw->pv->index_pt_delta_g]+
                            4./21.*y[ppw->pv->index_pt_shear_g]+
                            1./35.*y[ppw->pv->index_pt_l3_g+1]));
      }
    }

    /** - --> ur contribution to gravitational wave source: */
    if (ppt->evolve_tensor_ur == _TRUE_){

      rho_relativistic = 0.;

      if (ppt->tensor_method == tm_exact)
        rho_relativistic += ppw->pvecback[pba->index_bg_rho_ur];

      if (ppt->tensor_method == tm_massless_approximation) {

        if (pba->has_ur == _TRUE_)
          rho_relativistic += ppw->pvecback[pba->index_bg_rho_ur];

        if (pba->has_ncdm == _TRUE_) {
          for(n_ncdm = 0; n_ncdm < pba->N_ncdm; n_ncdm++) {
            /* (3 p_ncdm1) is the "relativistic" contribution to rho_ncdm1 */
            rho_relativistic += 3.*ppw->pvecback[pba->index_bg_p_ncdm1+n_ncdm];
          }
        }
      }

      ppw->gw_source += (-_SQRT6_*4*a2*rho_relativistic*
                         (1./15.*y[ppw->pv->index_pt_delta_ur]+
                          4./21.*y[ppw->pv->index_pt_shear_ur]+
                          1./35.*y[ppw->pv->index_pt_l3_ur+1]));
    }

    /** - --> ncdm contribution to gravitational wave source: */
    if (ppt->evolve_tensor_ncdm == _TRUE_){

      idx = ppw->pv->index_pt_psi0_ncdm1;

      // We must integrate to find perturbations:
      for(n_ncdm=0; n_ncdm < pba->N_ncdm; n_ncdm++){

        gwncdm = 0.;

        factor = pba->factor_ncdm[n_ncdm]*pow(pba->a_today/a,4);

        for (index_q=0; index_q < ppw->pv->q_size_ncdm[n_ncdm]; index_q ++) {

          q = pba->q_ncdm[n_ncdm][index_q];
          q2 = q*q;
          epsilon = sqrt(q2+pba->M_ncdm[n_ncdm]*pba->M_ncdm[n_ncdm]*a2);

          gwncdm += q2*q2/epsilon*pba->w_ncdm[n_ncdm][index_q]*(1./15.*y[idx]+2./21.*y[idx+2]+1./35.*y[idx+4]);

          //Jump to next momentum bin:
          idx+=(ppw->pv->l_max_ncdm[n_ncdm]+1);
        }

        gwncdm *= -_SQRT6_*4*a2*factor;

        ppw->gw_source += gwncdm;

      }
    }
  }

  return _SUCCESS_;
}

/**
 * Compute the source functions (three terms for temperature, one for
 * E or B modes, etc.)
 *
 * This is one of the few functions in the code which is passed to
 * the generic_integrator() routine. Since generic_integrator()
 * should work with functions passed from various modules, the format
 * of the arguments is a bit special:
 *
 * - fixed parameters and workspaces are passed through a generic
 * pointer.  generic_integrator() doesn't know the content of this
 * pointer.
 *
 * - the error management is a bit special: errors are not written as
 * usual to pth->error_message, but to a generic error_message passed
 * in the list of arguments.
 *
 * @param tau                      Input: conformal time
 * @param y                        Input: vector of perturbations
 * @param dy                       Input: vector of time derivative of perturbations
 * @param index_tau                Input: index in the array tau_sampling
 * @param parameters_and_workspace Input/Output: in input, all parameters needed by perturb_derivs, in output, source terms
 * @param error_message            Output: error message
 * @return the error status
 */

int perturb_sources(
                    double tau,
                    double * y,
                    double * dy,
                    int index_tau,
                    void * parameters_and_workspace,
                    ErrorMsg error_message
                    ) {
  /** Summary: */

  /** - define local variables */

  double P;
  int index_type;

  struct perturb_parameters_and_workspace * pppaw;
  struct precision * ppr;
  struct background * pba;
  struct thermo * pth;
  struct perturbs * ppt;
  int index_md;
  int index_ic;
  int index_k;
  double k;
  double z;
  struct perturb_workspace * ppw;
  double * pvecback;
  double * pvecthermo;
  double * pvecmetric;

  double delta_g, delta_rho_scf, rho_plus_p_theta_scf;
  double a_prime_over_a=0.;  /* (a'/a) */
  double a_prime_over_a_prime=0.;  /* (a'/a)' */
  int switch_isw = 1;

  double a_rel, a2_rel, f_dr;

  /** - rename structure fields (just to avoid heavy notations) */

  pppaw = parameters_and_workspace;
  ppr = pppaw->ppr;
  pba = pppaw->pba;
  pth = pppaw->pth;
  ppt = pppaw->ppt;
  index_md = pppaw->index_md;
  index_ic = pppaw->index_ic;
  index_k = pppaw->index_k;
  k = pppaw->k;
  ppw = pppaw->ppw;

  pvecback = ppw->pvecback;
  pvecthermo = ppw->pvecthermo;
  pvecmetric = ppw->pvecmetric;

  /** - get background/thermo quantities in this point */

  class_call(background_at_tau(pba,
                               tau,
                               pba->normal_info,
                               pba->inter_closeby,
                               &(ppw->last_index_back),
                               pvecback),
             pba->error_message,
             error_message);

  z = pba->a_today/pvecback[pba->index_bg_a]-1.;

  class_call(thermodynamics_at_z(pba,
                                 pth,
                                 z,  /* redshift z=1/a-1 */
                                 pth->inter_closeby,
                                 &(ppw->last_index_thermo),
                                 pvecback,
                                 pvecthermo),
             pth->error_message,
             error_message);

  a_rel = ppw->pvecback[pba->index_bg_a]/pba->a_today;
  a2_rel = a_rel * a_rel;

  /* derived background quantities, useful only in synchronous gauge */
  if (ppt->gauge == synchronous) {
    a_prime_over_a = pvecback[pba->index_bg_a] * pvecback[pba->index_bg_H]; /* (a'/a)=aH */
    a_prime_over_a_prime = pvecback[pba->index_bg_H_prime] * pvecback[pba->index_bg_a] + pow(pvecback[pba->index_bg_H] * pvecback[pba->index_bg_a],2); /* (a'/a)' = aH'+(aH)^2 */
  }

  /** - for scalars */
  if (_scalars_) {

    /** - --> compute metric perturbations */

    class_call(perturb_einstein(ppr,
                                pba,
                                pth,
                                ppt,
                                index_md,
                                k,
                                tau,
                                y,
                                ppw),
               ppt->error_message,
               error_message);

    /** - --> compute quantities depending on approximation schemes */

    if (ppw->approx[ppw->index_ap_rsa] == (int)rsa_on) {

      delta_g = ppw->rsa_delta_g;
      P = 0.;

    }
    else {

      delta_g = y[ppw->pv->index_pt_delta_g];
      if (ppw->approx[ppw->index_ap_tca] == (int)tca_on)
        P = 5.* ppw->s_l[2] * ppw->tca_shear_g/8.; /* (2.5+0.5+2)shear_g/8 */
      else
        P = (y[ppw->pv->index_pt_pol0_g] + y[ppw->pv->index_pt_pol2_g] + 2.* ppw->s_l[2] *y[ppw->pv->index_pt_shear_g])/8.;

    }

    /** - --> for each type, compute source terms */

    /* scalar temperature */
    if (ppt->has_source_t == _TRUE_) {

      /* check whether integrated Sachs-Wolf term should be included */
      if ((ppt->switch_eisw == 0) && (z >= ppt->eisw_lisw_split_z)){
        switch_isw = 0;
      }
      if ((ppt->switch_lisw == 0) && (z < ppt->eisw_lisw_split_z)) {
        switch_isw=0;
      }

      /* newtonian gauge: simplest form, not efficient numerically */
      /*
        if (ppt->gauge == newtonian) {
        _set_source_(ppt->index_tp_t0) = pvecthermo[pth->index_th_exp_m_kappa] * pvecmetric[ppw->index_mt_phi_prime] + pvecthermo[pth->index_th_g] * delta_g / 4.;
        _set_source_(ppt->index_tp_t1) = pvecthermo[pth->index_th_exp_m_kappa] * k* pvecmetric[ppw->index_mt_psi] + pvecthermo[pth->index_th_g] * y[ppw->pv->index_pt_theta_b]/k;
        _set_source_(ppt->index_tp_t2) = pvecthermo[pth->index_th_g] * P;
        }
      */

      /* newtonian gauge: slightly more complicated form, but more efficient numerically */

      if (ppt->gauge == newtonian) {
        _set_source_(ppt->index_tp_t0) =
          ppt->switch_sw * pvecthermo[pth->index_th_g] * (delta_g / 4. + pvecmetric[ppw->index_mt_psi])
          + switch_isw * (pvecthermo[pth->index_th_g] * (y[ppw->pv->index_pt_phi]-pvecmetric[ppw->index_mt_psi])
                          + pvecthermo[pth->index_th_exp_m_kappa] * 2. * pvecmetric[ppw->index_mt_phi_prime])
          + ppt->switch_dop /k/k * (pvecthermo[pth->index_th_g] * dy[ppw->pv->index_pt_theta_b]
                                    + pvecthermo[pth->index_th_dg] * y[ppw->pv->index_pt_theta_b]);

        _set_source_(ppt->index_tp_t1) = switch_isw * pvecthermo[pth->index_th_exp_m_kappa] * k* (pvecmetric[ppw->index_mt_psi]-y[ppw->pv->index_pt_phi]);

        _set_source_(ppt->index_tp_t2) = ppt->switch_pol * pvecthermo[pth->index_th_g] * P;
      }


      /* synchronous gauge: simplest form, not efficient numerically */
      /*
        if (ppt->gauge == synchronous) {
        _set_source_(ppt->index_tp_t0) = - pvecthermo[pth->index_th_exp_m_kappa] * pvecmetric[ppw->index_mt_h_prime] / 6. + pvecthermo[pth->index_th_g] / 4. * delta_g;
        _set_source_(ppt->index_tp_t1) = pvecthermo[pth->index_th_g] * y[ppw->pv->index_pt_theta_b] / k;
        _set_source_(ppt->index_tp_t2) = pvecthermo[pth->index_th_exp_m_kappa] * k*k* 2./3. * ppw->s_l[2] * pvecmetric[ppw->index_mt_alpha] + pvecthermo[pth->index_th_g] * P;
        }
      */

      /* synchronous gauge: slightly more complicated form, but more efficient numerically */

      if (ppt->gauge == synchronous) {

        _set_source_(ppt->index_tp_t0) =
          ppt->switch_sw * pvecthermo[pth->index_th_g] * (delta_g/4. + pvecmetric[ppw->index_mt_alpha_prime])
          + switch_isw * (pvecthermo[pth->index_th_g] * (y[ppw->pv->index_pt_eta]
                                                         - pvecmetric[ppw->index_mt_alpha_prime]
                                                         - 2 * a_prime_over_a * pvecmetric[ppw->index_mt_alpha])
                          + pvecthermo[pth->index_th_exp_m_kappa] * 2. * (pvecmetric[ppw->index_mt_eta_prime]
                                                                          - a_prime_over_a_prime * pvecmetric[ppw->index_mt_alpha]
                                                                          - a_prime_over_a * pvecmetric[ppw->index_mt_alpha_prime]))
          + ppt->switch_dop * (pvecthermo[pth->index_th_g] * (dy[ppw->pv->index_pt_theta_b]/k/k + pvecmetric[ppw->index_mt_alpha_prime])
                               +pvecthermo[pth->index_th_dg] * (y[ppw->pv->index_pt_theta_b]/k/k + pvecmetric[ppw->index_mt_alpha]));

        _set_source_(ppt->index_tp_t1) =
          switch_isw * pvecthermo[pth->index_th_exp_m_kappa] * k * (pvecmetric[ppw->index_mt_alpha_prime]
                                                                    + 2. * a_prime_over_a * pvecmetric[ppw->index_mt_alpha]
                                                                    - y[ppw->pv->index_pt_eta]);

        _set_source_(ppt->index_tp_t2) =
          ppt->switch_pol * pvecthermo[pth->index_th_g] * P;
      }
    }

    /* scalar polarization */
    if (ppt->has_source_p == _TRUE_) {

      /* all gauges. Note that the correct formula for the E source
         should have a minus sign, as shown in Hu & White. We put a
         plus sign to comply with the 'historical convention'
         established in CMBFAST and CAMB. */

      _set_source_(ppt->index_tp_p) = sqrt(6.) * pvecthermo[pth->index_th_g] * P;

    }

    /* now, non-CMB sources */

    /* Bardeen potential -PHI_H = phi in Newtonian gauge */
    if (ppt->has_source_phi == _TRUE_) {

      if (ppt->gauge == newtonian)
        _set_source_(ppt->index_tp_phi) = y[ppw->pv->index_pt_phi];

      if (ppt->gauge == synchronous)
        _set_source_(ppt->index_tp_phi) = y[ppw->pv->index_pt_eta] - a_prime_over_a * pvecmetric[ppw->index_mt_alpha];

    }

    /* its derivative phi' */
    if (ppt->has_source_phi_prime == _TRUE_) {

      if (ppt->gauge == newtonian)
        _set_source_(ppt->index_tp_phi_prime) = dy[ppw->pv->index_pt_phi];

      if (ppt->gauge == synchronous)
        _set_source_(ppt->index_tp_phi_prime) = dy[ppw->pv->index_pt_eta]
          - a_prime_over_a_prime * pvecmetric[ppw->index_mt_alpha]
          - a_prime_over_a * pvecmetric[ppw->index_mt_alpha_prime];
    }

    /* diff of Bardeen potentials PHI_A-PHI_H = psi + phi in newtonian gauge */
    if (ppt->has_source_phi_plus_psi == _TRUE_) {

      if (ppt->gauge == newtonian)
        _set_source_(ppt->index_tp_phi_plus_psi) =
          y[ppw->pv->index_pt_phi] + pvecmetric[ppw->index_mt_psi];

      if (ppt->gauge == synchronous)
        _set_source_(ppt->index_tp_phi_plus_psi) =
          y[ppw->pv->index_pt_eta] + pvecmetric[ppw->index_mt_alpha_prime];

    }

    /* Bardeen potential PHI_A = psi in newtonian gauge */
    if (ppt->has_source_psi == _TRUE_) {

      if (ppt->gauge == newtonian)
        _set_source_(ppt->index_tp_psi) =
          pvecmetric[ppw->index_mt_psi];

      if (ppt->gauge == synchronous)
        _set_source_(ppt->index_tp_psi) =
          a_prime_over_a * pvecmetric[ppw->index_mt_alpha] + pvecmetric[ppw->index_mt_alpha_prime];
    }

    /* total matter over density (gauge-invariant, defined as in arXiv:1307.1459) */
    if (ppt->has_source_delta_m == _TRUE_) {
      _set_source_(ppt->index_tp_delta_m) = ppw->delta_m;
    }

    /* delta_g */
    if (ppt->has_source_delta_g == _TRUE_)  {
      _set_source_(ppt->index_tp_delta_g) = delta_g;
    }

    /* delta_baryon */
    if (ppt->has_source_delta_b == _TRUE_) {
      _set_source_(ppt->index_tp_delta_b) = y[ppw->pv->index_pt_delta_b];
    }

    /* delta_cdm */
    if (ppt->has_source_delta_cdm == _TRUE_) {
      _set_source_(ppt->index_tp_delta_cdm) = y[ppw->pv->index_pt_delta_cdm];
    }

    /* delta_dcdm */
    if (ppt->has_source_delta_dcdm == _TRUE_) {
      _set_source_(ppt->index_tp_delta_dcdm) = y[ppw->pv->index_pt_delta_dcdm];
    }

    /* delta_fld */
    if (ppt->has_source_delta_fld == _TRUE_) {
      _set_source_(ppt->index_tp_delta_fld) = y[ppw->pv->index_pt_delta_fld];
    }

    /* delta_scf */
    if (ppt->has_source_delta_scf == _TRUE_) {
      if (ppt->gauge == synchronous){
        delta_rho_scf =  1./3.*
          (1./a2_rel*ppw->pvecback[pba->index_bg_phi_prime_scf]*y[ppw->pv->index_pt_phi_prime_scf]
           + ppw->pvecback[pba->index_bg_dV_scf]*y[ppw->pv->index_pt_phi_scf]);
      }
      else{
        delta_rho_scf =  1./3.*
          (1./a2_rel*ppw->pvecback[pba->index_bg_phi_prime_scf]*y[ppw->pv->index_pt_phi_prime_scf]
           + ppw->pvecback[pba->index_bg_dV_scf]*y[ppw->pv->index_pt_phi_scf]
           - 1./a2_rel*pow(ppw->pvecback[pba->index_bg_phi_prime_scf],2)*ppw->pvecmetric[ppw->index_mt_psi]);
      }
      _set_source_(ppt->index_tp_delta_scf) = delta_rho_scf/pvecback[pba->index_bg_rho_scf];
    }

    /* delta_dr */
    if (ppt->has_source_delta_dr == _TRUE_) {
      f_dr = pow(a2_rel/pba->H0,2)*pvecback[pba->index_bg_rho_dr];
      _set_source_(ppt->index_tp_delta_dr) = y[ppw->pv->index_pt_F0_dr]/f_dr;
    }

    /* delta_ur */
    if (ppt->has_source_delta_ur == _TRUE_) {
      if (ppw->approx[ppw->index_ap_rsa]==(int)rsa_off)
        _set_source_(ppt->index_tp_delta_ur) = y[ppw->pv->index_pt_delta_ur];
      else
        _set_source_(ppt->index_tp_delta_ur) = ppw->rsa_delta_ur;
    }

    /* delta_ncdm1 */
    if (ppt->has_source_delta_ncdm == _TRUE_) {
      for (index_type = ppt->index_tp_delta_ncdm1; index_type < ppt->index_tp_delta_ncdm1+pba->N_ncdm; index_type++) {
        _set_source_(index_type) = ppw->delta_ncdm[index_type - ppt->index_tp_delta_ncdm1];
      }
    }

    /* total velocity (gauge-invariant, defined as in arXiv:1307.1459) */
    if (ppt->has_source_theta_m == _TRUE_) {
      _set_source_(ppt->index_tp_theta_m) = ppw->theta_m;
    }

    /* theta_g */
    if (ppt->has_source_theta_g == _TRUE_) {
      if (ppw->approx[ppw->index_ap_rsa]==(int)rsa_off)
        _set_source_(ppt->index_tp_theta_g) = y[ppw->pv->index_pt_theta_g];
      else
        _set_source_(ppt->index_tp_theta_g) = ppw->rsa_theta_g;
    }

    /* theta_baryon */
    if (ppt->has_source_theta_b == _TRUE_) {
      _set_source_(ppt->index_tp_theta_b) = y[ppw->pv->index_pt_theta_b];
    }

    /* theta_cdm */
    if (ppt->has_source_theta_cdm == _TRUE_) {
      _set_source_(ppt->index_tp_theta_cdm) = y[ppw->pv->index_pt_theta_cdm];
    }

    /* theta_dcdm */
    if (ppt->has_source_theta_dcdm == _TRUE_) {
      _set_source_(ppt->index_tp_theta_dcdm) = y[ppw->pv->index_pt_theta_dcdm];
    }

    /* theta_fld */
    if (ppt->has_source_theta_fld == _TRUE_) {
      _set_source_(ppt->index_tp_theta_fld) = y[ppw->pv->index_pt_theta_fld];
    }

    /* theta_scf */
    if (ppt->has_source_theta_scf == _TRUE_) {
      rho_plus_p_theta_scf = 1./3.*
        k*k/a2_rel*ppw->pvecback[pba->index_bg_phi_prime_scf]*y[ppw->pv->index_pt_phi_scf];
      _set_source_(ppt->index_tp_theta_scf) = rho_plus_p_theta_scf/
        (pvecback[pba->index_bg_rho_scf]+pvecback[pba->index_bg_p_scf]);
    }

    /* theta_dr */
    if (ppt->has_source_theta_dr == _TRUE_) {
      f_dr = pow(a2_rel/pba->H0,2)*pvecback[pba->index_bg_rho_dr];
      _set_source_(ppt->index_tp_theta_dr) = 3./4.*k*y[ppw->pv->index_pt_F0_dr+1]/f_dr;
    }

    /* theta_ur */
    if (ppt->has_source_theta_ur == _TRUE_) {
      if (ppw->approx[ppw->index_ap_rsa]==(int)rsa_off)
        _set_source_(ppt->index_tp_theta_ur) = y[ppw->pv->index_pt_theta_ur];
      else
        _set_source_(ppt->index_tp_theta_ur) = ppw->rsa_theta_ur;
    }

    /* theta_ncdm1 */
    if (ppt->has_source_theta_ncdm == _TRUE_) {
      for (index_type = ppt->index_tp_theta_ncdm1; index_type < ppt->index_tp_theta_ncdm1+pba->N_ncdm; index_type++) {
        _set_source_(index_type) = ppw->theta_ncdm[index_type - ppt->index_tp_theta_ncdm1];
      }
    }
  }

  /** - for tensors */
  if (_tensors_) {

    /** - --> compute quantities depending on approximation schemes */
    if (ppw->approx[ppw->index_ap_rsa] == (int)rsa_off) {
      if (ppw->approx[ppw->index_ap_tca] == (int)tca_off) {

        P = -(1./10.*y[ppw->pv->index_pt_delta_g]
              +2./7.*y[ppw->pv->index_pt_shear_g]
              +3./70.*y[ppw->pv->index_pt_delta_g+4]
              -3./5.*y[ppw->pv->index_pt_pol0_g]
              +6./7.*y[ppw->pv->index_pt_pol2_g]
              -3./70.*y[ppw->pv->index_pt_pol0_g+4])
          /sqrt(6.);

      }
      else {
        P = 2./5.*_SQRT6_*y[ppw->pv->index_pt_gwdot]/ppw->pvecthermo[pth->index_th_dkappa]; //TBC
      }
    }
    else {
      P = 0.;
    }

    /* tensor temperature */
    if (ppt->has_source_t == _TRUE_) {
      _set_source_(ppt->index_tp_t2) = - y[ppw->pv->index_pt_gwdot] * pvecthermo[pth->index_th_exp_m_kappa] + pvecthermo[pth->index_th_g] * P;
    }

    /* tensor polarization */
    if (ppt->has_source_p == _TRUE_) {

      /* Note that the correct formula for the polarization source
         should have a minus sign, as shown in Hu & White. We put a
         plus sign to comply with the 'historical convention'
         established in CMBFAST and CAMB. */

      _set_source_(ppt->index_tp_p) = sqrt(6.) * pvecthermo[pth->index_th_g] * P;
    }
  }

  return _SUCCESS_;

}


/**
 * When testing the code or a cosmological model, it can be useful to
 * output perturbations at each step of integration (and not just the
 * delta's at each source sampling point, which is achieved simply by
 * asking for matter transfer functions). Then this function can be
 * passed to the generic_evolver routine.
 *
 * By default, instead of passing this function to generic_evolver,
 * one passes a null pointer. Then this function is just not used.
 *
 * @param tau                      Input: conformal time
 * @param y                        Input: vector of perturbations
 * @param dy                       Input: vector of its derivatives (already allocated)
 * @param parameters_and_workspace Input: fixed parameters (e.g. indices)
 * @param error_message            Output: error message
 *
 */

int perturb_print_variables(double tau,
                            double * y,
                            double * dy,
                            void * parameters_and_workspace,
                            ErrorMsg error_message
                            ) {

  struct perturb_parameters_and_workspace * pppaw;
  /** Summary: */

  /** - define local variables */
  double k;
  int index_md;
  //struct precision * ppr;
  struct background * pba;
  struct thermo * pth;
  struct perturbs * ppt;
  struct perturb_workspace * ppw;
  double * pvecback;
  double * pvecmetric;

  double delta_g,theta_g,shear_g,l4_g,pol0_g,pol1_g,pol2_g,pol4_g;
  double delta_b,theta_b;
  double delta_cdm=0.,theta_cdm=0.;
  double delta_dcdm=0.,theta_dcdm=0.;
  double delta_dr=0.,theta_dr=0.,shear_dr=0., f_dr=1.0;
  double delta_ur=0.,theta_ur=0.,shear_ur=0.,l4_ur=0.;
  double delta_rho_scf=0., rho_plus_p_theta_scf=0.;
  double delta_scf=0., theta_scf=0.;
  /** - ncdm sector begins */
  int n_ncdm;
  double *delta_ncdm=NULL, *theta_ncdm=NULL, *shear_ncdm=NULL, *delta_p_over_delta_rho_ncdm=NULL;
  double rho_ncdm_bg, p_ncdm_bg, pseudo_p_ncdm, w_ncdm;
  double rho_delta_ncdm = 0.0;
  double rho_plus_p_theta_ncdm = 0.0;
  double rho_plus_p_shear_ncdm = 0.0;
  double delta_p_ncdm = 0.0;
  double factor = 0.0;
  double q,q2,epsilon;
  /** - ncdm sector ends */
  double phi=0.,psi=0.,alpha=0.;
  double delta_temp=0., delta_chi=0.;

  double a,a2,H;
  int idx,index_q, storeidx;
  double *dataptr;


  /** - rename structure fields (just to avoid heavy notations) */

  pppaw = parameters_and_workspace;
  k = pppaw->k;
  index_md = pppaw->index_md;
  //ppr = pppaw->ppr;
  pba = pppaw->pba;
  pth = pppaw->pth;
  ppt = pppaw->ppt;
  ppw = pppaw->ppw;
  pvecback = ppw->pvecback;
  pvecmetric = ppw->pvecmetric;

  a = pvecback[pba->index_bg_a];
  a2 = a*a;
  H = pvecback[pba->index_bg_H];

  if (pba->has_ncdm == _TRUE_){
    class_alloc(delta_ncdm, sizeof(double)*pba->N_ncdm,error_message);
    class_alloc(theta_ncdm, sizeof(double)*pba->N_ncdm,error_message);
    class_alloc(shear_ncdm, sizeof(double)*pba->N_ncdm,error_message);
    class_alloc(delta_p_over_delta_rho_ncdm, sizeof(double)*pba->N_ncdm,error_message);
  }

  /** - calculate perturbed recombination */

  if ((ppt->has_perturbed_recombination == _TRUE_) && (ppw->approx[ppw->index_ap_tca] == (int)tca_off) ){
    delta_temp = y[ppw->pv->index_pt_perturbed_recombination_delta_temp];
    delta_chi =y[ppw->pv->index_pt_perturbed_recombination_delta_chi];
  }
  /** - for scalar modes */
  if (_scalars_) {

    if (ppw->approx[ppw->index_ap_rsa]==(int)rsa_off) {
      delta_g = y[ppw->pv->index_pt_delta_g];
      theta_g = y[ppw->pv->index_pt_theta_g];
    }
    else {
      delta_g = ppw->rsa_delta_g;
      theta_g = ppw->rsa_theta_g;
    }

    if (ppw->approx[ppw->index_ap_rsa]==(int)rsa_off) {
      if (ppw->approx[ppw->index_ap_tca]==(int)tca_on) {
        shear_g = ppw->tca_shear_g;
        //l3_g = 6./7.*k/ppw->pvecthermo[pth->index_th_dkappa]*ppw->tca_shear_g;
        pol0_g = 2.5*ppw->tca_shear_g;
        pol1_g = 7./12.*6./7.*k/ppw->pvecthermo[pth->index_th_dkappa]*ppw->tca_shear_g;
        pol2_g = 0.5*ppw->tca_shear_g;
        //pol3_g = 0.25*6./7.*k/ppw->pvecthermo[pth->index_th_dkappa]*ppw->tca_shear_g;
      }
      else {
        shear_g = y[ppw->pv->index_pt_shear_g];
        //l3_g = y[ppw->pv->index_pt_l3_g];
        pol0_g = y[ppw->pv->index_pt_pol0_g];
        pol1_g = y[ppw->pv->index_pt_pol1_g];
        pol2_g = y[ppw->pv->index_pt_pol2_g];
        //pol3_g = y[ppw->pv->index_pt_pol3_g];
      }
    }
    else {
      shear_g = 0;
      //l3_g = 0;
      pol0_g = 0;
      pol1_g = 0;
      pol2_g = 0;
      //pol3_g = 0.;
    }

    if (pba->has_ur == _TRUE_) {
      if (ppw->approx[ppw->index_ap_rsa]==(int)rsa_off) {
        delta_ur = y[ppw->pv->index_pt_delta_ur];
        theta_ur = y[ppw->pv->index_pt_theta_ur];
        shear_ur = y[ppw->pv->index_pt_shear_ur];
      }
      else {
        delta_ur = ppw->rsa_delta_ur;
        theta_ur = ppw->rsa_theta_ur;
        shear_ur = 0.;
      }
    }

    delta_b = y[ppw->pv->index_pt_delta_b];
    theta_b = y[ppw->pv->index_pt_theta_b];

    if (pba->has_cdm == _TRUE_) {

      delta_cdm = y[ppw->pv->index_pt_delta_cdm];
      if (ppt->gauge == synchronous) {
        theta_cdm = 0.;
      }
      else {
        theta_cdm = y[ppw->pv->index_pt_theta_cdm];
      }
    }

    /* gravitational potentials */
    if (ppt->gauge == synchronous) {

      alpha = pvecmetric[ppw->index_mt_alpha];

      psi = pvecback[pba->index_bg_H]*pvecback[pba->index_bg_a] * alpha + pvecmetric[ppw->index_mt_alpha_prime];
      phi = y[ppw->pv->index_pt_eta] - pvecback[pba->index_bg_H]*pvecback[pba->index_bg_a]*alpha;
    }
    else if (ppt->gauge == newtonian){
      psi = pvecmetric[ppw->index_mt_psi];
      phi = y[ppw->pv->index_pt_phi];
    }
    else{
      psi = 0.0;
      phi = 0.0;
    }

    if (pba->has_ncdm == _TRUE_) {
      /** - --> Get delta, deltaP/rho, theta, shear and store in array */
      idx = ppw->pv->index_pt_psi0_ncdm1;
      if(ppw->approx[ppw->index_ap_ncdmfa] == (int)ncdmfa_on){
        // The perturbations are evolved integrated:
        for(n_ncdm=0; n_ncdm < pba->N_ncdm; n_ncdm++){
          rho_ncdm_bg = pvecback[pba->index_bg_rho_ncdm1+n_ncdm];
          p_ncdm_bg = pvecback[pba->index_bg_p_ncdm1+n_ncdm];
          pseudo_p_ncdm = pvecback[pba->index_bg_pseudo_p_ncdm1+n_ncdm];
          w_ncdm = p_ncdm_bg/rho_ncdm_bg;

          delta_ncdm[n_ncdm] = y[idx];
          theta_ncdm[n_ncdm] = y[idx+1];
          shear_ncdm[n_ncdm] = y[idx+2];
          //This is the adiabatic sound speed:
          delta_p_over_delta_rho_ncdm[n_ncdm] = w_ncdm*(1.0-1.0/(3.0+3.0*w_ncdm)*(3.0*w_ncdm-2.0+pseudo_p_ncdm/p_ncdm_bg));
          idx += ppw->pv->l_max_ncdm[n_ncdm]+1;
        }
      }
      else{
        // We must integrate to find perturbations:
        for(n_ncdm=0; n_ncdm < pba->N_ncdm; n_ncdm++){
          rho_delta_ncdm = 0.0;
          rho_plus_p_theta_ncdm = 0.0;
          rho_plus_p_shear_ncdm = 0.0;
          delta_p_ncdm = 0.0;
          factor = pba->factor_ncdm[n_ncdm]*pow(pba->a_today/a,4);

          for (index_q=0; index_q < ppw->pv->q_size_ncdm[n_ncdm]; index_q ++) {

            q = pba->q_ncdm[n_ncdm][index_q];
            q2 = q*q;
            epsilon = sqrt(q2+pba->M_ncdm[n_ncdm]*pba->M_ncdm[n_ncdm]*a2);

            rho_delta_ncdm += q2*epsilon*pba->w_ncdm[n_ncdm][index_q]*y[idx];
            rho_plus_p_theta_ncdm += q2*q*pba->w_ncdm[n_ncdm][index_q]*y[idx+1];
            rho_plus_p_shear_ncdm += q2*q2/epsilon*pba->w_ncdm[n_ncdm][index_q]*y[idx+2];
            delta_p_ncdm += q2*q2/epsilon*pba->w_ncdm[n_ncdm][index_q]*y[idx];

            //Jump to next momentum bin:
            idx+=(ppw->pv->l_max_ncdm[n_ncdm]+1);
          }

          rho_delta_ncdm *= factor;
          rho_plus_p_theta_ncdm *= k*factor;
          rho_plus_p_shear_ncdm *= 2.0/3.0*factor;
          delta_p_ncdm *= factor/3.;

          delta_ncdm[n_ncdm] = rho_delta_ncdm/ppw->pvecback[pba->index_bg_rho_ncdm1+n_ncdm];
          theta_ncdm[n_ncdm] = rho_plus_p_theta_ncdm/
            (ppw->pvecback[pba->index_bg_rho_ncdm1+n_ncdm]+ppw->pvecback[pba->index_bg_p_ncdm1+n_ncdm]);
          shear_ncdm[n_ncdm] = rho_plus_p_shear_ncdm/
            (ppw->pvecback[pba->index_bg_rho_ncdm1+n_ncdm]+ppw->pvecback[pba->index_bg_p_ncdm1+n_ncdm]);
          delta_p_over_delta_rho_ncdm[n_ncdm] = delta_p_ncdm/rho_delta_ncdm;

          if (delta_p_over_delta_rho_ncdm[n_ncdm] < -0.5){
            FILE * fid = fopen("integrand.dat","w");

            fclose(fid);
          }
        }
      }
    }

    if (pba->has_dcdm == _TRUE_) {

      delta_dcdm = y[ppw->pv->index_pt_delta_dcdm];
      theta_dcdm = y[ppw->pv->index_pt_theta_dcdm];

    }

    if (pba->has_dr == _TRUE_) {
      f_dr = pow(pvecback[pba->index_bg_a]*pvecback[pba->index_bg_a]/pba->H0,2)*pvecback[pba->index_bg_rho_dr];
      delta_dr = y[ppw->pv->index_pt_F0_dr]/f_dr;
      theta_dr = y[ppw->pv->index_pt_F0_dr+1]*3./4.*k/f_dr;
      shear_dr = y[ppw->pv->index_pt_F0_dr+2]*0.5/f_dr;
    }

    if (pba->has_scf == _TRUE_){
      if (ppt->gauge == synchronous){
        delta_rho_scf =  1./3.*
          (1./a2*ppw->pvecback[pba->index_bg_phi_prime_scf]*y[ppw->pv->index_pt_phi_prime_scf]
           + ppw->pvecback[pba->index_bg_dV_scf]*y[ppw->pv->index_pt_phi_scf]);
      }
      else{
        delta_rho_scf =  1./3.*
          (1./a2*ppw->pvecback[pba->index_bg_phi_prime_scf]*y[ppw->pv->index_pt_phi_prime_scf]
           + ppw->pvecback[pba->index_bg_dV_scf]*y[ppw->pv->index_pt_phi_scf]
           - 1./a2*pow(ppw->pvecback[pba->index_bg_phi_prime_scf],2)*ppw->pvecmetric[ppw->index_mt_psi]);
      }

      rho_plus_p_theta_scf =  1./3.*
        k*k/a2*ppw->pvecback[pba->index_bg_phi_prime_scf]*y[ppw->pv->index_pt_phi_scf];

      delta_scf = delta_rho_scf/pvecback[pba->index_bg_rho_scf];
      theta_scf = rho_plus_p_theta_scf/(pvecback[pba->index_bg_rho_scf]+pvecback[pba->index_bg_p_scf]);

    }

    /* converting synchronous variables to newtonian ones */
    if (ppt->gauge == synchronous) {

      /* density and velocity perturbations (comment out if you wish to keep synchronous variables) */

      delta_g -= 4. * pvecback[pba->index_bg_H]*pvecback[pba->index_bg_a]*alpha;
      theta_g += k*k*alpha;

      delta_b -= 3. * pvecback[pba->index_bg_H]*pvecback[pba->index_bg_a]*alpha;
      theta_b += k*k*alpha;

      if (pba->has_ur == _TRUE_) {
        delta_ur -= 4. * pvecback[pba->index_bg_H]*pvecback[pba->index_bg_a]*alpha;
        theta_ur += k*k*alpha;
      }

      if (pba->has_dr == _TRUE_) {
        delta_dr += (-4.*a*H+a*pba->Gamma_dcdm*pvecback[pba->index_bg_rho_dcdm]/pvecback[pba->index_bg_rho_dr])*alpha;

        theta_dr += k*k*alpha;
      }

      if (pba->has_cdm == _TRUE_) {
        delta_cdm -= 3. * pvecback[pba->index_bg_H]*pvecback[pba->index_bg_a]*alpha;
        theta_cdm += k*k*alpha;
      }

      if (pba->has_ncdm == _TRUE_) {
        for(n_ncdm=0; n_ncdm < pba->N_ncdm; n_ncdm++){
          /** - --> Do gauge transformation of delta, deltaP/rho (?) and theta using -= 3aH(1+w_ncdm) alpha for delta. */
        }
      }

      if (pba->has_dcdm == _TRUE_) {
        delta_dcdm += alpha*(-a*pba->Gamma_dcdm-3.*a*H);
        theta_dcdm += k*k*alpha;
      }

      if (pba->has_scf == _TRUE_) {
        delta_scf += alpha*(-3.0*H*(1.0+pvecback[pba->index_bg_p_scf]/pvecback[pba->index_bg_rho_scf]));
        theta_scf += k*k*alpha;
      }

    }

    //    fprintf(ppw->perturb_output_file," ");
    /** - --> Handle (re-)allocation */
    if (ppt->scalar_perturbations_data[ppw->index_ikout] == NULL){
      class_alloc(ppt->scalar_perturbations_data[ppw->index_ikout],
                  sizeof(double)*ppt->number_of_scalar_titles,
                  error_message);
      ppt->size_scalar_perturbation_data[ppw->index_ikout] = 0;
    }
    else{
      ppt->scalar_perturbations_data[ppw->index_ikout] =
        realloc(ppt->scalar_perturbations_data[ppw->index_ikout],
                sizeof(double)*(ppt->size_scalar_perturbation_data[ppw->index_ikout]+ppt->number_of_scalar_titles));
    }
    storeidx = 0;
    dataptr = ppt->scalar_perturbations_data[ppw->index_ikout]+
      ppt->size_scalar_perturbation_data[ppw->index_ikout];
    ppt->size_scalar_perturbation_data[ppw->index_ikout] += ppt->number_of_scalar_titles;

    class_store_double(dataptr, tau, _TRUE_, storeidx);
    class_store_double(dataptr, pvecback[pba->index_bg_a], _TRUE_, storeidx);
    class_store_double(dataptr, delta_g, _TRUE_, storeidx);
    class_store_double(dataptr, theta_g, _TRUE_, storeidx);
    class_store_double(dataptr, shear_g, _TRUE_, storeidx);
    class_store_double(dataptr, pol0_g, _TRUE_, storeidx);
    class_store_double(dataptr, pol1_g, _TRUE_, storeidx);
    class_store_double(dataptr, pol2_g, _TRUE_, storeidx);
    class_store_double(dataptr, delta_b, _TRUE_, storeidx);
    class_store_double(dataptr, theta_b, _TRUE_, storeidx);
    class_store_double(dataptr, psi, _TRUE_, storeidx);
    class_store_double(dataptr, phi, _TRUE_, storeidx);
    /* perturbed recombination */
    class_store_double(dataptr, delta_temp, ppt->has_perturbed_recombination, storeidx);
    class_store_double(dataptr, delta_chi, ppt->has_perturbed_recombination, storeidx);
    /* Ultra relativistic species */
    class_store_double(dataptr, delta_ur, pba->has_ur, storeidx);
    class_store_double(dataptr, theta_ur, pba->has_ur, storeidx);
    class_store_double(dataptr, shear_ur, pba->has_ur, storeidx);
    /* Cold dark matter */
    class_store_double(dataptr, delta_cdm, pba->has_cdm, storeidx);
    class_store_double(dataptr, theta_cdm, pba->has_cdm, storeidx);
    /* Non-cold Dark Matter */
    if ((pba->has_ncdm == _TRUE_) && ((ppt->has_density_transfers == _TRUE_) || (ppt->has_velocity_transfers == _TRUE_) || (ppt->has_source_delta_m == _TRUE_))) {
      for(n_ncdm=0; n_ncdm < pba->N_ncdm; n_ncdm++){
        class_store_double(dataptr, delta_ncdm[n_ncdm], _TRUE_, storeidx);
        class_store_double(dataptr, theta_ncdm[n_ncdm], _TRUE_, storeidx);
        class_store_double(dataptr, shear_ncdm[n_ncdm], _TRUE_, storeidx);
        class_store_double(dataptr, delta_p_over_delta_rho_ncdm[n_ncdm],  _TRUE_, storeidx);
      }
    }
    /* Decaying cold dark matter */
    class_store_double(dataptr, delta_dcdm, pba->has_dcdm, storeidx);
    class_store_double(dataptr, theta_dcdm, pba->has_dcdm, storeidx);
    /* Decay radiation */
    class_store_double(dataptr, delta_dr, pba->has_dr, storeidx);
    class_store_double(dataptr, theta_dr, pba->has_dr, storeidx);
    class_store_double(dataptr, shear_dr, pba->has_dr, storeidx);
    /* Scalar field scf*/
    class_store_double(dataptr, delta_scf, pba->has_scf, storeidx);
    class_store_double(dataptr, theta_scf, pba->has_scf, storeidx);

    //fprintf(ppw->perturb_output_file,"\n");

  }
  /** - for tensor modes: */
  
  if (_tensors_) {

    if (ppw->approx[ppw->index_ap_rsa]==(int)rsa_off) {
      if (ppw->approx[ppw->index_ap_tca]==(int)tca_off) {
        delta_g = y[ppw->pv->index_pt_delta_g];
        shear_g = y[ppw->pv->index_pt_shear_g];
        l4_g = y[ppw->pv->index_pt_delta_g+4];
        pol0_g = y[ppw->pv->index_pt_pol0_g];
        pol2_g = y[ppw->pv->index_pt_pol2_g];
        pol4_g = y[ppw->pv->index_pt_pol0_g+4];
      }
      else {
        delta_g = -4./3.*ppw->pv->y[ppw->pv->index_pt_gwdot]/ppw->pvecthermo[pth->index_th_dkappa]; //TBC
        shear_g = 0.;
        l4_g = 0.;
        pol0_g = 1./3.*ppw->pv->y[ppw->pv->index_pt_gwdot]/ppw->pvecthermo[pth->index_th_dkappa]; //TBC
        pol2_g = 0.;
        pol4_g = 0.;
      }
    }
    else {
      delta_g = 0.;
      shear_g = 0.;
      l4_g = 0.;
      pol0_g = 0.;
      pol2_g = 0.;
      pol4_g = 0.;
    }

    if (ppt->evolve_tensor_ur == _TRUE_){
      delta_ur = y[ppw->pv->index_pt_delta_ur];
      shear_ur = y[ppw->pv->index_pt_shear_ur];
      l4_ur = y[ppw->pv->index_pt_delta_ur+4];
    }

    /** - --> Handle (re-)allocation */
    if (ppt->tensor_perturbations_data[ppw->index_ikout] == NULL){
      class_alloc(ppt->tensor_perturbations_data[ppw->index_ikout],
                  sizeof(double)*ppt->number_of_tensor_titles,
                  error_message);
      ppt->size_tensor_perturbation_data[ppw->index_ikout] = 0;
    }
    else{
      ppt->tensor_perturbations_data[ppw->index_ikout] =
        realloc(ppt->tensor_perturbations_data[ppw->index_ikout],
                sizeof(double)*(ppt->size_tensor_perturbation_data[ppw->index_ikout]+ppt->number_of_tensor_titles));
    }
    storeidx = 0;
    dataptr = ppt->tensor_perturbations_data[ppw->index_ikout]+
      ppt->size_tensor_perturbation_data[ppw->index_ikout];
    ppt->size_tensor_perturbation_data[ppw->index_ikout] += ppt->number_of_tensor_titles;

    //fprintf(ppw->perturb_output_file," ");
    class_store_double(dataptr, tau, _TRUE_, storeidx);
    class_store_double(dataptr, pvecback[pba->index_bg_a], _TRUE_, storeidx);
    class_store_double(dataptr, delta_g, _TRUE_, storeidx);
    class_store_double(dataptr, shear_g, _TRUE_, storeidx);
    class_store_double(dataptr, l4_g, _TRUE_, storeidx);
    class_store_double(dataptr, pol0_g, _TRUE_, storeidx);
    class_store_double(dataptr, pol2_g, _TRUE_, storeidx);
    class_store_double(dataptr, pol4_g, _TRUE_, storeidx);
    class_store_double(dataptr, y[ppw->pv->index_pt_gw], _TRUE_, storeidx);
    class_store_double(dataptr, y[ppw->pv->index_pt_gwdot], _TRUE_, storeidx);

    class_store_double(dataptr, delta_ur, ppt->evolve_tensor_ur, storeidx);
    class_store_double(dataptr, shear_ur, ppt->evolve_tensor_ur, storeidx);
    class_store_double(dataptr, l4_ur, ppt->evolve_tensor_ur, storeidx);
    //printf("index_pt_delta+ur = %d\n",ppw->pv->index_pt_delta_ur);

    /* Non-cold Dark Matter */
    if (ppt->evolve_tensor_ncdm == _TRUE_) {

      idx = ppw->pv->index_pt_psi0_ncdm1;

      for(n_ncdm=0; n_ncdm < pba->N_ncdm; n_ncdm++){

        rho_delta_ncdm = 0.0;
        rho_plus_p_theta_ncdm = 0.0;
        rho_plus_p_shear_ncdm = 0.0;
        delta_p_ncdm = 0.0;
        factor = pba->factor_ncdm[n_ncdm]*pow(pba->a_today/a,4);

        for (index_q=0; index_q < ppw->pv->q_size_ncdm[n_ncdm]; index_q ++) {

          q = pba->q_ncdm[n_ncdm][index_q];
          q2 = q*q;
          epsilon = sqrt(q2+pba->M_ncdm[n_ncdm]*pba->M_ncdm[n_ncdm]*a2);

          rho_delta_ncdm += q2*epsilon*pba->w_ncdm[n_ncdm][index_q]*y[idx];
          rho_plus_p_theta_ncdm += q2*q*pba->w_ncdm[n_ncdm][index_q]*y[idx+1];
          rho_plus_p_shear_ncdm += q2*q2/epsilon*pba->w_ncdm[n_ncdm][index_q]*y[idx+2];
          delta_p_ncdm += q2*q2/epsilon*pba->w_ncdm[n_ncdm][index_q]*y[idx];

          //Jump to next momentum bin:
          idx+=(ppw->pv->l_max_ncdm[n_ncdm]+1);
        }

        rho_delta_ncdm *= factor;
        rho_plus_p_theta_ncdm *= k*factor;
        rho_plus_p_shear_ncdm *= 2.0/3.0*factor;
        delta_p_ncdm *= factor/3.;

        delta_ncdm[n_ncdm] = rho_delta_ncdm/ppw->pvecback[pba->index_bg_rho_ncdm1+n_ncdm];
        theta_ncdm[n_ncdm] = rho_plus_p_theta_ncdm/
          (ppw->pvecback[pba->index_bg_rho_ncdm1+n_ncdm]+ppw->pvecback[pba->index_bg_p_ncdm1+n_ncdm]);
        shear_ncdm[n_ncdm] = rho_plus_p_shear_ncdm/
          (ppw->pvecback[pba->index_bg_rho_ncdm1+n_ncdm]+ppw->pvecback[pba->index_bg_p_ncdm1+n_ncdm]);

        class_store_double(dataptr, delta_ncdm[n_ncdm], _TRUE_, storeidx);
        class_store_double(dataptr, theta_ncdm[n_ncdm], _TRUE_, storeidx);
        class_store_double(dataptr, shear_ncdm[n_ncdm], _TRUE_, storeidx);
      }
    }

    //    fprintf(ppw->perturb_output_file,"\n");

  }

  if (pba->has_ncdm == _TRUE_){
    free(delta_ncdm);
    free(theta_ncdm);
    free(shear_ncdm);
    free(delta_p_over_delta_rho_ncdm);
  }

  return _SUCCESS_;

  }

/**
 * Compute derivative of all perturbations to be integrated
 *
 * For each mode (scalar/vector/tensor) and each wavenumber k, this
 * function computes the derivative of all values in the vector of
 * perturbed variables to be integrated.
 *
 * This is one of the few functions in the code which is passed to the generic_integrator() routine.
 * Since generic_integrator() should work with functions passed from various modules, the format of the arguments
 * is a bit special:
 * - fixed parameters and workspaces are passed through a generic pointer.
 *   generic_integrator() doesn't know what the content of this pointer is.
 * - errors are not written as usual in pth->error_message, but in a generic
 *   error_message passed in the list of arguments.
 *
 * @param tau                      Input: conformal time
 * @param y                        Input: vector of perturbations
 * @param dy                       Output: vector of its derivatives (already allocated)
 * @param parameters_and_workspace Input/Output: in input, fixed parameters (e.g. indices); in output, background and thermo quantities evaluated at tau.
 * @param error_message            Output: error message
 */

int perturb_derivs(double tau,
                   double * y,
                   double * dy,
                   void * parameters_and_workspace,
                   ErrorMsg error_message
                   ) {
  /** Summary: */

  /** - define local variables */

  /* multipole */
  int l;

  /* scale factor and other background quantities */
  double a,a2,a_prime_over_a,R;

  /* short-cut names for the fields of the input structure */
  struct perturb_parameters_and_workspace * pppaw;
  double k,k2;
  int index_md;
  struct precision * ppr;
  struct background * pba;
  struct thermo * pth;
  struct perturbs * ppt;
  struct perturb_workspace * ppw;
  double * pvecback;
  double * pvecthermo;
  double * pvecmetric;
  double * s_l;
  struct perturb_vector * pv;

  /* short-cut notations for the perturbations */
  double delta_g=0.,theta_g=0.,shear_g=0.;
  double delta_b,theta_b;
  double cb2,cs2,ca2;
  double metric_continuity=0.,metric_euler=0.,metric_shear=0.,metric_ufa_class=0.;

  /* perturbed recombination (just to simplify the notation) */

  double H0=0.,Nnow=0.,n_H=0.,fHe=0.;
  double delta_temp=0.,delta_chi=0., chi=0.;
  double alpha_rec=0.,delta_alpha_rec=0.;
  double a_rad=0., Compton_CR =0.;
  double Tb_in_K=0.;


  /* Non-metric source terms for photons, i.e. \mathcal{P}^{(m)} from arXiv:1305.3261  */
  double P0,P1,P2;

  /* for use with fluid (fld): */
  double w,w_prime;

  /* for use with non-cold dark matter (ncdm): */
  int index_q,n_ncdm,idx;
  double q,epsilon,dlnf0_dlnq,qk_div_epsilon;
  double rho_ncdm_bg,p_ncdm_bg,pseudo_p_ncdm,w_ncdm,ca2_ncdm,ceff2_ncdm=0.,cvis2_ncdm=0.;

  /* for use with curvature */
  double cotKgen, sqrt_absK;
  double s2_squared, ssqrt3;

  /* for use with dcdm and dr */
  double f_dr, fprime_dr;

  /** - rename the fields of the input structure (just to avoid heavy notations) */

  pppaw = parameters_and_workspace;

  k = pppaw->k;
  k2=k*k;
  index_md = pppaw->index_md;
  ppr = pppaw->ppr;
  pba = pppaw->pba;
  pth = pppaw->pth;
  ppt = pppaw->ppt;
  ppw = pppaw->ppw;

  s_l = ppw->s_l;
  pvecback = ppw->pvecback;
  pvecthermo = ppw->pvecthermo;
  pvecmetric = ppw->pvecmetric;
  pv = ppw->pv;

  /** - get background/thermo quantities in this point */

  class_call(background_at_tau(pba,
                               tau,
                               pba->normal_info,
                               pba->inter_closeby,
                               &(ppw->last_index_back),
                               pvecback),
             pba->error_message,
             error_message);

  class_call(thermodynamics_at_z(pba,
                                 pth,
                                 1./pvecback[pba->index_bg_a]-1.,  /* redshift z=1/a-1 */
                                 pth->inter_closeby,
                                 &(ppw->last_index_thermo),
                                 pvecback,
                                 pvecthermo),
             pth->error_message,
             error_message);

  /** - get metric perturbations with perturb_einstein() */
  class_call(perturb_einstein(ppr,
                              pba,
                              pth,
                              ppt,
                              index_md,
                              k,
                              tau,
                              y,
                              ppw),
             ppt->error_message,
             error_message);

  /** - compute related background quantities */

  a = pvecback[pba->index_bg_a];
  a2 = a*a;
  a_prime_over_a = pvecback[pba->index_bg_H] * a;
  R = 4./3. * pvecback[pba->index_bg_rho_g]/pvecback[pba->index_bg_rho_b];

  /** - Compute 'generalised cotK function of argument \f$ \sqrt{|K|}*\tau \f$, for closing hierarchy.
      (see equation 2.34 in arXiv:1305.3261): */
  if (pba->has_curvature == _FALSE_){
    cotKgen = 1.0/(k*tau);
  }
  else{
    sqrt_absK = sqrt(fabs(pba->K));
    if (pba->K < 0)
      cotKgen = sqrt_absK/k/tanh(sqrt_absK*tau);
    else
      cotKgen = sqrt_absK/k/tan(sqrt_absK*tau);
  }

  s2_squared = 1.-3.*pba->K/k2;

  /** - for scalar modes: */
  if (_scalars_) {

    /** - --> (a) define short-cut notations for the scalar perturbations */
    if (ppw->approx[ppw->index_ap_rsa] == (int)rsa_off) {
      delta_g = y[pv->index_pt_delta_g];
      theta_g = y[pv->index_pt_theta_g];
    }
    delta_b = y[pv->index_pt_delta_b];
    theta_b = y[pv->index_pt_theta_b];
    cb2 = pvecthermo[pth->index_th_cb2];

    /** - --> (b) perturbed recombination **/

    if ((ppt->has_perturbed_recombination == _TRUE_)&&(ppw->approx[ppw->index_ap_tca]==(int)tca_off)){

      delta_temp= y[ppw->pv->index_pt_perturbed_recombination_delta_temp];
      delta_chi= y[ppw->pv->index_pt_perturbed_recombination_delta_chi];
      chi=pvecthermo[pth->index_th_xe];

      // Conversion of H0 in inverse seconds (pba->H0 is [H0/c] in inverse Mpcs)
      H0 = pba->H0 * _c_ / _Mpc_over_m_;

      //Computation of Nnow in SI units
      Nnow = 3.*H0*H0*pba->Omega0_b*(1.-pth->YHe)/(8.*_PI_*_G_*_m_H_);

      // total amount of hydrogen today
      n_H = (pba->a_today/a)*(pba->a_today/a)*(pba->a_today/a)* Nnow;

      // Helium-to-hydrogen ratio
      fHe = pth->YHe / (_not4_*(1-pth->YHe));

      // The constant such that rho_gamma = a_rad * T^4
      a_rad = 8./15.*pow(_PI_,5)*pow(_k_B_,4)/pow(_c_*_h_P_,3);

      // Compton cooling rate in Mpc^(-1)
      Compton_CR = 8./3. *_sigma_ * a_rad /(_m_e_ * _c_ *_c_) *_Mpc_over_m_   ;

      // Temperature is already in Kelvin
      Tb_in_K = pvecthermo[pth->index_th_Tb];

      // Alpha in m^3/s, cf. Recfast paper
      alpha_rec = 1.14 * 4.309e-19*pow((Tb_in_K * 1e-4),-0.6166)/(1+0.6703*pow((Tb_in_K * 1e-4),0.53)) ;

      // delta alpha, dimensionless
      delta_alpha_rec= (-0.6166 + 0.6703 * pow((Tb_in_K * 1e-4),0.53)*(-0.6166-0.53))/(1+0.6703*pow((Tb_in_K * 1e-4),0.53)) * delta_temp;

    } // end of perturbed recombination related quantities

    /** - --> (c) compute metric-related quantities (depending on gauge; additional gauges can be coded below)

            - Each continuity equation contains a term in (theta+metric_continuity) with
             metric_continuity = (h_prime/2) in synchronous gauge, (-3 phi_prime) in newtonian gauge

            - Each Euler equation contains a source term metric_euler with
             metric_euler = 0 in synchronous gauge, (k2 psi) in newtonian gauge

            - Each shear derivative equation contains a source term metric_shear equal to
             metric_shear = (h_prime+6eta_prime)/2 in synchronous gauge, 0 in newtonian gauge

            - metric_shear_prime is the derivative of metric_shear

            - In the ufa_class approximation, the leading-order source term is (h_prime/2) in synchronous gauge,
             (-3 (phi_prime+psi_prime)) in newtonian gauge: we approximate the later by (-6 phi_prime) */

    if (ppt->gauge == synchronous) {

      metric_continuity = pvecmetric[ppw->index_mt_h_prime]/2.;
      metric_euler = 0.;
      metric_shear = k2 * pvecmetric[ppw->index_mt_alpha];
      //metric_shear_prime = k2 * pvecmetric[ppw->index_mt_alpha_prime];
      metric_ufa_class = pvecmetric[ppw->index_mt_h_prime]/2.;
    }

    if (ppt->gauge == newtonian) {

      metric_continuity = -3.*pvecmetric[ppw->index_mt_phi_prime];
      metric_euler = k2*pvecmetric[ppw->index_mt_psi];
      metric_shear = 0.;
      //metric_shear_prime = 0.;
      metric_ufa_class = -6.*pvecmetric[ppw->index_mt_phi_prime];
    }

    /** - --> (d) if some approximation schemes are turned on, enforce a few y[] values computed in perturb_einstein */

    if (ppw->approx[ppw->index_ap_rsa] == (int)rsa_on) {
      delta_g = ppw->rsa_delta_g;
      theta_g = ppw->rsa_theta_g;
    }

    /** - --> (e) BEGINNING OF ACTUAL SYSTEM OF EQUATIONS OF EVOLUTION: */

    /* Note concerning perturbed recombination: $cb2*delta_b$ must be replaced everywhere by $cb2*(delta_b+delta_temp)$. If perturbed recombination is not required, delta_temp is equal to zero. */

    /** - ---> photon temperature density */

    if (ppw->approx[ppw->index_ap_rsa] == (int)rsa_off) {

      dy[pv->index_pt_delta_g] = -4./3.*(theta_g+metric_continuity);

    }

    /** - ---> baryon density */

    dy[pv->index_pt_delta_b] = -(theta_b+metric_continuity);

    /** - ---> baryon velocity (depends on tight-coupling approximation=tca) */

    if (ppw->approx[ppw->index_ap_tca] == (int)tca_off) {

      /* without tca */

      /** - ----> perturbed recombination has an impact **/
      dy[pv->index_pt_theta_b] =
        - a_prime_over_a*theta_b
        + metric_euler
        + k2*cb2*(delta_b+delta_temp)
        + R*pvecthermo[pth->index_th_dkappa]*(theta_g-theta_b);

    }

    else {

      /* with tca */
      class_call(perturb_tca_slip_and_shear(y,pppaw,error_message),
                 error_message,
                 error_message);

      /* perturbed recombination has an impact **/
      dy[pv->index_pt_theta_b] =
        (-a_prime_over_a*theta_b
         +k2*(cb2*(delta_b+delta_temp)+R*(delta_g/4.-s2_squared*ppw->tca_shear_g))
         +R*ppw->tca_slip)/(1.+R)
        +metric_euler;

    }

    /** - ---> photon temperature higher momenta and photon polarization (depend on tight-coupling approximation) */

    if (ppw->approx[ppw->index_ap_rsa] == (int)rsa_off) {

      /** - ----> if photon tight-coupling is off */
      if (ppw->approx[ppw->index_ap_tca] == (int)tca_off) {

        /** - -----> define \f$ \Pi = G_{\gamma 0} + G_{\gamma 2} + F_{\gamma 2} \f$ */
        P0 = (y[pv->index_pt_pol0_g] + y[pv->index_pt_pol2_g] + 2.*s_l[2]*y[pv->index_pt_shear_g])/8.;

        /** - -----> photon temperature velocity */

        dy[pv->index_pt_theta_g] =
          k2*(delta_g/4.-s2_squared*y[pv->index_pt_shear_g])
          + metric_euler
          + pvecthermo[pth->index_th_dkappa]*(theta_b-theta_g);

        /** - -----> photon temperature shear */
        dy[pv->index_pt_shear_g] =
          0.5*(8./15.*(theta_g+metric_shear)
               -3./5.*k*s_l[3]/s_l[2]*y[pv->index_pt_l3_g]
               -pvecthermo[pth->index_th_dkappa]*(2.*y[pv->index_pt_shear_g]-4./5./s_l[2]*P0));

        /** - -----> photon temperature l=3 */

        l = 3;
        dy[pv->index_pt_l3_g] = k/(2.0*l+1.0)*
          (l*s_l[l]*2.*s_l[2]*y[pv->index_pt_shear_g]-(l+1.)*s_l[l+1]*y[pv->index_pt_l3_g+1])
          - pvecthermo[pth->index_th_dkappa]*y[pv->index_pt_l3_g];

        /** - -----> photon temperature l>3 */
        for (l = 4; l < pv->l_max_g; l++) {

          dy[pv->index_pt_delta_g+l] = k/(2.0*l+1.0)*
            (l*s_l[l]*y[pv->index_pt_delta_g+l-1]-(l+1)*s_l[l+1]*y[pv->index_pt_delta_g+l+1])
            - pvecthermo[pth->index_th_dkappa]*y[pv->index_pt_delta_g+l];
        }

        /** - -----> photon temperature lmax */
        l = pv->l_max_g; /* l=lmax */
        dy[pv->index_pt_delta_g+l] =
          k*(s_l[l]*y[pv->index_pt_delta_g+l-1]-(1.+l)*cotKgen*y[pv->index_pt_delta_g+l])
          - pvecthermo[pth->index_th_dkappa]*y[pv->index_pt_delta_g+l];

        /** - -----> photon polarization l=0 */

        dy[pv->index_pt_pol0_g] =
          -k*y[pv->index_pt_pol0_g+1]
          -pvecthermo[pth->index_th_dkappa]*(y[pv->index_pt_pol0_g]-4.*P0);

        /** - -----> photon polarization l=1 */

        dy[pv->index_pt_pol1_g] =
          k/3.*(y[pv->index_pt_pol1_g-1]-2.*s_l[2]*y[pv->index_pt_pol1_g+1])
          -pvecthermo[pth->index_th_dkappa]*y[pv->index_pt_pol1_g];

        /** - -----> photon polarization l=2 */

        dy[pv->index_pt_pol2_g] =
          k/5.*(2.*s_l[2]*y[pv->index_pt_pol2_g-1]-3.*s_l[3]*y[pv->index_pt_pol2_g+1])
          -pvecthermo[pth->index_th_dkappa]*(y[pv->index_pt_pol2_g]-4./5.*P0);

        /** - -----> photon polarization l>2 */

        for (l=3; l < pv->l_max_pol_g; l++)
          dy[pv->index_pt_pol0_g+l] = k/(2.*l+1)*
            (l*s_l[l]*y[pv->index_pt_pol0_g+l-1]-(l+1.)*s_l[l+1]*y[pv->index_pt_pol0_g+l+1])
            -pvecthermo[pth->index_th_dkappa]*y[pv->index_pt_pol0_g+l];

        /** - -----> photon polarization lmax_pol */

        l = pv->l_max_pol_g;
        dy[pv->index_pt_pol0_g+l] =
          k*(s_l[l]*y[pv->index_pt_pol0_g+l-1]-(l+1)*cotKgen*y[pv->index_pt_pol0_g+l])
          -pvecthermo[pth->index_th_dkappa]*y[pv->index_pt_pol0_g+l];

      }

      /** - ----> if photon tight-coupling is on: */

      else {

        /** - -----> in that case, only need photon velocity */


        /* perturbed recombination has an impact **/
        dy[pv->index_pt_theta_g] =
          -(dy[pv->index_pt_theta_b]+a_prime_over_a*theta_b-cb2*k2*(delta_b+delta_temp))/R
          +k2*(0.25*delta_g-s2_squared*ppw->tca_shear_g)+(1.+R)/R*metric_euler;
      }
    }

    /** - ---> cdm */

    if (pba->has_cdm == _TRUE_) {

      /** - ----> newtonian gauge: cdm density and velocity */

      if (ppt->gauge == newtonian) {
        dy[pv->index_pt_delta_cdm] = -(y[pv->index_pt_theta_cdm]+metric_continuity); /* cdm density */

        dy[pv->index_pt_theta_cdm] = - a_prime_over_a*y[pv->index_pt_theta_cdm] + metric_euler; /* cdm velocity */
      }

      /** - ----> synchronous gauge: cdm density only (velocity set to zero by definition of the gauge) */

      if (ppt->gauge == synchronous) {
        dy[pv->index_pt_delta_cdm] = -metric_continuity; /* cdm density */
      }

    }

    /* perturbed recombination */
    /* computes the derivatives of delta x_e and delta T_b */

    if((ppt->has_perturbed_recombination == _TRUE_)&&(ppw->approx[ppw->index_ap_tca] == (int)tca_off)){

      // alpha * n_H is in inverse seconds, so we have to multiply it by Mpc_in_sec
      dy[ppw->pv->index_pt_perturbed_recombination_delta_chi] = - alpha_rec* a * chi*n_H  *(delta_alpha_rec + delta_chi + delta_b) * _Mpc_over_m_ / _c_ ;

      // see the documentation for this formula
      dy[ppw->pv->index_pt_perturbed_recombination_delta_temp] =  2./3. * dy[ppw->pv->index_pt_delta_b] - a * Compton_CR * pow(pba->T_cmb/a, 4) * chi / (1.+chi+fHe) * ( (1.-pba->T_cmb*pba->a_today/a/pvecthermo[pth->index_th_Tb])*(delta_g + delta_chi*(1.+fHe)/(1.+chi+fHe)) + pba->T_cmb*pba->a_today/a/pvecthermo[pth->index_th_Tb] *(delta_temp - 1./4. * delta_g) );

    }

    /** - ---> dcdm and dr */

    if (pba->has_dcdm == _TRUE_) {

      /** - ----> dcdm */

      dy[pv->index_pt_delta_dcdm] = -(y[pv->index_pt_theta_dcdm]+metric_continuity)
        - a * pba->Gamma_dcdm / k2 * metric_euler; /* dcdm density */

      dy[pv->index_pt_theta_dcdm] = - a_prime_over_a*y[pv->index_pt_theta_dcdm] + metric_euler; /* dcdm velocity */
    }

    /** - ---> dr */

    if ((pba->has_dcdm == _TRUE_)&&(pba->has_dr == _TRUE_)) {


      /* f = rho_dr*a^4/rho_crit_today. In CLASS density units
         rho_crit_today = H0^2.
      */

      f_dr = pow(pow(a/pba->a_today,2)/pba->H0,2)*pvecback[pba->index_bg_rho_dr];
      fprime_dr = pba->Gamma_dcdm*pvecback[pba->index_bg_rho_dcdm]*pow(a,5)/pow(pba->H0,2);

      /** - ----> dr F0 */
      dy[pv->index_pt_F0_dr] = -k*y[pv->index_pt_F0_dr+1]-4./3.*metric_continuity*f_dr+
        fprime_dr*(y[pv->index_pt_delta_dcdm]+metric_euler/k2);

      /** - ----> dr F1 */
      dy[pv->index_pt_F0_dr+1] = k/3.*y[pv->index_pt_F0_dr]-2./3.*k*y[pv->index_pt_F0_dr+2]*s2_squared +
        4*metric_euler/(3.*k)*f_dr + fprime_dr/k*y[pv->index_pt_theta_dcdm];

      /** - ----> exact dr F2 */
      dy[pv->index_pt_F0_dr+2] = 8./15.*(3./4.*k*y[pv->index_pt_F0_dr+1]+metric_shear*f_dr) -3./5.*k*s_l[3]/s_l[2]*y[pv->index_pt_F0_dr+3];

      /** - ----> exact dr l=3 */
      l = 3;
      dy[pv->index_pt_F0_dr+3] = k/(2.*l+1.)*
        (l*s_l[l]*s_l[2]*y[pv->index_pt_F0_dr+2]-(l+1.)*s_l[l+1]*y[pv->index_pt_F0_dr+4]);

      /** - ----> exact dr l>3 */
      for (l = 4; l < pv->l_max_dr; l++) {
        dy[pv->index_pt_F0_dr+l] = k/(2.*l+1)*
          (l*s_l[l]*y[pv->index_pt_F0_dr+l-1]-(l+1.)*s_l[l+1]*y[pv->index_pt_F0_dr+l+1]);
      }

      /** - ----> exact dr lmax_dr */
      l = pv->l_max_dr;
      dy[pv->index_pt_F0_dr+l] =
        k*(s_l[l]*y[pv->index_pt_F0_dr+l-1]-(1.+l)*cotKgen*y[pv->index_pt_F0_dr+l]);

    }

    /** - ---> fluid (fld) */

    if (pba->has_fld == _TRUE_) {

      /** - ----> factors w, w_prime, adiabatic sound speed ca2 (all three background-related),
          plus actual sound speed in the fluid rest frame cs2 */

      w = pba->w0_fld + pba->wa_fld * (1. - a / pba->a_today);
      w_prime = - pba->wa_fld * a / pba->a_today * a_prime_over_a;
      ca2 = w - w_prime / 3. / (1.+w) / a_prime_over_a;
      cs2 = pba->cs2_fld;

      /** - ----> fluid density */

      dy[pv->index_pt_delta_fld] =
        -(1+w)*(y[pv->index_pt_theta_fld]+metric_continuity)
        -3.*(cs2-w)*a_prime_over_a*y[pv->index_pt_delta_fld]
        -9.*(1+w)*(cs2-ca2)*a_prime_over_a*a_prime_over_a*y[pv->index_pt_theta_fld]/k2;

      /** - ----> fluid velocity */

      dy[pv->index_pt_theta_fld] = /* fluid velocity */
        -(1.-3.*cs2)*a_prime_over_a*y[pv->index_pt_theta_fld]
        +cs2*k2/(1.+w)*y[pv->index_pt_delta_fld]
        +metric_euler;

    }

    /** - ---> scalar field (scf) */

    if (pba->has_scf == _TRUE_) {

      /** - ----> field value */

      dy[pv->index_pt_phi_scf] = y[pv->index_pt_phi_prime_scf];

      /** - ----> Klein Gordon equation */

      dy[pv->index_pt_phi_prime_scf] =  - 2.*a_prime_over_a*y[pv->index_pt_phi_prime_scf]
        - metric_continuity*pvecback[pba->index_bg_phi_prime_scf] //  metric_continuity = h'/2
        - (k2 + a2*pvecback[pba->index_bg_ddV_scf])*y[pv->index_pt_phi_scf]; //checked

    }

    /** - ---> ultra-relativistic neutrino/relics (ur) */

    if (pba->has_ur == _TRUE_) {

      /** - ----> if radiation streaming approximation is off */

      if (ppw->approx[ppw->index_ap_rsa] == (int)rsa_off) {

        /** - -----> ur density */
        dy[pv->index_pt_delta_ur] =
          // standard term
          -4./3.*(y[pv->index_pt_theta_ur] + metric_continuity)
          // non-standard term, non-zero if if ceff2_ur not 1/3
          +(1.-ppt->three_ceff2_ur)*a_prime_over_a*(y[pv->index_pt_delta_ur] + 4.*a_prime_over_a*y[pv->index_pt_theta_ur]/k/k);

        /** - -----> ur velocity */
        dy[pv->index_pt_theta_ur] =
          // standard term with extra coefficient (3 ceff2_ur), normally equal to one
          k2*(ppt->three_ceff2_ur*y[pv->index_pt_delta_ur]/4.-s2_squared*y[pv->index_pt_shear_ur]) + metric_euler
          // non-standard term, non-zero if ceff2_ur not 1/3
          -(1.-ppt->three_ceff2_ur)*a_prime_over_a*y[pv->index_pt_theta_ur];

        if(ppw->approx[ppw->index_ap_ufa] == (int)ufa_off) {

          /** - -----> exact ur shear */
          dy[pv->index_pt_shear_ur] =
            0.5*(
                 // standard term
                 8./15.*(y[pv->index_pt_theta_ur]+metric_shear)-3./5.*k*s_l[3]/s_l[2]*y[pv->index_pt_shear_ur+1]
                 // non-standard term, non-zero if cvis2_ur not 1/3
                 -(1.-ppt->three_cvis2_ur)*(8./15.*(y[pv->index_pt_theta_ur]+metric_shear)));

          /** - -----> exact ur l=3 */
          l = 3;
          dy[pv->index_pt_l3_ur] = k/(2.*l+1.)*
            (l*2.*s_l[l]*s_l[2]*y[pv->index_pt_shear_ur]-(l+1.)*s_l[l+1]*y[pv->index_pt_l3_ur+1]);

          /** - -----> exact ur l>3 */
          for (l = 4; l < pv->l_max_ur; l++) {
            dy[pv->index_pt_delta_ur+l] = k/(2.*l+1)*
              (l*s_l[l]*y[pv->index_pt_delta_ur+l-1]-(l+1.)*s_l[l+1]*y[pv->index_pt_delta_ur+l+1]);
          }

          /** - -----> exact ur lmax_ur */
          l = pv->l_max_ur;
          dy[pv->index_pt_delta_ur+l] =
            k*(s_l[l]*y[pv->index_pt_delta_ur+l-1]-(1.+l)*cotKgen*y[pv->index_pt_delta_ur+l]);

        }

        else {

          /** - -----> in fluid approximation (ufa): only ur shear needed */
          //TBC: curvature?
          /* a la Ma & Bertschinger */
          if (ppr->ur_fluid_approximation == ufa_mb) {

            dy[pv->index_pt_shear_ur] =
              -3./tau*y[pv->index_pt_shear_ur]
              +2./3.*(y[pv->index_pt_theta_ur]+metric_shear);

          }

          /* a la Hu */
          if (ppr->ur_fluid_approximation == ufa_hu) {

            dy[pv->index_pt_shear_ur] =
              -3.*a_prime_over_a*y[pv->index_pt_shear_ur]
              +2./3.*(y[pv->index_pt_theta_ur]+metric_shear);

          }

          /* a la CLASS */
          if (ppr->ur_fluid_approximation == ufa_CLASS) {

            dy[pv->index_pt_shear_ur] =
              -3./tau*y[pv->index_pt_shear_ur]
              +2./3.*(y[pv->index_pt_theta_ur]+metric_ufa_class);

          }
        }
      }
    }

    /** - ---> non-cold dark matter (ncdm): massive neutrinos, WDM, etc. */
    //TBC: curvature in all ncdm
    if (pba->has_ncdm == _TRUE_) {

      idx = pv->index_pt_psi0_ncdm1;

      /** - ----> first case: use a fluid approximation (ncdmfa) */
      //TBC: curvature
      if(ppw->approx[ppw->index_ap_ncdmfa] == (int)ncdmfa_on) {

        /** - -----> loop over species */

        for (n_ncdm=0; n_ncdm<pv->N_ncdm; n_ncdm++) {

          /** - -----> define intermediate quantitites */

          rho_ncdm_bg = pvecback[pba->index_bg_rho_ncdm1+n_ncdm]; /* background density */
          p_ncdm_bg = pvecback[pba->index_bg_p_ncdm1+n_ncdm]; /* background pressure */
          pseudo_p_ncdm = pvecback[pba->index_bg_pseudo_p_ncdm1+n_ncdm]; /* pseudo-pressure (see CLASS IV paper) */
          w_ncdm = p_ncdm_bg/rho_ncdm_bg; /* equation of state parameter */
          ca2_ncdm = w_ncdm/3.0/(1.0+w_ncdm)*(5.0-pseudo_p_ncdm/p_ncdm_bg); /* adiabatic sound speed */

          /* c_eff is (delta p / delta rho) in the gauge under
             consideration (not in the gauge comoving with the
             fluid) */

          /* c_vis is introduced in order to close the system */

          /* different ansatz for sound speed c_eff and viscosity speed c_vis */
          if (ppr->ncdm_fluid_approximation == ncdmfa_mb) {
            ceff2_ncdm = ca2_ncdm;
            cvis2_ncdm = 3.*w_ncdm*ca2_ncdm;
          }
          if (ppr->ncdm_fluid_approximation == ncdmfa_hu) {
            ceff2_ncdm = ca2_ncdm;
            cvis2_ncdm = w_ncdm;
          }
          if (ppr->ncdm_fluid_approximation == ncdmfa_CLASS) {
            ceff2_ncdm = ca2_ncdm;
            cvis2_ncdm = 3.*w_ncdm*ca2_ncdm;
          }

          /** - -----> exact continuity equation */

          dy[idx] = -(1.0+w_ncdm)*(y[idx+1]+metric_continuity)-
            3.0*a_prime_over_a*(ceff2_ncdm-w_ncdm)*y[idx];

          /** - -----> exact euler equation */

          dy[idx+1] = -a_prime_over_a*(1.0-3.0*ca2_ncdm)*y[idx+1]+
            ceff2_ncdm/(1.0+w_ncdm)*k2*y[idx]-k2*y[idx+2]
            + metric_euler;

          /** - -----> different ansatz for approximate shear derivative */

          if (ppr->ncdm_fluid_approximation == ncdmfa_mb) {

            dy[idx+2] = -3.0*(a_prime_over_a*(2./3.-ca2_ncdm-pseudo_p_ncdm/p_ncdm_bg/3.)+1./tau)*y[idx+2]
              +8.0/3.0*cvis2_ncdm/(1.0+w_ncdm)*s_l[2]*(y[idx+1]+metric_shear);

          }

          if (ppr->ncdm_fluid_approximation == ncdmfa_hu) {

            dy[idx+2] = -3.0*a_prime_over_a*ca2_ncdm/w_ncdm*y[idx+2]
              +8.0/3.0*cvis2_ncdm/(1.0+w_ncdm)*s_l[2]*(y[idx+1]+metric_shear);

          }

          if (ppr->ncdm_fluid_approximation == ncdmfa_CLASS) {

            dy[idx+2] = -3.0*(a_prime_over_a*(2./3.-ca2_ncdm-pseudo_p_ncdm/p_ncdm_bg/3.)+1./tau)*y[idx+2]
              +8.0/3.0*cvis2_ncdm/(1.0+w_ncdm)*s_l[2]*(y[idx+1]+metric_ufa_class);

          }

          /** - -----> jump to next species */

          idx += pv->l_max_ncdm[n_ncdm]+1;
        }
      }

      /** - ----> second case: use exact equation (Boltzmann hierarchy on momentum grid) */

      else {

        /** - -----> loop over species */

        for (n_ncdm=0; n_ncdm<pv->N_ncdm; n_ncdm++) {

          /** - -----> loop over momentum */

          for (index_q=0; index_q < pv->q_size_ncdm[n_ncdm]; index_q++) {

            /** - -----> define intermediate quantities */

            dlnf0_dlnq = pba->dlnf0_dlnq_ncdm[n_ncdm][index_q];
            q = pba->q_ncdm[n_ncdm][index_q];
            epsilon = sqrt(q*q+a2*pba->M_ncdm[n_ncdm]*pba->M_ncdm[n_ncdm]);
            qk_div_epsilon = k*q/epsilon;

            /** - -----> ncdm density for given momentum bin */

            dy[idx] = -qk_div_epsilon*y[idx+1]+metric_continuity*dlnf0_dlnq/3.;

            /** - -----> ncdm velocity for given momentum bin */

            dy[idx+1] = qk_div_epsilon/3.0*(y[idx] - 2*s_l[2]*y[idx+2])
              -epsilon*metric_euler/(3*q*k)*dlnf0_dlnq;

            /** - -----> ncdm shear for given momentum bin */

            dy[idx+2] = qk_div_epsilon/5.0*(2*s_l[2]*y[idx+1]-3.*s_l[3]*y[idx+3])
              -s_l[2]*metric_shear*2./15.*dlnf0_dlnq;

            /** - -----> ncdm l>3 for given momentum bin */

            for(l=3; l<pv->l_max_ncdm[n_ncdm]; l++){
              dy[idx+l] = qk_div_epsilon/(2.*l+1.0)*(l*s_l[l]*y[idx+(l-1)]-(l+1.)*s_l[l+1]*y[idx+(l+1)]);
            }

            /** - -----> ncdm lmax for given momentum bin (truncation as in Ma and Bertschinger)
                but with curvature taken into account a la arXiv:1305.3261 */

            dy[idx+l] = qk_div_epsilon*y[idx+l-1]-(1.+l)*k*cotKgen*y[idx+l];

            /** - -----> jump to next momentum bin or species */

            idx += (pv->l_max_ncdm[n_ncdm]+1);
          }
        }
      }
    }

    /** - ---> metric */

    /** - ---> eta of synchronous gauge */

    if (ppt->gauge == synchronous) {

      dy[pv->index_pt_eta] = pvecmetric[ppw->index_mt_eta_prime];

    }

    if (ppt->gauge == newtonian) {

      dy[pv->index_pt_phi] = pvecmetric[ppw->index_mt_phi_prime];

    }

  }

  /** - vector mode */
  if (_vectors_) {

    fprintf(stderr,"we are in vectors\n");

    ssqrt3 = sqrt(1.-2.*pba->K/k2);
    cb2 = pvecthermo[pth->index_th_cb2];

    /** - --> baryon velocity */

    if (ppt->gauge == synchronous) {

      dy[pv->index_pt_theta_b] = -(1-3.*cb2)*a_prime_over_a*y[pv->index_pt_theta_b]
        - pvecthermo[pth->index_th_dkappa]*(_SQRT2_/4.*delta_g + y[pv->index_pt_theta_b]);

    }

    else if (ppt->gauge == newtonian) {

      dy[pv->index_pt_theta_b] = -(1-3.*cb2)*a_prime_over_a*y[pv->index_pt_theta_b]
        - _SQRT2_/4.*pvecthermo[pth->index_th_dkappa]*(delta_g+2.*_SQRT2_*y[pv->index_pt_theta_b])
        + pvecmetric[ppw->index_mt_V_prime]+(1.-3.*cb2)*a_prime_over_a*y[pv->index_pt_V];

    }

    /*
      if (ppw->approx[ppw->index_ap_rsa] == (int)rsa_off) {
      if (ppw->approx[ppw->index_ap_tca]==(int)tca_off) {
    */

    /* short-cut notations for the tensor perturbations */
    delta_g = y[pv->index_pt_delta_g];
    theta_g = y[pv->index_pt_theta_g];
    shear_g = y[pv->index_pt_shear_g];


    /* (P^{(1)}) (see Eq. B.23 in 1305.3261)*/
    P1 = -_SQRT6_/40.*(
                       4./(3.*k)*theta_g //F1
                       +y[pv->index_pt_delta_g+3]
                       +2.*y[pv->index_pt_pol0_g]
                       +10./7.*y[pv->index_pt_pol2_g]
                       -4./7.*y[pv->index_pt_pol0_g+4]);

    if (ppt->gauge == synchronous) {

      /* photon density (delta_g = F_0) */
      dy[pv->index_pt_delta_g] =
        -4./3.*theta_g
        -pvecthermo[pth->index_th_dkappa]*(delta_g+2.*_SQRT2_*y[pv->index_pt_theta_b]);

      /* photon velocity (theta_g = (3k/4)*F_1) */
      dy[pv->index_pt_theta_g] =
        k2*(delta_g/4.-s_l[2]*shear_g)
        -pvecthermo[pth->index_th_dkappa]*(theta_g+4.0/_SQRT6_*P1)
        +4.0/(3.0*_SQRT2_)*ssqrt3*y[pv->index_pt_hv_prime];

    }

    else if (ppt->gauge == newtonian) {

      /* photon density (delta_g = F_0) */
      dy[pv->index_pt_delta_g] =
        -4./3.*theta_g
        -pvecthermo[pth->index_th_dkappa]*(delta_g+2.*_SQRT2_*y[pv->index_pt_theta_b])
        -2.*_SQRT2_*pvecmetric[ppw->index_mt_V_prime];

      /* photon velocity (theta_g = (3k/4)*F_1) */
      dy[pv->index_pt_theta_g] =
        k2*(delta_g/4.-s_l[2]*shear_g)
        -pvecthermo[pth->index_th_dkappa]*(theta_g+4.0/_SQRT6_*P1);

    }

    /* photon shear (shear_g = F_2/2) */
    dy[pv->index_pt_shear_g] =
      4./15.*s_l[2]*theta_g-3./10.*k*s_l[3]*y[pv->index_pt_shear_g+1]
      -pvecthermo[pth->index_th_dkappa]*shear_g;

    /* photon l=3 */
    dy[pv->index_pt_l3_g] =
      k/7.*(6.*s_l[3]*shear_g-4.*s_l[4]*y[pv->index_pt_l3_g+1])
      -pvecthermo[pth->index_th_dkappa]*y[pv->index_pt_l3_g];

    /* additional momenta in Boltzmann hierarchy (beyond l=0,1,2,3,4) */
    for (l=4; l < pv->l_max_g; l++)
      dy[pv->index_pt_delta_g+l] =
        k/(2.*l+1.)*(l*s_l[l]*y[pv->index_pt_delta_g+l-1]
                     -(l+1.)*s_l[l+1]*y[pv->index_pt_delta_g+l+1])
        -pvecthermo[pth->index_th_dkappa]*y[pv->index_pt_delta_g+l];

    /* l=lmax */
    l = pv->l_max_g;
    dy[pv->index_pt_delta_g+l] =
      k*(s_l[l]*y[pv->index_pt_delta_g+l-1]
         -(1.+l)*cotKgen*y[pv->index_pt_delta_g+l])
      - pvecthermo[pth->index_th_dkappa]*y[pv->index_pt_delta_g+l];

    /* photon polarization, l=0 (pol0_g = G_0)*/
    dy[pv->index_pt_pol0_g] =
      -k*y[pv->index_pt_pol0_g+1]
      -pvecthermo[pth->index_th_dkappa]*(y[pv->index_pt_pol0_g]-_SQRT6_*P1);

    /* additional momenta in Boltzmann hierarchy (beyond l=0,1,2,3,4) */
    for (l=1; l < pv->l_max_pol_g; l++)
      dy[pv->index_pt_pol0_g+l] =
        k/(2.*l+1.)*(l*s_l[l]*y[pv->index_pt_pol0_g+l-1]
                     -(l+1.)*s_l[l+1]*y[pv->index_pt_pol0_g+l+1])
        -pvecthermo[pth->index_th_dkappa]*y[pv->index_pt_pol0_g+l];

    /* l=lmax */
    l = pv->l_max_pol_g;
    dy[pv->index_pt_pol0_g+l] =
      k*(s_l[l]*y[pv->index_pt_pol0_g+l-1]
         -(l+1.)*cotKgen*y[pv->index_pt_pol0_g+l])
      -pvecthermo[pth->index_th_dkappa]*y[pv->index_pt_pol0_g+l];

    /*
      }
      }
    */

    if (ppt->gauge == synchronous) {

      /* Vector metric perturbation in synchronous gauge: */
      dy[pv->index_pt_hv_prime] = pvecmetric[ppw->index_mt_hv_prime_prime];

    }
    else if (ppt->gauge == newtonian){

      /* Vector metric perturbation in Newtonian gauge: */
      dy[pv->index_pt_V] = pvecmetric[ppw->index_mt_V_prime];

    }

  }


  /** - tensor modes: */
  if (_tensors_) {

    if (ppw->approx[ppw->index_ap_rsa] == (int)rsa_off) {
      if (ppw->approx[ppw->index_ap_tca]==(int)tca_off) {

        /* short-cut notations for the tensor perturbations */
        delta_g = y[pv->index_pt_delta_g];
        theta_g = y[pv->index_pt_theta_g];
        shear_g = y[pv->index_pt_shear_g];


        /* (P^{(2)}) */
        P2 =-1.0/_SQRT6_*(
                          1./10.*delta_g
                          +2./7.*shear_g
                          +3./70.*y[pv->index_pt_delta_g+4]
                          -3./5.*y[pv->index_pt_pol0_g]
                          +6./7.*y[pv->index_pt_pol2_g]
                          -3./70.*y[pv->index_pt_pol0_g+4]);

        /* above expression from paper, expression below matches old class but is not correct
           P2 = -1.0/_SQRT6_*(
           1./10.*delta_g
           +2./35.*shear_g
           +1./210.*y[pv->index_pt_delta_g+4]
           -3./5.*y[pv->index_pt_pol0_g]
           +6./35.*y[pv->index_pt_pol2_g]
           -1./210.*y[pv->index_pt_pol0_g+4]
           );
        */

        /* photon density (delta_g = F_0) */
        dy[pv->index_pt_delta_g] =
          -4./3.*theta_g
          -pvecthermo[pth->index_th_dkappa]*(delta_g+_SQRT6_*P2)
          //+y[pv->index_pt_gwdot];
          +_SQRT6_*y[pv->index_pt_gwdot];  //TBC

        /* photon velocity (theta_g = (3k/4)*F_1) */
        dy[pv->index_pt_theta_g] =
          k2*(delta_g/4.-s_l[2]*shear_g)
          -pvecthermo[pth->index_th_dkappa]*theta_g;

        /* photon shear (shear_g = F_2/2) */
        dy[pv->index_pt_shear_g] =
          4./15.*s_l[2]*theta_g-3./10.*k*s_l[3]*y[pv->index_pt_shear_g+1]
          -pvecthermo[pth->index_th_dkappa]*shear_g;

        /* photon l=3 */
        dy[pv->index_pt_l3_g] =
          k/7.*(6.*s_l[3]*shear_g-4.*s_l[4]*y[pv->index_pt_l3_g+1])
          -pvecthermo[pth->index_th_dkappa]*y[pv->index_pt_l3_g];

        /* additional momenta in Boltzmann hierarchy (beyond l=0,1,2,3,4) */
        for (l=4; l < pv->l_max_g; l++)
          dy[pv->index_pt_delta_g+l] =
            k/(2.*l+1.)*(l*s_l[l]*y[pv->index_pt_delta_g+l-1]
                         -(l+1.)*s_l[l+1]*y[pv->index_pt_delta_g+l+1])
            -pvecthermo[pth->index_th_dkappa]*y[pv->index_pt_delta_g+l];

        /* l=lmax */
        l = pv->l_max_g;
        dy[pv->index_pt_delta_g+l] =
          k*(s_l[l]*y[pv->index_pt_delta_g+l-1]
             -(1.+l)*cotKgen*y[pv->index_pt_delta_g+l])
          - pvecthermo[pth->index_th_dkappa]*y[pv->index_pt_delta_g+l];

        /* photon polarization, l=0 (pol0_g = G_0)*/
        dy[pv->index_pt_pol0_g] =
          -k*y[pv->index_pt_pol0_g+1]
          -pvecthermo[pth->index_th_dkappa]*(y[pv->index_pt_pol0_g]-_SQRT6_*P2);

        /* additional momenta in Boltzmann hierarchy (beyond l=0,1,2,3,4) */
        for (l=1; l < pv->l_max_pol_g; l++)
          dy[pv->index_pt_pol0_g+l] =
            k/(2.*l+1.)*(l*s_l[l]*y[pv->index_pt_pol0_g+l-1]
                         -(l+1.)*s_l[l+1]*y[pv->index_pt_pol0_g+l+1])
            -pvecthermo[pth->index_th_dkappa]*y[pv->index_pt_pol0_g+l];

        /* l=lmax */
        l = pv->l_max_pol_g;
        dy[pv->index_pt_pol0_g+l] =
          k*(s_l[l]*y[pv->index_pt_pol0_g+l-1]
             -(l+1.)*cotKgen*y[pv->index_pt_pol0_g+l])
          -pvecthermo[pth->index_th_dkappa]*y[pv->index_pt_pol0_g+l];

      }
    }

    if (ppt->evolve_tensor_ur == _TRUE_) {

      dy[pv->index_pt_delta_ur] = -4./3.*y[pv->index_pt_theta_ur]+_SQRT6_*y[pv->index_pt_gwdot];

      dy[pv->index_pt_theta_ur] = k2*(y[pv->index_pt_delta_ur]/4.-s2_squared*y[pv->index_pt_shear_ur]);

      dy[pv->index_pt_shear_ur] = (4./15.*y[pv->index_pt_theta_ur]
                                   -3./10.*k*s_l[3]/s_l[2]*y[pv->index_pt_shear_ur+1]);

      l = 3;
      dy[pv->index_pt_l3_ur] = k/(2.*l+1.)*
        (l*2.*s_l[l]*s_l[2]*y[pv->index_pt_shear_ur]-(l+1.)*s_l[l+1]*y[pv->index_pt_l3_ur+1]);

      for (l = 4; l < pv->l_max_ur; l++) {
        dy[pv->index_pt_delta_ur+l] = k/(2.*l+1)*
          (l*s_l[l]*y[pv->index_pt_delta_ur+l-1]-(l+1.)*s_l[l+1]*y[pv->index_pt_delta_ur+l+1]);
      }

      l = pv->l_max_ur;
      dy[pv->index_pt_delta_ur+l] =
        k*(s_l[l]*y[pv->index_pt_delta_ur+l-1]-(1.+l)*cotKgen*y[pv->index_pt_delta_ur+l]);

    }

    /** - --> non-cold dark matter (ncdm): massive neutrinos, WDM, etc. */
    //TBC: curvature in all ncdm
    if (ppt->evolve_tensor_ncdm == _TRUE_) {

      idx = pv->index_pt_psi0_ncdm1;

      /** - ---> loop over species */

      for (n_ncdm=0; n_ncdm<pv->N_ncdm; n_ncdm++) {

        /** - ----> loop over momentum */

        for (index_q=0; index_q < pv->q_size_ncdm[n_ncdm]; index_q++) {

          /** - ----> define intermediate quantities */

          dlnf0_dlnq = pba->dlnf0_dlnq_ncdm[n_ncdm][index_q];
          q = pba->q_ncdm[n_ncdm][index_q];
          epsilon = sqrt(q*q+a2*pba->M_ncdm[n_ncdm]*pba->M_ncdm[n_ncdm]);
          qk_div_epsilon = k*q/epsilon;

          /** - ----> ncdm density for given momentum bin */

          dy[idx] = -qk_div_epsilon*y[idx+1]-0.25*_SQRT6_*y[pv->index_pt_gwdot]*dlnf0_dlnq;

          /** - ----> ncdm l>0 for given momentum bin */

          for(l=1; l<pv->l_max_ncdm[n_ncdm]; l++){
            dy[idx+l] = qk_div_epsilon/(2.*l+1.0)*(l*s_l[l]*y[idx+(l-1)]-(l+1.)*s_l[l+1]*y[idx+(l+1)]);
          }

          /** - ----> ncdm lmax for given momentum bin (truncation as in Ma and Bertschinger)
              but with curvature taken into account a la arXiv:1305.3261 */

          dy[idx+l] = qk_div_epsilon*y[idx+l-1]-(1.+l)*k*cotKgen*y[idx+l];

          /** - ----> jump to next momentum bin or species */

          idx += (pv->l_max_ncdm[n_ncdm]+1);
        }
      }
    }

    /** - --> tensor metric perturbation h (gravitational waves) */
    dy[pv->index_pt_gw] = y[pv->index_pt_gwdot];

    /** - --> its time-derivative */
    dy[pv->index_pt_gwdot] = pvecmetric[ppw->index_mt_gw_prime_prime];

  }

  return _SUCCESS_;
}

int perturb_tca_slip_and_shear(double * y,
                               void * parameters_and_workspace,
                               ErrorMsg error_message
                               ) {
  /** Summary: */

  /** - define local variables */

  /* scale factor and other background quantities */
  double a,a_prime_over_a,a_primeprime_over_a,R;

  /* useful terms for tight-coupling approximation */
  double slip=0.;
  double tau_c=0.,dtau_c=0.;
  double theta_prime,shear_g_prime=0.,theta_prime_prime;
  double g0,g0_prime,g0_prime_prime;
  double F=0.,F_prime=0.,F_prime_prime=0.;

  /* short-cut names for the fields of the input structure */
  struct perturb_parameters_and_workspace * pppaw;
  double k,k2;
  struct precision * ppr;
  struct background * pba;
  struct thermo * pth;
  struct perturbs * ppt;
  struct perturb_workspace * ppw;
  double * pvecback;
  double * pvecthermo;
  double * pvecmetric;
  struct perturb_vector * pv;

  /* short-cut notations for the perturbations */
  double delta_g=0.,theta_g=0.,shear_g=0.;
  double delta_b,theta_b;
  double Delta;
  double cb2;
  double metric_continuity=0.,metric_euler=0.,metric_shear=0.,metric_shear_prime=0.;

  /* perturbed recombination */
  double delta_temp=0.;

  /* for use with curvature */
  double s2_squared;

  /** - rename the fields of the input structure (just to avoid heavy notations) */

  pppaw = parameters_and_workspace;

  k = pppaw->k;
  k2=k*k;

  ppr = pppaw->ppr;
  pba = pppaw->pba;
  pth = pppaw->pth;
  ppt = pppaw->ppt;
  ppw = pppaw->ppw;

  pvecback = ppw->pvecback;
  pvecthermo = ppw->pvecthermo;
  pvecmetric = ppw->pvecmetric;
  pv = ppw->pv;

  /** - compute related background quantities */

  a = pvecback[pba->index_bg_a];
  a_prime_over_a = pvecback[pba->index_bg_H] * a;
  a_primeprime_over_a = pvecback[pba->index_bg_H_prime] * a + 2. * a_prime_over_a * a_prime_over_a;
  //z = pba->a_today-1.;
  R = 4./3. * pvecback[pba->index_bg_rho_g]/pvecback[pba->index_bg_rho_b];
  s2_squared = 1.-3.*pba->K/k2;

  /** - --> (a) define short-cut notations for the scalar perturbations */
  if (ppw->approx[ppw->index_ap_rsa] == (int)rsa_off) {
    delta_g = y[pv->index_pt_delta_g];
    theta_g = y[pv->index_pt_theta_g];
  }
  delta_b = y[pv->index_pt_delta_b];
  theta_b = y[pv->index_pt_theta_b];
  cb2 = pvecthermo[pth->index_th_cb2];

  /* perturbed recombination */
  if ((ppt->has_perturbed_recombination == _TRUE_) && (ppw->approx[ppw->index_ap_tca] == (int)tca_off) ){
    delta_temp = y[pv->index_pt_perturbed_recombination_delta_temp];
  }

  /** - --> (b) define short-cut notations used only in tight-coupling approximation */
  tau_c = 1./pvecthermo[pth->index_th_dkappa]; /* inverse of opacity */
  dtau_c = -pvecthermo[pth->index_th_ddkappa]*tau_c*tau_c; /* its first derivative wrt conformal time */
  F = tau_c/(1+R); /* F = tau_c/(1+R) */
  if (ppr->tight_coupling_approximation >= (int)second_order_CLASS) {
    F_prime = dtau_c/(1+R)+tau_c*a_prime_over_a*R/(1+R)/(1+R); /*F' needed by second_order_CLASS and compromise_CLASS */
    if (ppr->tight_coupling_approximation == (int)second_order_CLASS) {
      F_prime_prime =(- pvecthermo[pth->index_th_dddkappa]*tau_c*tau_c /* F'' needed by second_order_CLASS only */
                      + 2.*pvecthermo[pth->index_th_ddkappa]*pvecthermo[pth->index_th_ddkappa]*tau_c*tau_c*tau_c)/(1+R)
        +2.*dtau_c*a_prime_over_a*R/(1+R)/(1+R)
        +tau_c*((a_primeprime_over_a-2.*a_prime_over_a*a_prime_over_a)+2.*a_prime_over_a*a_prime_over_a*R/(1+R))*R/(1+R)/(1+R);
    }
  }

  /** - --> (c) compute metric-related quantities (depending on gauge; additional gauges can be coded below)

          - Each continuity equation contains a term in (theta+metric_continuity) with
           metric_continuity = (h_prime/2) in synchronous gauge, (-3 phi_prime) in newtonian gauge

          - Each Euler equation contains a source term metric_euler with
          metric_euler = 0 in synchronous gauge, (k2 psi) in newtonian gauge

          - Each shear derivative equation contains a source term metric_shear equal to
           metric_shear = (h_prime+6eta_prime)/2 in synchronous gauge, 0 in newtonian gauge

          - metric_shear_prime is the derivative of metric_shear

          - In the ufa_class approximation, the leading-order source term is (h_prime/2) in synchronous gauge,
           (-3 (phi_prime+psi_prime)) in newtonian gauge: we approximate the later by (-6 phi_prime) */

  if (ppt->gauge == synchronous) {

    metric_continuity = pvecmetric[ppw->index_mt_h_prime]/2.;
    metric_euler = 0.;
    metric_shear = k2 * pvecmetric[ppw->index_mt_alpha];
    metric_shear_prime = k2 * pvecmetric[ppw->index_mt_alpha_prime];
  }

  if (ppt->gauge == newtonian) {

    metric_continuity = -3.*pvecmetric[ppw->index_mt_phi_prime];
    metric_euler = k2*pvecmetric[ppw->index_mt_psi];
    metric_shear = 0.;
    metric_shear_prime = 0.;
  }

  /** - --> (d) if some approximation schemes are turned on, enforce a few y[] values computed in perturb_einstein */

  /* free-streaming photon velocity */
  if (ppw->approx[ppw->index_ap_rsa] == (int)rsa_on)
    theta_g = ppw->rsa_theta_g;


  /** - ---> like Ma & Bertschinger */
  if (ppr->tight_coupling_approximation == (int)first_order_MB) {

    slip=2.*R/(1.+R)*a_prime_over_a*(theta_b-theta_g)
      +F*(-a_primeprime_over_a*theta_b
          +k2*(-a_prime_over_a*delta_g/2.
               +cb2*(-theta_b-metric_continuity)
               -4./3.*(-theta_g-metric_continuity)/4.)
          -a_prime_over_a*metric_euler);

  }

  /** - ---> relax assumption dkappa~a\f$^{-2}\f$ (like in CAMB) */
  if ((ppr->tight_coupling_approximation == (int)first_order_CAMB) || (ppr->tight_coupling_approximation == (int)compromise_CLASS)) {

    slip=(dtau_c/tau_c-2.*a_prime_over_a/(1.+R))*(theta_b-theta_g)
      +F*(-a_primeprime_over_a*theta_b
          +k2*(-a_prime_over_a*delta_g/2.
               +cb2*(-theta_b-metric_continuity)
               -4./3.*(-theta_g-metric_continuity)/4.)
          -a_prime_over_a*metric_euler);
  }

  /** - ---> also relax assumption cb2~a\f$^{-1}\f$ */
  if ((ppr->tight_coupling_approximation == (int)first_order_CLASS) || (ppr->tight_coupling_approximation == (int)second_order_CLASS)){

    slip=(dtau_c/tau_c-2.*a_prime_over_a/(1.+R))*(theta_b-theta_g)
      +F*(-a_primeprime_over_a*theta_b
          +k2*(-a_prime_over_a*delta_g/2.
               +pvecthermo[pth->index_th_dcb2]*delta_b
               +cb2*(-theta_b-metric_continuity)
               -4./3.*(-theta_g-metric_continuity)/4.)
          -a_prime_over_a*metric_euler);
  }

  /** - ---> intermediate quantities for 2nd order tca: shear_g at first order in tight-coupling */
  shear_g=16./45.*tau_c*(theta_g+metric_shear);
  /* (Ma & Bertschinger give (1/9)*(4/3) instead of (2/15)*(4/3)
     because they didn't include the contribution of G_gamma0
     and G_gamma2, which are of the same order as sigma_g. This
     was already consistently included in CAMB) */

  /** - ---> intermediate quantities for 2nd order tca: zero order for theta_b' = theta_g' */
  /** - ----> perturbed recombination has an impact **/
  theta_prime = (-a_prime_over_a*theta_b+k2*(cb2*(delta_b+delta_temp)+R/4.*delta_g))/(1.+R) + metric_euler;

  /** - ---> intermediate quantities for 2nd order tca: shear_g_prime at first order in tight-coupling */
  shear_g_prime=16./45.*(tau_c*(theta_prime+metric_shear_prime)+dtau_c*(theta_g+metric_shear));

  /** - ---> 2nd order as in CRS*/
  if (ppr->tight_coupling_approximation == (int)second_order_CRS) {

    if (ppt->gauge == newtonian) {

      class_stop(error_message,
                 "the second_order_CRS approach to tight-coupling is coded in synchronous gauge, not newtonian: change gauge or try another tight-coupling scheme");

    }

    if (ppt->gauge == synchronous) {

      class_test(pba->sgnK != 0,
                 ppt->error_message,
                 "the second_order_CRS approach to tight-coupling is coded in the flat case only: for non-flat try another tight-coupling scheme");

      /* infer Delta from h'' using Einstein equation */

      Delta = 2*k2*y[pv->index_pt_eta]
        -2*a_prime_over_a*pvecmetric[ppw->index_mt_h_prime]
        -pvecmetric[ppw->index_mt_h_prime_prime];

      /* monster expression for slip at second-order in tight-coupling */
      slip=(-2./(1.+R)*a_prime_over_a-pvecthermo[pth->index_th_ddkappa]/pvecthermo[pth->index_th_dkappa])*(theta_b-theta_g)
        +(-a_primeprime_over_a*theta_b
          -k2*a_prime_over_a*(delta_g/2.-2.*shear_g)
          +k2*(cb2*(-theta_b-metric_continuity)
               -4./3.*(-theta_g-metric_continuity)/4.
               +shear_g_prime)
          )/pvecthermo[pth->index_th_dkappa]/(1.+R)
        -2.*R*(3.*a_prime_over_a*a_prime_over_a*cb2+(1.+R)*(a_primeprime_over_a-a_prime_over_a*a_prime_over_a)-3.*a_prime_over_a*a_prime_over_a)
        /(1.+R)/(1.+R)/(1.+R)*(theta_b-theta_g)/pvecthermo[pth->index_th_dkappa]
        +(
          a_primeprime_over_a*a_prime_over_a*((2.-3.*cb2)*R-2.)*theta_b/(1.+R)
          +a_prime_over_a*k2*(1.-3.*cb2)*theta_b/3./(1.+R)
          /* perturbed recombination has an impact (next two lines) */
          +a_primeprime_over_a*k2*cb2*(delta_b+delta_temp)/(1.+R)
          +k2*k2*(3.*cb2-1.)*cb2*(delta_b+delta_temp)/3./(1.+R)
          +k2*k2*R*(3.*cb2-1.)*delta_g/12./(1.+R)
          +a_primeprime_over_a*k2*(2.+3.*R)*delta_g/4./(1.+R)
          +a_prime_over_a*a_prime_over_a*k2*((2.-3.*cb2)*R-1.)*delta_g/2./(1.+R)
          +a_prime_over_a*k2*cb2*(1.+(3.*cb2-2.)*R)*(-theta_b-metric_continuity)/(1.+R)
          +a_prime_over_a*k2*(2.+(5.-3.*cb2)*R)*4./3.*(-theta_g-metric_continuity)/4./(1.+R)
          +a_prime_over_a*(1.-3.*cb2)*k2*2.*metric_shear/3.
          +k2*k2*(3.*cb2-1.)*y[pv->index_pt_eta]/3.
          +2.*a_prime_over_a*k2*(3.*cb2-1.)*pvecmetric[ppw->index_mt_eta_prime]
          +k2*(1.-3.*cb2)*Delta/6.
          )/pvecthermo[pth->index_th_dkappa]/pvecthermo[pth->index_th_dkappa]/(1.+R)/(1.+R)
        -(4.*a_primeprime_over_a*theta_b-4.*k2*cb2*(-theta_b-metric_continuity)+2.*a_prime_over_a*k2*delta_g+k2*4./3.*(-theta_g-metric_continuity))/2./(1.+R)/(1.+R)*pvecthermo[pth->index_th_ddkappa]/pvecthermo[pth->index_th_dkappa]/pvecthermo[pth->index_th_dkappa]/pvecthermo[pth->index_th_dkappa]
        +4.*a_prime_over_a*R/(1.+R)/(1.+R)*pvecthermo[pth->index_th_ddkappa]/pvecthermo[pth->index_th_dkappa]/pvecthermo[pth->index_th_dkappa]*(theta_b-theta_g);

      /* second-order correction to shear */
      shear_g = (1.-11./6.*dtau_c)*shear_g-11./6.*tau_c*16./45.*tau_c*(theta_prime+k2*pvecmetric[ppw->index_mt_alpha_prime]);

    }
  }

  /** - ---> 2nd order like in CLASS paper */
  if (ppr->tight_coupling_approximation == (int)second_order_CLASS) {

    if (ppt->gauge == newtonian) {

      class_stop(error_message,
                 "the second_order_CLASS approach to tight-coupling is coded in synchronous gauge, not newtonian: change gauge or try another tight-coupling scheme");

    }

    if (ppt->gauge == synchronous) {

      /* zero order for theta_b'' = theta_g'' */
      theta_prime_prime = ((R-1.)*a_prime_over_a*theta_prime-(a_primeprime_over_a-a_prime_over_a*a_prime_over_a)*theta_b
                           +k2*(pvecthermo[pth->index_th_dcb2]*delta_b+cb2*(-theta_b-metric_continuity)-a_prime_over_a*R/4.*delta_g+R/4.*4./3.*(-theta_g-metric_continuity)))/(1.+R);

      /* zero-order quantities g0, g0', go'' */
      g0 = -a_prime_over_a*theta_b + k2*(cb2*delta_b-delta_g/4.);
      g0_prime = -a_prime_over_a*theta_prime-(a_primeprime_over_a-a_prime_over_a*a_prime_over_a)*theta_b+k2*(pvecthermo[pth->index_th_dcb2]*delta_b+(1./3.-cb2)*(theta_b+0.5*pvecmetric[ppw->index_mt_h_prime]));
      g0_prime_prime = -a_prime_over_a*theta_prime_prime-2.*(a_primeprime_over_a-a_prime_over_a*a_prime_over_a)*theta_prime
        -(2.*a_prime_over_a*a_prime_over_a*a_prime_over_a-3.*a_primeprime_over_a*a_prime_over_a)*theta_b
        +k2*(pvecthermo[pth->index_th_ddcb2]*delta_b-2.*pvecthermo[pth->index_th_dcb2]*(theta_b+0.5*pvecmetric[ppw->index_mt_h_prime])+(1./3.-cb2)*(theta_prime+0.5*pvecmetric[ppw->index_mt_h_prime_prime]));

      /* slip at second order */
      slip = (1.-2*a_prime_over_a*F)*slip + F*k2*s2_squared*(2.*a_prime_over_a*shear_g+shear_g_prime)
        -F*(F_prime_prime*g0+2.*F_prime*g0_prime+F*g0_prime_prime);

      /* second-order correction to shear */
      shear_g = (1.-11./6.*dtau_c)*shear_g-11./6.*tau_c*16./45.*tau_c*(theta_prime+metric_shear_prime);

    }
  }

  /** - ---> add only the most important 2nd order terms */
  if (ppr->tight_coupling_approximation == (int)compromise_CLASS) {

    /* slip at second order (only leading second-order terms) */
    slip = (1.-2.*a_prime_over_a*F)*slip + F*k2*(2.*a_prime_over_a*s2_squared*shear_g+s2_squared*shear_g_prime-(1./3.-cb2)*(F*theta_prime+2.*F_prime*theta_b));

    /* second-order correction to shear */
    shear_g = (1.-11./6.*dtau_c)*shear_g-11./6.*tau_c*16./45.*tau_c*(theta_prime+metric_shear_prime);

  }

  /** - ---> store tight-coupling values of photon shear and its derivative */

  ppw->tca_shear_g = shear_g;
  ppw->tca_slip = slip;


  return _SUCCESS_;

}

int perturb_rsa_delta_and_theta(
                                struct precision * ppr,
                                struct background * pba,
                                struct thermo * pth,
                                struct perturbs * ppt,
                                double k,
                                double * y,
                                double a_prime_over_a,
                                double * pvecthermo,
                                struct perturb_workspace * ppw
                                ) {
  /* - define local variables */

  double k2;

  k2 = k*k;

  // formulas below TBC for curvaturema

  /* newtonian gauge */
  if (ppt->gauge == newtonian) {

    if (ppw->approx[ppw->index_ap_rsa] == (int)rsa_on) {

      if (ppr->radiation_streaming_approximation == rsa_null) {
        ppw->rsa_delta_g = 0.;
        ppw->rsa_theta_g = 0.;
      }
      else {

        ppw->rsa_delta_g = -4.*y[ppw->pv->index_pt_phi];

        ppw->rsa_theta_g = 6.*ppw->pvecmetric[ppw->index_mt_phi_prime];
      }

      if (ppr->radiation_streaming_approximation == rsa_MD_with_reio) {

        ppw->rsa_delta_g +=
          -4./k2*ppw->pvecthermo[pth->index_th_dkappa]*y[ppw->pv->index_pt_theta_b];

        ppw->rsa_theta_g +=
          3./k2*(ppw->pvecthermo[pth->index_th_ddkappa]*y[ppw->pv->index_pt_theta_b]
                 +ppw->pvecthermo[pth->index_th_dkappa]*
                 (-a_prime_over_a*y[ppw->pv->index_pt_theta_b]
                  +ppw->pvecthermo[pth->index_th_cb2]*k2*y[ppw->pv->index_pt_delta_b]
                  +k2*y[ppw->pv->index_pt_phi]));
      }

      if (pba->has_ur == _TRUE_) {

        if (ppr->radiation_streaming_approximation == rsa_null) {
          ppw->rsa_delta_ur = 0.;
          ppw->rsa_theta_ur = 0.;
        }
        else {
          ppw->rsa_delta_ur = -4.*y[ppw->pv->index_pt_phi];
          ppw->rsa_theta_ur = 6.*ppw->pvecmetric[ppw->index_mt_phi_prime];
        }
      }
    }
  }

  /* synchronous gauge */
  if (ppt->gauge == synchronous) {

    if (ppw->approx[ppw->index_ap_rsa] == (int)rsa_on) {

      if (ppr->radiation_streaming_approximation == rsa_null) {
        ppw->rsa_delta_g = 0.;
        ppw->rsa_theta_g = 0.;
      }
      else {

        ppw->rsa_delta_g = 4./k2*(a_prime_over_a*ppw->pvecmetric[ppw->index_mt_h_prime]
                                  -k2*y[ppw->pv->index_pt_eta]);
        ppw->rsa_theta_g = -0.5*ppw->pvecmetric[ppw->index_mt_h_prime];
      }

      if (ppr->radiation_streaming_approximation == rsa_MD_with_reio) {

        ppw->rsa_delta_g +=
          -4./k2*ppw->pvecthermo[pth->index_th_dkappa]*(y[ppw->pv->index_pt_theta_b]+0.5*ppw->pvecmetric[ppw->index_mt_h_prime]);

        ppw->rsa_theta_g +=
          3./k2*(ppw->pvecthermo[pth->index_th_ddkappa]*
                 (y[ppw->pv->index_pt_theta_b]
                  +0.5*ppw->pvecmetric[ppw->index_mt_h_prime])
                 +ppw->pvecthermo[pth->index_th_dkappa]*
                 (-a_prime_over_a*y[ppw->pv->index_pt_theta_b]
                  + ppw->pvecthermo[pth->index_th_cb2]*k2*y[ppw->pv->index_pt_delta_b]
                  -a_prime_over_a*ppw->pvecmetric[ppw->index_mt_h_prime]
                  +k2*y[ppw->pv->index_pt_eta]));
      }

      if (pba->has_ur == _TRUE_) {

        if (ppr->radiation_streaming_approximation == rsa_null) {
          ppw->rsa_delta_ur = 0.;
          ppw->rsa_theta_ur = 0.;
        }
        else {
          ppw->rsa_delta_ur = 4./k2*(a_prime_over_a*ppw->pvecmetric[ppw->index_mt_h_prime]
                                     -k2*y[ppw->pv->index_pt_eta]);
          ppw->rsa_theta_ur = -0.5*ppw->pvecmetric[ppw->index_mt_h_prime];
        }
      }
    }
  }

  return _SUCCESS_;

}<|MERGE_RESOLUTION|>--- conflicted
+++ resolved
@@ -1224,7 +1224,7 @@
   int newk_size, index_newk, add_k_output_value;
 
   /** Summary: */
-    
+
   class_test(ppr->k_step_transition == 0.,
              ppt->error_message,
              "stop to avoid division by zero");
@@ -2671,7 +2671,7 @@
                                         ){
 
   /** Summary: */
-  
+
   int index_ap;
   int index_switch;
   int index_switch_tot;
@@ -2906,7 +2906,7 @@
  * Initialize the field '->pv' of a perturb_workspace structure, which
  * is a perturb_vector structure. This structure contains indices and
  * values of all quantities which need to be integrated with respect
- * to time (and only them: quantities fixed analytically or obeying 
+ * to time (and only them: quantities fixed analytically or obeying
  * constraint equations are NOT included in this vector). This routine
  * distinguishes between two cases:
  *
@@ -3987,7 +3987,7 @@
 /**
  * For each mode, wavenumber and initial condition, this function
  * initializes in the vector all values of perturbed variables (in a
- * given gauge). It is assumed here that all values have previously been 
+ * given gauge). It is assumed here that all values have previously been
  * set to zero, only non-zero values are set here.
  *
  * @param ppr        Input: pointer to precision structure
@@ -4181,7 +4181,7 @@
       if (pba->has_scf == _TRUE_) {
         /** - --> Canonical field (solving for the perturbations):
             initial perturbations set to zero, they should reach the attractor soon enough.
-            TODO: Incorporate the attractor IC from 1004.5509.            
+            TODO: Incorporate the attractor IC from 1004.5509.
             delta_phi \f$ = -(a/k)^2/\phi'(\rho + p)\theta \f$,
             delta_phi_prime \f$ = a^2/\phi' \f$ (delta_rho_phi + V'delta_phi),
             and assume theta, delta_rho as for perfect fluid
@@ -4493,7 +4493,7 @@
 
   }
   /** For tensors */
-  
+
   if (_tensors_) {
 
     /** tensor initial conditions take into account the fact that
@@ -4532,8 +4532,8 @@
 
        \f[ r = 6 \mathcal{P}_h(k) / \mathcal{P}_R(k) \f]
 
-       so 
-       
+       so
+
        \f[ \mathcal{P}_h(k) = \mathcal{P}_R(k) r / 6 = A_s r / 6 = A_t / 6 \f]
 
        A priori it would make sense to say that for a power-law
@@ -4737,7 +4737,6 @@
       /** - --> (b.2.a) compute recombination time scale for photons, \f$ \tau_{\gamma} = 1/ \kappa' \f$ */
       tau_c = 1./ppw->pvecthermo[pth->index_th_dkappa];
 
-<<<<<<< HEAD
       class_test(tau_c < 0.,
                  ppt->error_message,
                  "tau_c = 1/kappa' should always be positive unless there is something wrong in the thermodynamics module. However you have here tau_c=%e at z=%e, conformal time=%e x_e=%e. (This could come from the interpolation of a too poorly sampled reionisation history?).\n",
@@ -4746,10 +4745,8 @@
                  tau,
                  ppw->pvecthermo[pth->index_th_xe]);
 
-      /** (b.2.b) check whether tight-coupling approximation should be on */
-=======
       /** - --> (b.2.b) check whether tight-coupling approximation should be on */
->>>>>>> 4c3a4217
+
       if ((tau_c/tau_h < ppr->tight_coupling_trigger_tau_c_over_tau_h) &&
           (tau_c/tau_k < ppr->tight_coupling_trigger_tau_c_over_tau_k)) {
         ppw->approx[ppw->index_ap_tca] = (int)tca_on;
@@ -5195,7 +5192,7 @@
     }
   }
   /** - for vector modes */
-  
+
   if (_vectors_) {
 
     if (ppt->gauge == newtonian) {
@@ -5220,9 +5217,9 @@
     }
 
   }
-  
+
   /** - for tensor modes */
-  
+
   if (_tensors_) {
 
     /* single einstein equation for tensor perturbations */
@@ -5276,7 +5273,7 @@
   a2 = a * a;
 
   /** - for scalar modes */
-  
+
   if (_scalars_) {
 
     /** - --> (a) deal with approximation schemes */
@@ -5597,7 +5594,7 @@
   }
 
   /** - for vector modes */
-  
+
   if (_vectors_) {
 
     ppw->vector_source_pi = 0.;
@@ -5624,7 +5621,7 @@
   }
 
   /** - for tensor modes */
-  
+
   if (_tensors_) {
 
     ppw->gw_source = 0.0;
@@ -6546,7 +6543,7 @@
 
   }
   /** - for tensor modes: */
-  
+
   if (_tensors_) {
 
     if (ppw->approx[ppw->index_ap_rsa]==(int)rsa_off) {
