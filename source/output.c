/** @file output.c Documented output module
 *
 * Julien Lesgourgues, 26.08.2010
 *
 * This module writes the output in files.
 *
 * The following functions can be called from other modules or from the main:
 *
 * -# output_init() (must be called after spectra_init())
 * -# output_total_cl_at_l() (can be called even before output_init())
 *
 * No memory needs to be deallocated after that,
 * hence there is no output_free() routine like in other modules.
 */

#include "output.h"

int output_total_cl_at_l(
                         struct spectra * psp,
                         struct lensing * ple,
                         struct output * pop,
                         int l,
                         double * cl
                         ){

  double ** cl_md_ic; /* array with argument
                         cl_md_ic[index_md][index_ic1_ic2*psp->ct_size+index_ct] */

  double ** cl_md;    /* array with argument
                         cl_md[index_md][index_ct] */

  int index_md;

  if (ple->has_lensed_cls == _TRUE_) {
    class_call(lensing_cl_at_l(ple,
                               l,
                               cl),
               ple->error_message,
               pop->error_message);
  }
  else {

    class_alloc(cl_md_ic,
                psp->md_size*sizeof(double *),
                pop->error_message);

    class_alloc(cl_md,
                psp->md_size*sizeof(double *),
                pop->error_message);

    for (index_md = 0; index_md < psp->md_size; index_md++) {

      if (psp->md_size > 1)

        class_alloc(cl_md[index_md],
                    psp->ct_size*sizeof(double),
                    ple->error_message);

      if (psp->ic_size[index_md] > 1)

        class_alloc(cl_md_ic[index_md],
                    psp->ic_ic_size[index_md]*psp->ct_size*sizeof(double),
                    ple->error_message);
    }

    class_call(spectra_cl_at_l(psp,
                               (double)l,
                               cl,
                               cl_md,
                               cl_md_ic),
               psp->error_message,
               pop->error_message);

    for (index_md = 0; index_md < psp->md_size; index_md++) {

      if (psp->md_size > 1)
        free(cl_md[index_md]);

      if (psp->ic_size[index_md] > 1)
        free(cl_md_ic[index_md]);

    }

    free(cl_md_ic);
    free(cl_md);

  }

  return _SUCCESS_;

}

/**
 * This routine writes the output in files.
 *
 *
 * @param pba Input: pointer to background structure (needed for calling spectra_pk_at_z())
 * @param pth Input: pointer to thermodynamics structure
 * @param ppt Input: pointer perturbation structure
 * @param ppm Input: pointer to primordial structure
 * @param ptr Input: pointer to transfer structure
 * @param psp Input: pointer to spectra structure
 * @param pnl Input: pointer to nonlinear structure
 * @param ple Input: pointer to lensing structure
 * @param pop Input: pointer to output structure
 */

int output_init(
                struct background * pba,
                struct thermo * pth,
                struct perturbs * ppt,
                struct primordial * ppm,
                struct transfers * ptr,
                struct spectra * psp,
                struct nonlinear * pnl,
                struct lensing * ple,
                struct output * pop
                ) {

  /** Summary: */

  /** - check that we really want to output at least one file */

  if ((ppt->has_cls == _FALSE_) && (ppt->has_pk_matter == _FALSE_) && (ppt->has_density_transfers == _FALSE_) && (ppt->has_velocity_transfers == _FALSE_) && (pop->write_background == _FALSE_) && (pop->write_thermodynamics == _FALSE_) && (pop->write_primordial == _FALSE_)) {
    if (pop->output_verbose > 0)
      printf("No output files requested. Output module skipped.\n");
    return _SUCCESS_;
  }
  else {
    if (pop->output_verbose > 0)
      printf("Writing output files in %s... \n",pop->root);
  }

  /** - deal with all anisotropy power spectra \f$ C_l\f$'s */

  if (ppt->has_cls == _TRUE_) {

    class_call(output_cl(pba,ppt,psp,ple,pop),
               pop->error_message,
               pop->error_message);
  }

  /** - deal with all Fourier matter power spectra P(k)'s */

  if (ppt->has_pk_matter == _TRUE_) {

    class_call(output_pk(pba,ppt,psp,pop),
               pop->error_message,
               pop->error_message);

    if (pnl->method != nl_none) {
          class_call(output_pk_nl(pba,ppt,psp,pop),
                     pop->error_message,
                     pop->error_message);
    }
  }

  /** - deal with density and matter power spectra */

  if ((ppt->has_density_transfers == _TRUE_) || (ppt->has_velocity_transfers == _TRUE_)) {

    class_call(output_tk(pba,ppt,psp,pop),
               pop->error_message,
               pop->error_message);
  }

  /** - deal with background quantities */

  if (pop->write_background == _TRUE_) {

    class_call(output_background(pba,pop),
               pop->error_message,
               pop->error_message);

  }

  /** - deal with thermodynamics quantities */

  if (pop->write_thermodynamics == _TRUE_) {

    class_call(output_thermodynamics(pba,pth,pop),
               pop->error_message,
               pop->error_message);

  }

  /** - deal with perturbation quantities */

  if (pop->write_perturbations == _TRUE_) {

    class_call(output_perturbations(pba,ppt,pop),
               pop->error_message,
               pop->error_message);

  }

  /** - deal with primordial spectra */

  if (pop->write_primordial == _TRUE_) {

    class_call(output_primordial(ppt,ppm,pop),
               pop->error_message,
               pop->error_message);

  }

  return _SUCCESS_;

}

/**
 * This routines writes the output in files for anisotropy power spectra \f$ C_l\f$'s.
 *
 * @param pba Input: pointer to background structure (needed for \f$ T_{cmb}\f$)
 * @param ppt Input: pointer perturbation structure
 * @param psp Input: pointer to spectra structure
 * @param ple Input: pointer to lensing structure
 * @param pop Input: pointer to output structure
 */

int output_cl(
              struct background * pba,
              struct perturbs * ppt,
              struct spectra * psp,
              struct lensing * ple,
              struct output * pop
              ) {

  /** Summary: */

  /** - define local variables */

  FILE *** out_md_ic; /* array of pointers to files with argument
                         out_md_ic[index_md][index_ic1_ic2]
                         (will contain cl's for each mode and pairs of initial conditions) */

  FILE ** out_md;     /* array of pointers to files with argument
                         out_md[index_md]
                         (will contain cl's for each mode, summed eventually over ic's) */

  FILE * out;         /* (will contain total cl's, summed eventually over modes and ic's) */

  FILE * out_lensed;         /* (will contain total lensed cl's) */

  double ** cl_md_ic; /* array with argument
                         cl_md_ic[index_md][index_ic1_ic2*psp->ct_size+index_ct] */

  double ** cl_md;    /* array with argument
                         cl_md[index_md][index_ct] */

  double * cl_tot;    /* array with argument
                         cl_tot[index_ct] */

  int index_md;
  int index_ic1,index_ic2,index_ic1_ic2;
  int l;

  FileName file_name;
  char first_line[_LINE_LENGTH_MAX_];

  /** - first, allocate all arrays of files and \f$ C_l\f$'s */

  class_alloc(out_md_ic,
              psp->md_size*sizeof(FILE * *),
              pop->error_message);

  class_alloc(cl_md_ic,
              psp->md_size*sizeof(double *),
              pop->error_message);

  class_alloc(out_md,
              psp->md_size*sizeof(FILE *),
              pop->error_message);

  class_alloc(cl_md,
              psp->md_size*sizeof(double *),
              pop->error_message);

  for (index_md = 0; index_md < ppt->md_size; index_md++) {

    class_alloc(out_md_ic[index_md],
                psp->ic_ic_size[index_md]*sizeof(FILE *),
                pop->error_message);

  }

  /** - second, open only the relevant files, and write a heading in each of them */

  sprintf(file_name,"%s%s",pop->root,"cl.dat");

  class_call(output_open_cl_file(psp,
                                 pop,
                                 &out,
                                 file_name,
                                 "total [l(l+1)/2pi] C_l's",
                                 psp->l_max_tot
                                 ),
             pop->error_message,
             pop->error_message);

  class_alloc(cl_tot,
              psp->ct_size*sizeof(double),
              pop->error_message);


  if (ple->has_lensed_cls == _TRUE_) {

    sprintf(file_name,"%s%s",pop->root,"cl_lensed.dat");

    class_call(output_open_cl_file(psp,
                                   pop,
                                   &out_lensed,
                                   file_name,
                                   "total lensed [l(l+1)/2pi] C_l's",
                                   ple->l_lensed_max
                                   ),
               pop->error_message,
               pop->error_message);
  }

  if (ppt->md_size > 1) {

    for (index_md = 0; index_md < ppt->md_size; index_md++) {

      if (_scalars_) {

        sprintf(file_name,"%s%s",pop->root,"cls.dat");
        strcpy(first_line,"[l(l+1)/2pi] C_l's for scalar mode");

      }

      if (_tensors_) {

        sprintf(file_name,"%s%s",pop->root,"clt.dat");
        strcpy(first_line,"[l(l+1)/2pi] C_l's for tensor mode");

      }

      class_call(output_open_cl_file(psp,
                                     pop,
                                     &(out_md[index_md]),
                                     file_name,
                                     first_line,
                                     psp->l_max[index_md]
                                     ),
                 pop->error_message,
                 pop->error_message);

      class_alloc(cl_md[index_md],
                  psp->ct_size*sizeof(double),
                  pop->error_message);

    }
  }

  for (index_md = 0; index_md < ppt->md_size; index_md++) {

    if (ppt->ic_size[index_md] > 1) {

      for (index_ic1 = 0; index_ic1 < ppt->ic_size[index_md]; index_ic1++) {

        for (index_ic2 = index_ic1; index_ic2 < ppt->ic_size[index_md]; index_ic2++) {

          if (_scalars_) {

            if ((ppt->has_ad == _TRUE_) &&
                (index_ic1 == ppt->index_ic_ad) && (index_ic2 == ppt->index_ic_ad)) {

              sprintf(file_name,"%s%s",pop->root,"cls_ad.dat");
              strcpy(first_line,"[l(l+1)/2pi] C_l's for scalar adiabatic (AD) mode");
            }

            if ((ppt->has_bi == _TRUE_) &&
                (index_ic1 == ppt->index_ic_bi) && (index_ic2 == ppt->index_ic_bi)) {

              sprintf(file_name,"%s%s",pop->root,"cls_bi.dat");
              strcpy(first_line,"[l(l+1)/2pi] C_l's for scalar baryon isocurvature (BI) mode");
            }

            if ((ppt->has_cdi == _TRUE_) &&
                (index_ic1 == ppt->index_ic_cdi) && (index_ic2 == ppt->index_ic_cdi)) {

              sprintf(file_name,"%s%s",pop->root,"cls_cdi.dat");
              strcpy(first_line,"[l(l+1)/2pi] C_l's for scalar CDM isocurvature (CDI) mode");
            }

            if ((ppt->has_nid == _TRUE_) &&
                (index_ic1 == ppt->index_ic_nid) && (index_ic2 == ppt->index_ic_nid)) {

              sprintf(file_name,"%s%s",pop->root,"cls_nid.dat");
              strcpy(first_line,"[l(l+1)/2pi] C_l's for scalar neutrino density isocurvature (NID) mode");
            }

            if ((ppt->has_niv == _TRUE_) &&
                (index_ic1 == ppt->index_ic_niv) && (index_ic2 == ppt->index_ic_niv)) {

              sprintf(file_name,"%s%s",pop->root,"cls_niv.dat");
              strcpy(first_line,"[l(l+1)/2pi] C_l's for scalar neutrino velocity isocurvature (NIV) mode");
            }

            if ((ppt->has_ad == _TRUE_) &&
                (ppt->has_bi == _TRUE_) && (index_ic1 == ppt->index_ic_ad) && (index_ic2 == ppt->index_ic_bi)) {

              sprintf(file_name,"%s%s",pop->root,"cls_ad_bi.dat");
              strcpy(first_line,"[l(l+1)/2pi] C_l's for scalar cross ADxBI mode");
            }

            if ((ppt->has_ad == _TRUE_) && (ppt->has_cdi == _TRUE_) &&
                (index_ic1 == ppt->index_ic_ad) && (index_ic2 == ppt->index_ic_cdi)) {

              sprintf(file_name,"%s%s",pop->root,"cls_ad_cdi.dat");
              strcpy(first_line,"[l(l+1)/2pi] C_l's for scalar cross ADxCDI mode");
            }

            if ((ppt->has_ad == _TRUE_) && (ppt->has_nid == _TRUE_) &&
                (index_ic1 == ppt->index_ic_ad) && (index_ic2 == ppt->index_ic_nid)) {

              sprintf(file_name,"%s%s",pop->root,"cls_ad_nid.dat");
              strcpy(first_line,"[l(l+1)/2pi] C_l's for scalar cross ADxNID mode");
            }

            if ((ppt->has_ad == _TRUE_) && (ppt->has_niv == _TRUE_) &&
                (index_ic1 == ppt->index_ic_ad) && (index_ic2 == ppt->index_ic_niv)) {

              sprintf(file_name,"%s%s",pop->root,"cls_ad_niv.dat");
              strcpy(first_line,"[l(l+1)/2pi] C_l's for scalar cross ADxNIV mode");
            }

            if ((ppt->has_bi == _TRUE_) && (ppt->has_cdi == _TRUE_) &&
                (index_ic1 == ppt->index_ic_bi) && (index_ic2 == ppt->index_ic_cdi)) {

              sprintf(file_name,"%s%s",pop->root,"cls_bi_cdi.dat");
              strcpy(first_line,"[l(l+1)/2pi] C_l's for scalar cross BIxCDI mode");
            }

            if ((ppt->has_bi == _TRUE_) && (ppt->has_nid == _TRUE_) &&
                (index_ic1 == ppt->index_ic_bi) && (index_ic2 == ppt->index_ic_nid)) {

              sprintf(file_name,"%s%s",pop->root,"cls_bi_nid.dat");
              strcpy(first_line,"[l(l+1)/2pi] C_l's for scalar cross BIxNID mode");
            }

            if ((ppt->has_bi == _TRUE_) && (ppt->has_niv == _TRUE_) &&
                (index_ic1 == ppt->index_ic_bi) && (index_ic2 == ppt->index_ic_niv)) {

              sprintf(file_name,"%s%s",pop->root,"cls_bi_niv.dat");
              strcpy(first_line,"[l(l+1)/2pi] C_l's for scalar cross BIxNIV mode");
            }

            if ((ppt->has_cdi == _TRUE_) && (ppt->has_nid == _TRUE_) &&
                (index_ic1 == ppt->index_ic_cdi) && (index_ic2 == ppt->index_ic_nid)) {

              sprintf(file_name,"%s%s",pop->root,"cls_cdi_nid.dat");
              strcpy(first_line,"[l(l+1)/2pi] C_l's for scalar cross CDIxNID mode");
            }

            if ((ppt->has_cdi == _TRUE_) && (ppt->has_niv == _TRUE_) &&
                (index_ic1 == ppt->index_ic_cdi) && (index_ic2 == ppt->index_ic_niv)) {

              sprintf(file_name,"%s%s",pop->root,"cls_cdi_niv.dat");
              strcpy(first_line,"[l(l+1)/2pi] C_l's for scalar cross CDIxNIV mode");
            }

            if ((ppt->has_nid == _TRUE_) && (ppt->has_niv == _TRUE_) &&
                (index_ic1 == ppt->index_ic_nid) && (index_ic2 == ppt->index_ic_niv)) {

              sprintf(file_name,"%s%s",pop->root,"cls_nid_niv.dat");
              strcpy(first_line,"[l(l+1)/2pi] C_l's for scalar cross NIDxNIV mode");
            }

          }

          if (_tensors_) {

            class_test(0==0,
                       pop->error_message,
                       "Seems that we have mixed initial conditions for tensors? Should not happen!\n");

          }

          index_ic1_ic2 = index_symmetric_matrix(index_ic1,index_ic2,psp->ic_size[index_md]);

          if (psp->is_non_zero[index_md][index_ic1_ic2] == _TRUE_) {

            class_call(output_open_cl_file(psp,
                                           pop,
                                           &(out_md_ic[index_md][index_ic1_ic2]),
                                           file_name,
                                           first_line,
                                           psp->l_max[index_md]
                                           ),
                       pop->error_message,
                       pop->error_message);

          }
        }
      }

      class_alloc(cl_md_ic[index_md],
                  psp->ic_ic_size[index_md]*psp->ct_size*sizeof(double),
                  pop->error_message);
    }
  }

  /** - third, perform loop over l. For each multipole, get all \f$ C_l\f$'s
      by calling spectra_cl_at_l() and distribute the results to
      relevant files */

  for (l = 2; l <= psp->l_max_tot; l++) {

    class_call(spectra_cl_at_l(psp,(double)l,cl_tot,cl_md,cl_md_ic),
               psp->error_message,
               pop->error_message);

    class_call(output_one_line_of_cl(pba,psp,pop,out,(double)l,cl_tot,psp->ct_size),
               pop->error_message,
               pop->error_message);

    if ((ple->has_lensed_cls == _TRUE_) && (l<=ple->l_lensed_max)) {

      class_call(lensing_cl_at_l(ple,
                                 (double)l,
                                 cl_tot),
                 ple->error_message,
                 pop->error_message);

      class_call(output_one_line_of_cl(pba,psp,pop,out_lensed,l,cl_tot,psp->ct_size),
                 pop->error_message,
                 pop->error_message);
    }

    if (ppt->md_size > 1) {
      for (index_md = 0; index_md < ppt->md_size; index_md++) {
        if (l <= psp->l_max[index_md]) {

          class_call(output_one_line_of_cl(pba,psp,pop,out_md[index_md],l,cl_md[index_md],psp->ct_size),
                     pop->error_message,
                     pop->error_message);
        }
      }
    }

    for (index_md = 0; index_md < ppt->md_size; index_md++) {
      if ((ppt->ic_size[index_md] > 1) && (l <= psp->l_max[index_md])) {
        for (index_ic1_ic2 = 0; index_ic1_ic2 < psp->ic_ic_size[index_md]; index_ic1_ic2++) {
          if (psp->is_non_zero[index_md][index_ic1_ic2] == _TRUE_) {

            class_call(output_one_line_of_cl(pba,psp,pop,out_md_ic[index_md][index_ic1_ic2],l,&(cl_md_ic[index_md][index_ic1_ic2*psp->ct_size]),psp->ct_size),
                       pop->error_message,
                       pop->error_message);
          }
        }
      }
    }
  }

  /** - finally, close files and free arrays of files and \f$ C_l\f$'s */

  for (index_md = 0; index_md < ppt->md_size; index_md++) {
    if (ppt->ic_size[index_md] > 1) {
      for (index_ic1_ic2 = 0; index_ic1_ic2 < psp->ic_ic_size[index_md]; index_ic1_ic2++) {
        if (psp->is_non_zero[index_md][index_ic1_ic2] == _TRUE_) {
          fclose(out_md_ic[index_md][index_ic1_ic2]);
        }
      }
      free(cl_md_ic[index_md]);
    }
  }
  if (ppt->md_size > 1) {
    for (index_md = 0; index_md < ppt->md_size; index_md++) {
      fclose(out_md[index_md]);
      free(cl_md[index_md]);
    }
  }
  fclose(out);
  if (ple->has_lensed_cls == _TRUE_) {
    fclose(out_lensed);
  }
  free(cl_tot);
  for (index_md = 0; index_md < ppt->md_size; index_md++) {
    free(out_md_ic[index_md]);
  }
  free(out_md_ic);
  free(cl_md_ic);
  free(out_md);
  free(cl_md);

  return _SUCCESS_;

}

/**
 * This routines writes the output in files for Fourier matter power spectra P(k)'s.
 *
 * @param pba Input: pointer to background structure (needed for calling spectra_pk_at_z())
 * @param ppt Input: pointer perturbation structure
 * @param psp Input: pointer to spectra structure
 * @param pop Input: pointer to output structure
 */

int output_pk(
              struct background * pba,
              struct perturbs * ppt,
              struct spectra * psp,
              struct output * pop
              ) {

  /** Summary: */

  /** - define local variables */

  FILE ** out_ic=NULL; /* array of pointers to files with argument
                          out_ic[index_ic1_ic2]
                          (will contain P(k)'s for each pair of initial conditions) */

  FILE * out;     /* (will contain total P(k) summed eventually over initial conditions) */

  double * pk_ic=NULL;  /* array with argument
                           pk_ic[index_k * psp->ic_ic_size[index_md] + index_ic1_ic2] */

  double * pk_tot; /* array with argument
                      pk_tot[index_k] */

  FILE ** out_cb_ic=NULL;
  FILE * out_cb;
  double * pk_cb_ic=NULL;
  double * pk_cb_tot;

  int index_md;
  int index_ic1,index_ic2;
  int index_ic1_ic2=0;
  int index_k;
  int index_z;

  FileName file_name;
  FileName file_cb_name;
  FileName redshift_suffix;
  char first_line[_LINE_LENGTH_MAX_];

  index_md=ppt->index_md_scalars;

  for (index_z = 0; index_z < pop->z_pk_num; index_z++) {

    /** - first, check that requested redshift z_pk is consistent */

    class_test((pop->z_pk[index_z] > psp->z_max_pk),
               pop->error_message,
               "P(k,z) computed up to z=%f but requested at z=%f. Must increase z_max_pk in precision file.",psp->z_max_pk,pop->z_pk[index_z]);

    if (pop->z_pk_num == 1)
      redshift_suffix[0]='\0';
    else
      sprintf(redshift_suffix,"z%d_",index_z+1);

    /** - second, open only the relevant files and write a heading in each of them */

    sprintf(file_name,"%s%s%s",pop->root,redshift_suffix,"pk.dat");
    if(pba->has_ncdm) sprintf(file_cb_name,"%s%s%s",pop->root,redshift_suffix,"pk_cb.dat");

    class_call(output_open_pk_file(pba,
                                   psp,
                                   pop,
                                   &out,
                                   file_name,
                                   "",
                                   pop->z_pk[index_z]
                                   ),
               pop->error_message,
               pop->error_message);
 
    if(pba->has_ncdm){
    class_call(output_open_pk_file(pba,
                                   psp,
                                   pop,
                                   &out_cb,
                                   file_cb_name,
                                   "",
                                   pop->z_pk[index_z]
                                   ),
               pop->error_message,
               pop->error_message);
    }

    class_alloc(pk_tot,
                psp->ln_k_size*sizeof(double),
                pop->error_message);

    //if(pba->has_ncdm){
    class_alloc(pk_cb_tot,
                psp->ln_k_size*sizeof(double),
                pop->error_message);
    //}

    if (psp->ic_size[index_md] > 1) {
//MAcb P_cb for multiple initial conditions has to be implemented
      class_alloc(out_ic,
                  psp->ic_ic_size[index_md]*sizeof(FILE *),
                  pop->error_message);

      class_alloc(pk_ic,
                  psp->ln_k_size*psp->ic_ic_size[index_md]*sizeof(double),
                  pop->error_message);
      
      if (pba->has_ncdm){
      class_alloc(out_cb_ic,
                  psp->ic_ic_size[index_md]*sizeof(FILE *),
                  pop->error_message);
      }//
      class_alloc(pk_cb_ic,
                  psp->ln_k_size*psp->ic_ic_size[index_md]*sizeof(double),
                  pop->error_message);
      

      for (index_ic1 = 0; index_ic1 < ppt->ic_size[index_md]; index_ic1++) {

        for (index_ic2 = index_ic1; index_ic2 < ppt->ic_size[index_md]; index_ic2++) {

          if ((ppt->has_ad == _TRUE_) &&
              (index_ic1 == ppt->index_ic_ad) && (index_ic2 == ppt->index_ic_ad)) {

            sprintf(file_name,"%s%s%s",pop->root,redshift_suffix,"pk_ad.dat");
            strcpy(first_line,"for adiabatic (AD) mode ");
          }

          if ((ppt->has_bi == _TRUE_) &&
              (index_ic1 == ppt->index_ic_bi) && (index_ic2 == ppt->index_ic_bi)) {

            sprintf(file_name,"%s%s%s",pop->root,redshift_suffix,"pk_bi.dat");
            strcpy(first_line,"for baryon isocurvature (BI) mode ");
          }

          if ((ppt->has_cdi == _TRUE_) &&
              (index_ic1 == ppt->index_ic_cdi) && (index_ic2 == ppt->index_ic_cdi)) {

            sprintf(file_name,"%s%s%s",pop->root,redshift_suffix,"pk_cdi.dat");
            strcpy(first_line,"for CDM isocurvature (CDI) mode ");
          }

          if ((ppt->has_nid == _TRUE_) &&
              (index_ic1 == ppt->index_ic_nid) && (index_ic2 == ppt->index_ic_nid)) {

            sprintf(file_name,"%s%s%s",pop->root,redshift_suffix,"pk_nid.dat");
            strcpy(first_line,"for neutrino density isocurvature (NID) mode ");
          }

          if ((ppt->has_niv == _TRUE_) &&
              (index_ic1 == ppt->index_ic_niv) && (index_ic2 == ppt->index_ic_niv)) {

            sprintf(file_name,"%s%s%s",pop->root,redshift_suffix,"pk_niv.dat");
            strcpy(first_line,"for neutrino velocity isocurvature (NIV) mode ");
          }

          if ((ppt->has_ad == _TRUE_) &&
              (ppt->has_bi == _TRUE_) && (index_ic1 == ppt->index_ic_ad) && (index_ic2 == ppt->index_ic_bi)) {

            sprintf(file_name,"%s%s%s",pop->root,redshift_suffix,"pk_ad_bi.dat");
            strcpy(first_line,"for cross ADxBI mode ");
          }

          if ((ppt->has_ad == _TRUE_) && (ppt->has_cdi == _TRUE_) &&
              (index_ic1 == ppt->index_ic_ad) && (index_ic2 == ppt->index_ic_cdi)) {

            sprintf(file_name,"%s%s%s",pop->root,redshift_suffix,"pk_ad_cdi.dat");
            strcpy(first_line,"for cross ADxCDI mode ");
          }

          if ((ppt->has_ad == _TRUE_) && (ppt->has_nid == _TRUE_) &&
              (index_ic1 == ppt->index_ic_ad) && (index_ic2 == ppt->index_ic_nid)) {

            sprintf(file_name,"%s%s%s",pop->root,redshift_suffix,"pk_ad_nid.dat");
            strcpy(first_line,"for scalar cross ADxNID mode ");
          }

          if ((ppt->has_ad == _TRUE_) && (ppt->has_niv == _TRUE_) &&
              (index_ic1 == ppt->index_ic_ad) && (index_ic2 == ppt->index_ic_niv)) {

            sprintf(file_name,"%s%s%s",pop->root,redshift_suffix,"pk_ad_niv.dat");
            strcpy(first_line,"for cross ADxNIV mode ");
          }

          if ((ppt->has_bi == _TRUE_) && (ppt->has_cdi == _TRUE_) &&
              (index_ic1 == ppt->index_ic_bi) && (index_ic2 == ppt->index_ic_cdi)) {

            sprintf(file_name,"%s%s%s",pop->root,redshift_suffix,"pk_bi_cdi.dat");
            strcpy(first_line,"for cross BIxCDI mode ");
          }

          if ((ppt->has_bi == _TRUE_) && (ppt->has_nid == _TRUE_) &&
              (index_ic1 == ppt->index_ic_bi) && (index_ic2 == ppt->index_ic_nid)) {

            sprintf(file_name,"%s%s%s",pop->root,redshift_suffix,"pk_bi_nid.dat");
            strcpy(first_line,"for cross BIxNID mode ");
          }

          if ((ppt->has_bi == _TRUE_) && (ppt->has_niv == _TRUE_) &&
              (index_ic1 == ppt->index_ic_bi) && (index_ic2 == ppt->index_ic_niv)) {

            sprintf(file_name,"%s%s%s",pop->root,redshift_suffix,"pk_bi_niv.dat");
            strcpy(first_line,"for cross BIxNIV mode ");
          }

          if ((ppt->has_cdi == _TRUE_) && (ppt->has_nid == _TRUE_) &&
              (index_ic1 == ppt->index_ic_cdi) && (index_ic2 == ppt->index_ic_nid)) {

            sprintf(file_name,"%s%s%s",pop->root,redshift_suffix,"pk_cdi_nid.dat");
            strcpy(first_line,"for cross CDIxNID mode ");
          }

          if ((ppt->has_cdi == _TRUE_) && (ppt->has_niv == _TRUE_) &&
              (index_ic1 == ppt->index_ic_cdi) && (index_ic2 == ppt->index_ic_niv)) {

            sprintf(file_name,"%s%s%s",pop->root,redshift_suffix,"pk_cdi_niv.dat");
            strcpy(first_line,"for cross CDIxNIV mode ");
          }

          if ((ppt->has_nid == _TRUE_) && (ppt->has_niv == _TRUE_) &&
              (index_ic1 == ppt->index_ic_nid) && (index_ic2 == ppt->index_ic_niv)) {

            sprintf(file_name,"%s%s%s",pop->root,redshift_suffix,"pk_nid_niv.dat");
            strcpy(first_line,"for cross NIDxNIV mode ");
          }

          index_ic1_ic2 = index_symmetric_matrix(index_ic1,index_ic2,psp->ic_size[index_md]);

          if (psp->is_non_zero[index_md][index_ic1_ic2] == _TRUE_) {

            class_call(output_open_pk_file(pba,
                                           psp,
                                           pop,
                                           &(out_ic[index_ic1_ic2]),
                                           file_name,
                                           first_line,
                                           pop->z_pk[index_z]
                                           ),
                       pop->error_message,
                       pop->error_message);
          }
        }
      }
    }

    /** - third, compute P(k) for each k (if several ic's, compute it for each ic and compute also the total); if z_pk = 0, this is done by directly reading inside the pre-computed table; if not, this is done by interpolating the table at the correct value of tau. */

    /* if z_pk = 0, no interpolation needed */

    if (pop->z_pk[index_z] == 0.) {

      for (index_k=0; index_k<psp->ln_k_size; index_k++) {

        if (psp->ic_size[index_md] == 1) {
          pk_tot[index_k] = exp(psp->ln_pk[(psp->ln_tau_size-1) * psp->ln_k_size + index_k]);
          if (pba->has_ncdm) pk_cb_tot[index_k] = exp(psp->ln_pk_cb[(psp->ln_tau_size-1) * psp->ln_k_size + index_k]);
        }
        else {
          pk_tot[index_k] = 0.;
          if (pba->has_ncdm) pk_cb_tot[index_k] = 0.;
          for (index_ic1=0; index_ic1 < psp->ic_size[index_md]; index_ic1++) {
            index_ic1_ic2 = index_symmetric_matrix(index_ic1,index_ic1,psp->ic_size[index_md]);
            pk_ic[index_k * psp->ic_ic_size[index_md] + index_ic1_ic2] = exp(psp->ln_pk[((psp->ln_tau_size-1) * psp->ln_k_size + index_k) * psp->ic_ic_size[index_md] + index_ic1_ic2]);
            pk_tot[index_k] += pk_ic[index_k * psp->ic_ic_size[index_md] + index_ic1_ic2];

            if(pba->has_ncdm){
            pk_cb_ic[index_k * psp->ic_ic_size[index_md] + index_ic1_ic2] = exp(psp->ln_pk_cb[((psp->ln_tau_size-1) * psp->ln_k_size + index_k) * psp->ic_ic_size[index_md] + index_ic1_ic2]);
            pk_cb_tot[index_k] += pk_cb_ic[index_k * psp->ic_ic_size[index_md] + index_ic1_ic2];
            }
          }
          for (index_ic1=0; index_ic1 < psp->ic_size[index_md]; index_ic1++) {
            for (index_ic2 = index_ic1+1; index_ic2 < psp->ic_size[index_md]; index_ic2++) {
              pk_ic[index_k * psp->ic_ic_size[index_md] + index_symmetric_matrix(index_ic1,index_ic2,psp->ic_size[index_md])] =
                psp->ln_pk[index_k * psp->ic_ic_size[index_md] + index_symmetric_matrix(index_ic1,index_ic2,psp->ic_size[index_md])]
                *sqrt(pk_ic[index_k * psp->ic_ic_size[index_md] + index_symmetric_matrix(index_ic1,index_ic1,psp->ic_size[index_md])] *
                      pk_ic[index_k * psp->ic_ic_size[index_md] + index_symmetric_matrix(index_ic2,index_ic2,psp->ic_size[index_md])]);
              pk_tot[index_k] += 2.*pk_ic[index_k * psp->ic_ic_size[index_md] + index_ic1_ic2];

              if(pba->has_ncdm){
              pk_cb_ic[index_k * psp->ic_ic_size[index_md] + index_symmetric_matrix(index_ic1,index_ic2,psp->ic_size[index_md])] =
                psp->ln_pk_cb[index_k * psp->ic_ic_size[index_md] + index_symmetric_matrix(index_ic1,index_ic2,psp->ic_size[index_md])]
                *sqrt(pk_cb_ic[index_k * psp->ic_ic_size[index_md] + index_symmetric_matrix(index_ic1,index_ic1,psp->ic_size[index_md])] *
                      pk_ic[index_k * psp->ic_ic_size[index_md] + index_symmetric_matrix(index_ic2,index_ic2,psp->ic_size[index_md])]);
              pk_cb_tot[index_k] += 2.*pk_cb_ic[index_k * psp->ic_ic_size[index_md] + index_ic1_ic2];
              }

            }
          }
        }
      }
    }

    /* if 0 <= z_pk <= z_max_pk, interpolation needed, */
    else {

      class_call(spectra_pk_at_z(pba,
                                 psp,
                                 linear,
                                 pop->z_pk[index_z],
                                 pk_tot,
                                 pk_ic,
                                 pk_cb_tot,
                                 pk_cb_ic),
                 psp->error_message,
                 pop->error_message);
    }

    /** - fourth, write in files */

    for (index_k=0; index_k<psp->ln_k_size; index_k++) {

      class_call(output_one_line_of_pk(out,
                                       exp(psp->ln_k[index_k])/pba->h,
                                       pk_tot[index_k]*pow(pba->h,3)),
                 pop->error_message,
                 pop->error_message);

      if(pba->has_ncdm){
      class_call(output_one_line_of_pk(out_cb,
                                       exp(psp->ln_k[index_k])/pba->h,
                                       pk_cb_tot[index_k]*pow(pba->h,3)),
                 pop->error_message,
                 pop->error_message);
      }

      if (psp->ic_size[index_md] > 1) {

        for (index_ic1_ic2 = 0; index_ic1_ic2 < psp->ic_ic_size[index_md]; index_ic1_ic2++) {

          if (psp->is_non_zero[index_md][index_ic1_ic2] == _TRUE_) {

            class_call(output_one_line_of_pk(out_ic[index_ic1_ic2],
                                             exp(psp->ln_k[index_k])/pba->h,
                                             pk_ic[index_k * psp->ic_ic_size[index_md] + index_ic1_ic2]*pow(pba->h,3)),
                       pop->error_message,
                       pop->error_message);

            if(pba->has_ncdm){
            class_call(output_one_line_of_pk(out_cb_ic[index_ic1_ic2],
                                             exp(psp->ln_k[index_k])/pba->h,
                                             pk_cb_ic[index_k * psp->ic_ic_size[index_md] + index_ic1_ic2]*pow(pba->h,3)),
                       pop->error_message,
                       pop->error_message);

            }

          }
        }
      }
    }

    /** - fifth, free memory and close files */

    free(pk_tot);
    free(pk_cb_tot);
    fclose(out);
    if(pba->has_ncdm) fclose(out_cb);

    if (psp->ic_size[index_md] > 1) {
      for (index_ic1_ic2 = 0; index_ic1_ic2 < psp->ic_ic_size[index_md]; index_ic1_ic2++) {
        if (psp->is_non_zero[index_md][index_ic1_ic2] == _TRUE_) {
          fclose(out_ic[index_ic1_ic2]);
          if(pba->has_ncdm) fclose(out_cb_ic[index_ic1_ic2]);
        }
      }
      free(out_ic);
      if(pba->has_ncdm) free(out_cb_ic);
      free(pk_ic);
      free(pk_cb_ic);
    }

  }

  return _SUCCESS_;

}

/**
 * This routines writes the output in files for Fourier non-linear matter power spectra P(k)'s.
 *
 * @param pba Input: pointer to background structure (needed for calling spectra_pk_at_z())
 * @param ppt Input: pointer perturbation structure
 * @param psp Input: pointer to spectra structure
 * @param pop Input: pointer to output structure
 */

int output_pk_nl(
                 struct background * pba,
                 struct perturbs * ppt,
                 struct spectra * psp,
                 struct output * pop
                 ) {

  /** Summary: */

  /** - define local variables */

  FILE * out;     /* (will contain total P(k) summed eventually over initial conditions) */

  double * pk_tot; /* array with argument pk_tot[index_k] */

  FILE * out_cb; 
  double * pk_cb_tot;
  
  int index_k;
  int index_z;

  FileName file_name;
  FileName file_cb_name;
  FileName redshift_suffix;

  for (index_z = 0; index_z < pop->z_pk_num; index_z++) {

    /** - first, check that requested redshift z_pk is consistent */

    class_test((pop->z_pk[index_z] > psp->z_max_pk),
               pop->error_message,
               "P(k,z) computed up to z=%f but requested at z=%f. Must increase z_max_pk in precision file.",psp->z_max_pk,pop->z_pk[index_z]);

    if (pop->z_pk_num == 1)
      redshift_suffix[0]='\0';
    else
      sprintf(redshift_suffix,"z%d_",index_z+1);

    /** - second, open only the relevant files, and write a heading in each of them */

    sprintf(file_name,"%s%s%s",pop->root,redshift_suffix,"pk_nl.dat");
    if (pba->has_ncdm) sprintf(file_cb_name,"%s%s%s",pop->root,redshift_suffix,"pk_cb_nl.dat");

    class_call(output_open_pk_file(pba,
                                   psp,
                                   pop,
                                   &out,
                                   file_name,
                                   "",
                                   pop->z_pk[index_z]
                                   ),
               pop->error_message,
               pop->error_message);

    if (pba->has_ncdm){
    class_call(output_open_pk_file(pba,
                                   psp,
                                   pop,
                                   &out_cb,
                                   file_cb_name,
                                   "",
                                   pop->z_pk[index_z]
                                   ),
               pop->error_message,
               pop->error_message);
    }

    class_alloc(pk_tot,
                psp->ln_k_size*sizeof(double),
                pop->error_message);

    class_alloc(pk_cb_tot,
                psp->ln_k_size*sizeof(double),
                pop->error_message);

    /** - third, compute P(k) for each k (if several ic's, compute it for each ic and compute also the total); if z_pk = 0, this is done by directly reading inside the pre-computed table; if not, this is done by interpolating the table at the correct value of tau. */

    /* if z_pk = 0, no interpolation needed */

    if (pop->z_pk[index_z] == 0.) {

      for (index_k=0; index_k<psp->ln_k_size; index_k++) {

<<<<<<< HEAD
        pk_tot[index_k] = exp(psp->ln_pk_nl[(psp->ln_tau_size-1) * psp->ln_k_size + index_k]);
        // printf("pk_tot[index_k]  %e psp->ln_tau_size %d psp->ln_k_size %d \n", pk_tot[index_k], psp->ln_tau_size,  psp->ln_k_size );
=======
        pk_tot[index_k] = exp(psp->ln_pk_nl[(psp->ln_tau_nl_size-1) * psp->ln_k_size + index_k]);
      
        if (pba->has_ncdm) pk_cb_tot[index_k] = exp(psp->ln_pk_cb_nl[(psp->ln_tau_nl_size-1) * psp->ln_k_size + index_k]);

>>>>>>> 31730be6
      }
    }

    /* if 0 <= z_pk <= z_max_pk, interpolation needed, */
    else {

      class_call(spectra_pk_nl_at_z(pba,
                                    psp,
                                    linear,
                                    pop->z_pk[index_z],
                                    pk_tot,
                                    pk_cb_tot),
                 psp->error_message,
                 pop->error_message);
    }

    /** - fourth, write in files */

    for (index_k=0; index_k<psp->ln_k_size; index_k++) {

      class_call(output_one_line_of_pk(out,
                                       exp(psp->ln_k[index_k])/pba->h,
                                       pk_tot[index_k]*pow(pba->h,3)),
                 pop->error_message,
                 pop->error_message);
      
      if (pba->has_ncdm){
      class_call(output_one_line_of_pk(out_cb,
                                       exp(psp->ln_k[index_k])/pba->h,
                                       pk_cb_tot[index_k]*pow(pba->h,3)),
                 pop->error_message,
                 pop->error_message);
      }

    }

    /** - fifth, free memory and close files */

    fclose(out);
    if (pba->has_ncdm) fclose(out_cb);
    free(pk_tot);
    free(pk_cb_tot);

  }

  return _SUCCESS_;

}


/**
 * This routines writes the output in files for matter transfer functions \f$ T_i(k)\f$'s.
 *
 * @param pba Input: pointer to background structure (needed for calling spectra_pk_at_z())
 * @param ppt Input: pointer perturbation structure
 * @param psp Input: pointer to spectra structure
 * @param pop Input: pointer to output structure
 */

int output_tk(
              struct background * pba,
              struct perturbs * ppt,
              struct spectra * psp,
              struct output * pop
              ) {

  /** Summary: */

  /** - define local variables */
  char titles[_MAXTITLESTRINGLENGTH_]={0};
  double * data;
  int size_data, number_of_titles;

  FILE * tkfile;

  int index_md;
  int index_ic;
  int index_z;

  double z;

  FileName file_name;
  FileName redshift_suffix;
  char first_line[_LINE_LENGTH_MAX_];
  FileName ic_suffix;

  index_md=ppt->index_md_scalars;

  if (pop->output_format == camb_format) {

    class_test(pba->N_ncdm>1,
               pop->error_message,
               "you wish to output the transfer functions in CMBFAST/CAMB format but you have more than one non-cold dark matter (ncdm) species. The two are not compatible (since CMBFAST/CAMB only have one ncdm species): switch to CLASS output format or keep only on ncdm species");

    class_test(ppt->has_velocity_transfers == _TRUE_,
               pop->error_message,
               "you wish to output the transfer functions in CMBFAST/CAMB format, but you requested velocity transfer functions. The two are not compatible (since CMBFAST/CAMB do not compute velocity transfer functions): switch to CLASS output format, or ask only for density transfer function");
  }


  class_call(spectra_output_tk_titles(pba,ppt,pop->output_format,titles),
             pba->error_message,
             pop->error_message);
  number_of_titles = get_number_of_titles(titles);
  size_data = number_of_titles*psp->ln_k_size;

  class_alloc(data, sizeof(double)*psp->ic_size[index_md]*size_data, pop->error_message);

  for (index_z = 0; index_z < pop->z_pk_num; index_z++) {

    z = pop->z_pk[index_z];

    /** - first, check that requested redshift z_pk is consistent */

    class_test((pop->z_pk[index_z] > psp->z_max_pk),
               pop->error_message,
               "T_i(k,z) computed up to z=%f but requested at z=%f. Must increase z_max_pk in precision file.",psp->z_max_pk,pop->z_pk[index_z]);

    if (pop->z_pk_num == 1)
      redshift_suffix[0]='\0';
    else
      sprintf(redshift_suffix,"z%d_",index_z+1);

    /** - second, open only the relevant files, and write a heading in each of them */

    class_call(spectra_output_tk_data(pba,
                                      ppt,
                                      psp,
                                      pop->output_format,
                                      pop->z_pk[index_z],
                                      number_of_titles,
                                      data
                                      ),
               psp->error_message,
               pop->error_message);

    for (index_ic = 0; index_ic < ppt->ic_size[index_md]; index_ic++) {

      class_call(spectra_firstline_and_ic_suffix(ppt, index_ic, first_line, ic_suffix),
                 pop->error_message, pop->error_message);

      if ((ppt->has_ad == _TRUE_) && (ppt->ic_size[index_md] == 1) )
        sprintf(file_name,"%s%s%s",pop->root,redshift_suffix,"tk.dat");
      else
        sprintf(file_name,"%s%s%s%s%s",pop->root,redshift_suffix,"tk_",ic_suffix,".dat");

      class_open(tkfile, file_name, "w", pop->error_message);

      if (pop->write_header == _TRUE_) {
        if (pop->output_format == class_format) {
          fprintf(tkfile,"# Transfer functions T_i(k) %sat redshift z=%g\n",first_line,z);
          fprintf(tkfile,"# for k=%g to %g h/Mpc,\n",exp(psp->ln_k[0])/pba->h,exp(psp->ln_k[psp->ln_k_size-1])/pba->h);
          fprintf(tkfile,"# number of wavenumbers equal to %d\n",psp->ln_k_size);
          if (ppt->has_density_transfers == _TRUE_) {
            fprintf(tkfile,"# d_i   stands for (delta rho_i/rho_i)(k,z) with above normalization \n");
            fprintf(tkfile,"# d_tot stands for (delta rho_tot/rho_tot)(k,z) with rho_Lambda NOT included in rho_tot\n");
            fprintf(tkfile,"# (note that this differs from the transfer function output from CAMB/CMBFAST, which gives the same\n");
            fprintf(tkfile,"#  quantities divided by -k^2 with k in Mpc^-1; use format=camb to match CAMB)\n");
          }
          if (ppt->has_velocity_transfers == _TRUE_) {
            fprintf(tkfile,"# t_i   stands for theta_i(k,z) with above normalization \n");
            fprintf(tkfile,"# t_tot stands for (sum_i [rho_i+p_i] theta_i)/(sum_i [rho_i+p_i]))(k,z)\n");
          }
          fprintf(tkfile,"#\n");
        }
        else if (pop->output_format == camb_format) {

          fprintf(tkfile,"# Rescaled matter transfer functions [-T_i(k)/k^2] %sat redshift z=%g\n",first_line,z);
          fprintf(tkfile,"# for k=%g to %g h/Mpc,\n",exp(psp->ln_k[0])/pba->h,exp(psp->ln_k[psp->ln_k_size-1])/pba->h);
          fprintf(tkfile,"# number of wavenumbers equal to %d\n",psp->ln_k_size);
          fprintf(tkfile,"# T_i   stands for (delta rho_i/rho_i)(k,z) with above normalization \n");
          fprintf(tkfile,"# The rescaling factor [-1/k^2] with k in 1/Mpc is here to match the CMBFAST/CAMB output convention\n");
          fprintf(tkfile,"#\n");
          fprintf(tkfile,"#");
          fprintf(tkfile,"\n");

        }
      }

      output_print_data(tkfile,
                        titles,
                        data+index_ic*size_data,
                        size_data);

      /** - free memory and close files */
      fclose(tkfile);

    }

  }

  free(data);

  return _SUCCESS_;

}

int output_background(
                      struct background * pba,
                      struct output * pop
                      ) {

  FILE * backfile;
  FileName file_name;

  char titles[_MAXTITLESTRINGLENGTH_]={0};
  double * data;
  int size_data, number_of_titles;

  class_call(background_output_titles(pba,titles),
             pba->error_message,
             pop->error_message);
  number_of_titles = get_number_of_titles(titles);
  size_data = number_of_titles*pba->bt_size;
  class_alloc(data,sizeof(double)*size_data,pop->error_message);
  class_call(background_output_data(pba,
                                    number_of_titles,
                                    data),
             pba->error_message,
             pop->error_message);

  sprintf(file_name,"%s%s",pop->root,"background.dat");
  class_open(backfile,file_name,"w",pop->error_message);

  if (pop->write_header == _TRUE_) {
    fprintf(backfile,"# Table of selected background quantities\n");
    fprintf(backfile,"# All densities are multiplied by (8piG/3) (below, shortcut notation (.) for this factor) \n");
    fprintf(backfile,"# Densities are in units [Mpc^-2] while all distances are in [Mpc]. \n");
    if (pba->has_scf == _TRUE_){
      fprintf(backfile,"# The units of phi, tau in the derivatives and the potential V are the following:\n");
      fprintf(backfile,"# --> phi is given in units of the reduced Planck mass m_Pl = (8 pi G)^(-1/2)\n");
      fprintf(backfile,"# --> tau in the derivative of V(phi) is given in units of Mpc.\n");
      fprintf(backfile,"# --> the potential V(phi) is given in units of m_Pl^2/Mpc^2.\n");
    }
  }

  output_print_data(backfile,
                    titles,
                    data,
                    size_data);

  free(data);
  fclose(backfile);

  return _SUCCESS_;

}

int output_thermodynamics(
                          struct background * pba,
                          struct thermo * pth,
                          struct output * pop
                      ) {

  FileName file_name;
  FILE * thermofile;
  char titles[_MAXTITLESTRINGLENGTH_]={0};
  double * data;
  int size_data, number_of_titles;

  class_call(thermodynamics_output_titles(pba,pth,titles),
             pth->error_message,
             pop->error_message);
  number_of_titles = get_number_of_titles(titles);
  size_data = number_of_titles*pth->tt_size;
  class_alloc(data,sizeof(double)*size_data,pop->error_message);
  class_call(thermodynamics_output_data(pba,
                                        pth,
                                        number_of_titles,
                                        data),
             pth->error_message,
             pop->error_message);

  sprintf(file_name,"%s%s",pop->root,"thermodynamics.dat");
  class_open(thermofile,file_name,"w",pop->error_message);

  if (pop->write_header == _TRUE_) {
    fprintf(thermofile,"# Table of selected thermodynamics quantities\n");
    fprintf(thermofile,"# The following notation is used in column titles:\n");
    fprintf(thermofile,"#    x_e = electron ionization fraction\n");
    fprintf(thermofile,"# -kappa = optical depth\n");
    fprintf(thermofile,"# kappa' = Thomson scattering rate, prime denotes conformal time derivatives\n");
    fprintf(thermofile,"#      g = kappa' e^-kappa = visibility function \n");
    fprintf(thermofile,"#     Tb = baryon temperature \n");
    fprintf(thermofile,"#  c_b^2 = baryon sound speed squared \n");
    fprintf(thermofile,"#  tau_d = baryon drag optical depth \n");
    if (pth->compute_damping_scale == _TRUE_) {
      fprintf(thermofile,"#  r_d = simplest analytic approximation to photon comoving damping scale \n");
    }
  }

  output_print_data(thermofile,
                    titles,
                    data,
                    size_data);

  free(data);
  fclose(thermofile);

  return _SUCCESS_;

}


int output_perturbations(
                         struct background * pba,
                         struct perturbs * ppt,
                         struct output * pop
                         ) {

  FILE * out;
  FileName file_name;
  int index_ikout, index_md;
  double k;

  for (index_ikout=0; index_ikout<ppt->k_output_values_num; index_ikout++){

    if (ppt->has_scalars == _TRUE_){
      index_md = ppt->index_md_scalars;
      k = ppt->k[index_md][ppt->index_k_output_values[index_md*ppt->k_output_values_num+index_ikout]];
      sprintf(file_name,"%s%s%d%s",pop->root,"perturbations_k",index_ikout,"_s.dat");
      class_open(out, file_name, "w", ppt->error_message);
      fprintf(out,"#scalar perturbations for mode k = %.*e Mpc^(-1)\n",_OUTPUTPRECISION_,k);
      output_print_data(out,
                        ppt->scalar_titles,
                        ppt->scalar_perturbations_data[index_ikout],
                        ppt->size_scalar_perturbation_data[index_ikout]);

      fclose(out);
    }
    if (ppt->has_vectors == _TRUE_){
      index_md = ppt->index_md_vectors;
      k = ppt->k[index_md][ppt->index_k_output_values[index_md*ppt->k_output_values_num+index_ikout]];
      sprintf(file_name,"%s%s%d%s",pop->root,"perturbations_k",index_ikout,"_v.dat");
      class_open(out, file_name, "w", ppt->error_message);
      fprintf(out,"#vector perturbations for mode k = %.*e Mpc^(-1)\n",_OUTPUTPRECISION_,k);
      output_print_data(out,
                        ppt->vector_titles,
                        ppt->vector_perturbations_data[index_ikout],
                        ppt->size_vector_perturbation_data[index_ikout]);

      fclose(out);
    }
    if (ppt->has_tensors == _TRUE_){
      index_md = ppt->index_md_tensors;
      k = ppt->k[index_md][ppt->index_k_output_values[index_md*ppt->k_output_values_num+index_ikout]];
      sprintf(file_name,"%s%s%d%s",pop->root,"perturbations_k",index_ikout,"_t.dat");
      class_open(out, file_name, "w", ppt->error_message);
      fprintf(out,"#tensor perturbations for mode k = %.*e Mpc^(-1)\n",_OUTPUTPRECISION_,k);
      output_print_data(out,
                        ppt->tensor_titles,
                        ppt->tensor_perturbations_data[index_ikout],
                        ppt->size_tensor_perturbation_data[index_ikout]);

      fclose(out);
    }


  }
  return _SUCCESS_;

}

int output_primordial(
                      struct perturbs * ppt,
                      struct primordial * ppm,
                      struct output * pop
                      ) {
  FileName file_name;
  FILE * out;
  char titles[_MAXTITLESTRINGLENGTH_]={0};
  double * data;
  int size_data, number_of_titles;

  sprintf(file_name,"%s%s",pop->root,"primordial_Pk.dat");

  class_call(primordial_output_titles(ppt,ppm,titles),
             ppm->error_message,
             pop->error_message);
  number_of_titles = get_number_of_titles(titles);
  size_data = number_of_titles*ppm->lnk_size;
  class_alloc(data,sizeof(double)*size_data,pop->error_message);
  class_call(primordial_output_data(ppt,
                                    ppm,
                                    number_of_titles,
                                    data),
             ppm->error_message,
             pop->error_message);

  class_open(out,file_name,"w",pop->error_message);
  if (pop->write_header == _TRUE_) {
    fprintf(out,"# Dimensionless primordial spectrum, equal to [k^3/2pi^2] P(k) \n");
  }

  output_print_data(out,
                    titles,
                    data,
                    size_data);

  free(data);
  fclose(out);

  return _SUCCESS_;
}


int output_print_data(FILE *out,
                      char titles[_MAXTITLESTRINGLENGTH_],
                      double *dataptr,
                      int size_dataptr){
  int colnum=1, number_of_titles;
  int index_title, index_tau;
  char thetitle[_MAXTITLESTRINGLENGTH_];
  char *pch;

  /** Summary*/

  /** - First we print the titles */
  fprintf(out,"#");

  strcpy(thetitle,titles);
  pch = strtok(thetitle,_DELIMITER_);
  while (pch != NULL){
    class_fprintf_columntitle(out, pch, _TRUE_, colnum);
    pch = strtok(NULL,_DELIMITER_);
  }
  fprintf(out,"\n");

  /** - Then we print the data */
  number_of_titles = colnum-1;
  if (number_of_titles>0){
    for (index_tau=0; index_tau<size_dataptr/number_of_titles; index_tau++){
      fprintf(out," ");
      for (index_title=0; index_title<number_of_titles; index_title++){
        class_fprintf_double(out, dataptr[index_tau*number_of_titles+index_title], _TRUE_);
      }
      fprintf(out,"\n");
    }
  }
  return _SUCCESS_;
}


/**
 * This routine opens one file where some \f$ C_l\f$'s will be written, and writes
 * a heading with some general information concerning its content.
 *
 * @param psp        Input: pointer to spectra structure
 * @param pop        Input: pointer to output structure
 * @param clfile     Output: returned pointer to file pointer
 * @param filename   Input: name of the file
 * @param first_line Input: text describing the content (mode, initial condition..)
 * @param lmax       Input: last multipole in the file (the first one is assumed to be 2)
 * @return the error status
 */

int output_open_cl_file(
                        struct spectra * psp,
                        struct output * pop,
                        FILE * * clfile,
                        FileName filename,
                        char * first_line,
                        int lmax
                        ) {
  /** Summary */

  int index_d1,index_d2;
  int colnum = 1;
  char tmp[60]; //A fixed number here is ok, since it should just correspond to the largest string which is printed to tmp.

  class_open(*clfile,filename,"w",pop->error_message);

  if (pop->write_header == _TRUE_) {

    /** - First we deal with the entries that are dependent of format type */

    if (pop->output_format == class_format) {
      fprintf(*clfile,"# dimensionless %s\n",first_line);
    }
    if (pop->output_format == camb_format) {
      fprintf(*clfile,"# %s (units: [microK]^2)\n",first_line);
    }

    fprintf(*clfile,"# for l=2 to %d, i.e. number of multipoles equal to %d\n",lmax,lmax-1);
    fprintf(*clfile,"#\n");

    if (pop->output_format == class_format) {
      fprintf(*clfile,"# -> if you prefer output in CAMB/HealPix/LensPix units/order, set 'format' to 'camb' in input file\n");
    }

    fprintf(*clfile,"# -> if you don't want to see such a header, set 'headers' to 'no' in input file\n");

    if (psp->has_pp == _TRUE_) {
      if (pop->output_format == class_format) {
        fprintf(*clfile,"# -> for CMB lensing (phi), these are C_l^phi-phi for the lensing potential.\n");
      }
      if (pop->output_format == camb_format) {
        fprintf(*clfile,"# -> for CMB lensing (d), these are C_l^dd for the deflection field.\n");
      }
    }

    if (psp->has_ll == _TRUE_) {
      fprintf(*clfile,"# -> for galaxy lensing (lens[i]), these are C_l^phi-phi for the lensing potential.\n");
    }

    if (psp->has_pp == _TRUE_ || psp->has_ll == _TRUE_) {
      fprintf(*clfile,"#    Remember the conversion factors:\n");
      fprintf(*clfile,"#    C_l^dd (deflection) = l(l+1) C_l^phi-phi\n");
      fprintf(*clfile,"#    C_l^gg (shear/convergence) = 1/4 (l(l+1))^2 C_l^phi-phi\n");
    }

    fprintf(*clfile,"#\n");

    if (0==1){
      fprintf(*clfile,"#");
      class_fprintf_columntitle(*clfile,"l",_TRUE_,colnum);
    }
    else{
      fprintf(*clfile,"# 1:l ");
      colnum++;
    }
    if (pop->output_format == class_format) {
      class_fprintf_columntitle(*clfile,"TT",psp->has_tt,colnum);
      class_fprintf_columntitle(*clfile,"EE",psp->has_ee,colnum);
      class_fprintf_columntitle(*clfile,"TE",psp->has_te,colnum);
      class_fprintf_columntitle(*clfile,"BB",psp->has_bb,colnum);
      class_fprintf_columntitle(*clfile,"phiphi",psp->has_pp,colnum);
      class_fprintf_columntitle(*clfile,"TPhi",psp->has_tp,colnum);
      class_fprintf_columntitle(*clfile,"Ephi",psp->has_ep,colnum);
    }
    else if (pop->output_format == camb_format) {
      class_fprintf_columntitle(*clfile,"TT",psp->has_tt,colnum);
      class_fprintf_columntitle(*clfile,"EE",psp->has_ee,colnum);
      class_fprintf_columntitle(*clfile,"BB",psp->has_bb,colnum);
      class_fprintf_columntitle(*clfile,"TE",psp->has_te,colnum);
      class_fprintf_columntitle(*clfile,"dd",psp->has_pp,colnum);
      class_fprintf_columntitle(*clfile,"dT",psp->has_tp,colnum);
      class_fprintf_columntitle(*clfile,"dE",psp->has_ep,colnum);
    }

    /** - Next deal with entries that are independent of format type */

    if (psp->has_dd == _TRUE_){
      for (index_d1=0; index_d1<psp->d_size; index_d1++){
        for (index_d2=index_d1; index_d2<=MIN(index_d1+psp->non_diag,psp->d_size-1); index_d2++){
          sprintf(tmp,"dens[%d]-dens[%d]",index_d1+1,index_d2+1);
          class_fprintf_columntitle(*clfile,tmp,_TRUE_,colnum);
        }
      }
    }
    if (psp->has_td == _TRUE_){
      for (index_d1=0; index_d1<psp->d_size; index_d1++){
        sprintf(tmp,"T-dens[%d]",index_d1+1);
        class_fprintf_columntitle(*clfile,tmp,_TRUE_,colnum);
      }
    }
    if (psp->has_pd == _TRUE_){
      for (index_d1=0; index_d1<psp->d_size; index_d1++){
        sprintf(tmp,"phi-dens[%d]",index_d1+1);
        class_fprintf_columntitle(*clfile,tmp,_TRUE_,colnum);
      }
    }
    if (psp->has_ll == _TRUE_){
      for (index_d1=0; index_d1<psp->d_size; index_d1++){
        for (index_d2=index_d1; index_d2<=MIN(index_d1+psp->non_diag,psp->d_size-1); index_d2++){
          sprintf(tmp,"lens[%d]-lens[%d]",index_d1+1,index_d2+1);
          class_fprintf_columntitle(*clfile,tmp,_TRUE_,colnum);
        }
      }
    }
    if (psp->has_tl == _TRUE_){
      for (index_d1=0; index_d1<psp->d_size; index_d1++){
        sprintf(tmp,"T-lens[%d]",index_d1+1);
        class_fprintf_columntitle(*clfile,tmp,_TRUE_,colnum);
      }
    }
    if (psp->has_dl == _TRUE_){
      for (index_d1=0; index_d1<psp->d_size; index_d1++){
        for (index_d2=MAX(index_d1-psp->non_diag,0); index_d2<=MIN(index_d1+psp->non_diag,psp->d_size-1); index_d2++) {
          sprintf(tmp,"dens[%d]-lens[%d]",index_d1+1,index_d2+1);
          class_fprintf_columntitle(*clfile,tmp,_TRUE_,colnum);
        }
      }
    }
    fprintf(*clfile,"\n");
  }

  return _SUCCESS_;

}

/**
 * This routine write one line with l and all \f$ C_l\f$'s for all types (TT, TE...)
 *
 * @param pba        Input: pointer to background structure (needed for \f$ T_{cmb}\f$)
 * @param psp        Input: pointer to spectra structure
 * @param pop        Input: pointer to output structure
 * @param clfile  Input: file pointer
 * @param l       Input: multipole
 * @param cl      Input: \f$ C_l\f$'s for all types
 * @param ct_size Input: number of types
 * @return the error status
 */

int output_one_line_of_cl(
                          struct background * pba,
                          struct spectra * psp,
                          struct output * pop,
                          FILE * clfile,
                          double l,
                          double * cl, /* array with argument cl[index_ct] */
                          int ct_size
                          ) {
  int index_ct, index_ct_rest;
  double factor;

  factor = l*(l+1)/2./_PI_;

  fprintf(clfile," ");

  if (0==1){
    class_fprintf_int(clfile, (int)l, _TRUE_);
  }
  else{
    fprintf(clfile,"%4d ",(int)l);
  }

  if (pop->output_format == class_format) {

    for (index_ct=0; index_ct < ct_size; index_ct++) {
      class_fprintf_double(clfile, factor*cl[index_ct], _TRUE_);
    }
    fprintf(clfile,"\n");
  }

  if (pop->output_format == camb_format) {
    class_fprintf_double(clfile, factor*pow(pba->T_cmb*1.e6,2)*cl[psp->index_ct_tt], psp->has_tt);
    class_fprintf_double(clfile, factor*pow(pba->T_cmb*1.e6,2)*cl[psp->index_ct_ee], psp->has_ee);
    class_fprintf_double(clfile, factor*pow(pba->T_cmb*1.e6,2)*cl[psp->index_ct_bb], psp->has_bb);
    class_fprintf_double(clfile, factor*pow(pba->T_cmb*1.e6,2)*cl[psp->index_ct_te], psp->has_te);
    class_fprintf_double(clfile, l*(l+1)*factor*cl[psp->index_ct_pp], psp->has_pp);
    class_fprintf_double(clfile, sqrt(l*(l+1))*factor*pba->T_cmb*1.e6*cl[psp->index_ct_tp], psp->has_tp);
    class_fprintf_double(clfile, sqrt(l*(l+1))*factor*pba->T_cmb*1.e6*cl[psp->index_ct_ep], psp->has_ep);
    index_ct_rest = 0;
    if (psp->has_tt == _TRUE_)
      index_ct_rest++;
    if (psp->has_ee == _TRUE_)
      index_ct_rest++;
    if (psp->has_bb == _TRUE_)
      index_ct_rest++;
    if (psp->has_te == _TRUE_)
      index_ct_rest++;
    if (psp->has_pp == _TRUE_)
      index_ct_rest++;
    if (psp->has_tp == _TRUE_)
      index_ct_rest++;
    if (psp->has_ep == _TRUE_)
      index_ct_rest++;
    /* Now print the remaining (if any) entries:*/
    for (index_ct=index_ct_rest; index_ct < ct_size; index_ct++) {
      class_fprintf_double(clfile, factor*cl[index_ct], _TRUE_);
    }

    fprintf(clfile,"\n");

  }
  return _SUCCESS_;

}

/**
 * This routine opens one file where some P(k)'s will be written, and writes
 * a heading with some general information concerning its content.
 *
 * @param pba        Input: pointer to background structure (needed for h)
 * @param psp        Input: pointer to spectra structure
 * @param pop        Input: pointer to output structure
 * @param pkfile     Output: returned pointer to file pointer
 * @param filename   Input: name of the file
 * @param first_line Input: text describing the content (initial conditions, ...)
 * @param z          Input: redshift of the output
 * @return the error status
 */

int output_open_pk_file(
                        struct background * pba,
                        struct spectra * psp,
                        struct output * pop,
                        FILE * * pkfile,
                        FileName filename,
                        char * first_line,
                        double z
                        ) {

  int colnum = 1;
  class_open(*pkfile,filename,"w",pop->error_message);

  if (pop->write_header == _TRUE_) {
    fprintf(*pkfile,"# Matter power spectrum P(k) %sat redshift z=%g\n",first_line,z);
    fprintf(*pkfile,"# for k=%g to %g h/Mpc,\n",
            exp(psp->ln_k[0])/pba->h,
            exp(psp->ln_k[psp->ln_k_size-1])/pba->h);
    fprintf(*pkfile,"# number of wavenumbers equal to %d\n",psp->ln_k_size);

    fprintf(*pkfile,"#");
    class_fprintf_columntitle(*pkfile,"k (h/Mpc)",_TRUE_,colnum);
    class_fprintf_columntitle(*pkfile,"P (Mpc/h)^3",_TRUE_,colnum);

    fprintf(*pkfile,"\n");
  }

  return _SUCCESS_;
}

/**
 * This routine writes one line with k and P(k)
 *
 * @param pkfile  Input: file pointer
 * @param one_k   Input: wavenumber
 * @param one_pk  Input: matter power spectrum
 * @return the error status
 */

int output_one_line_of_pk(
                          FILE * pkfile,
                          double one_k,
                          double one_pk
                          ) {

  fprintf(pkfile," ");
  class_fprintf_double(pkfile,one_k,_TRUE_);
  class_fprintf_double(pkfile,one_pk,_TRUE_);
  fprintf(pkfile,"\n");

  return _SUCCESS_;

}<|MERGE_RESOLUTION|>--- conflicted
+++ resolved
@@ -667,7 +667,7 @@
                                    ),
                pop->error_message,
                pop->error_message);
- 
+
     if(pba->has_ncdm){
     class_call(output_open_pk_file(pba,
                                    psp,
@@ -700,7 +700,7 @@
       class_alloc(pk_ic,
                   psp->ln_k_size*psp->ic_ic_size[index_md]*sizeof(double),
                   pop->error_message);
-      
+
       if (pba->has_ncdm){
       class_alloc(out_cb_ic,
                   psp->ic_ic_size[index_md]*sizeof(FILE *),
@@ -709,7 +709,7 @@
       class_alloc(pk_cb_ic,
                   psp->ln_k_size*psp->ic_ic_size[index_md]*sizeof(double),
                   pop->error_message);
-      
+
 
       for (index_ic1 = 0; index_ic1 < ppt->ic_size[index_md]; index_ic1++) {
 
@@ -995,9 +995,9 @@
 
   double * pk_tot; /* array with argument pk_tot[index_k] */
 
-  FILE * out_cb; 
+  FILE * out_cb;
   double * pk_cb_tot;
-  
+
   int index_k;
   int index_z;
 
@@ -1063,15 +1063,10 @@
 
       for (index_k=0; index_k<psp->ln_k_size; index_k++) {
 
-<<<<<<< HEAD
-        pk_tot[index_k] = exp(psp->ln_pk_nl[(psp->ln_tau_size-1) * psp->ln_k_size + index_k]);
-        // printf("pk_tot[index_k]  %e psp->ln_tau_size %d psp->ln_k_size %d \n", pk_tot[index_k], psp->ln_tau_size,  psp->ln_k_size );
-=======
         pk_tot[index_k] = exp(psp->ln_pk_nl[(psp->ln_tau_nl_size-1) * psp->ln_k_size + index_k]);
-      
+
         if (pba->has_ncdm) pk_cb_tot[index_k] = exp(psp->ln_pk_cb_nl[(psp->ln_tau_nl_size-1) * psp->ln_k_size + index_k]);
 
->>>>>>> 31730be6
       }
     }
 
@@ -1097,7 +1092,7 @@
                                        pk_tot[index_k]*pow(pba->h,3)),
                  pop->error_message,
                  pop->error_message);
-      
+
       if (pba->has_ncdm){
       class_call(output_one_line_of_pk(out_cb,
                                        exp(psp->ln_k[index_k])/pba->h,
