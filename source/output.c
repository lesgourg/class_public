/** @file output.c Documented output module
 *
 * Julien Lesgourgues, 26.08.2010
 *
 * This module writes the output in files.
 *
 * The following functions can be called from other modules or from the main:
 *
 * -# output_init() (must be called after spectra_init())
 * -# output_total_cl_at_l() (can be called even before output_init())
 *
 * No memory needs to be deallocated after that,
 * hence there is no output_free() routine like in other modules.
 */

#include "output.h"

int output_total_cl_at_l(
                         struct spectra * psp,
                         struct lensing * ple,
                         struct output * pop,
                         int l,
                         double * cl
                         ){

  double ** cl_md_ic; /* array with argument
                         cl_md_ic[index_md][index_ic1_ic2*psp->ct_size+index_ct] */

  double ** cl_md;    /* array with argument
                         cl_md[index_md][index_ct] */

  int index_md;

  if (ple->has_lensed_cls == _TRUE_) {
    class_call(lensing_cl_at_l(ple,
                               l,
                               cl),
               ple->error_message,
               pop->error_message);
  }
  else {

    class_alloc(cl_md_ic,
                psp->md_size*sizeof(double *),
                pop->error_message);

    class_alloc(cl_md,
                psp->md_size*sizeof(double *),
                pop->error_message);

    for (index_md = 0; index_md < psp->md_size; index_md++) {

      if (psp->md_size > 1)

        class_alloc(cl_md[index_md],
                    psp->ct_size*sizeof(double),
                    ple->error_message);

      if (psp->ic_size[index_md] > 1)

        class_alloc(cl_md_ic[index_md],
                    psp->ic_ic_size[index_md]*psp->ct_size*sizeof(double),
                    ple->error_message);
    }

    class_call(spectra_cl_at_l(psp,
                               (double)l,
                               cl,
                               cl_md,
                               cl_md_ic),
               psp->error_message,
               pop->error_message);

    for (index_md = 0; index_md < psp->md_size; index_md++) {

      if (psp->md_size > 1)
        free(cl_md[index_md]);

      if (psp->ic_size[index_md] > 1)
        free(cl_md_ic[index_md]);

    }

    free(cl_md_ic);
    free(cl_md);

  }

  return _SUCCESS_;

}

/**
 * This routine writes the output in files.
 *
 *
 * @param pba Input: pointer to background structure (needed for calling spectra_pk_at_z())
 * @param pth Input: pointer to thermodynamics structure
 * @param ppt Input: pointer perturbation structure
 * @param ppm Input: pointer to primordial structure
 * @param ptr Input: pointer to transfer structure
 * @param psp Input: pointer to spectra structure
 * @param pnl Input: pointer to nonlinear structure
 * @param ple Input: pointer to lensing structure
 * @param pop Input: pointer to output structure
 */

int output_init(
                struct background * pba,
                struct thermo * pth,
                struct perturbs * ppt,
                struct primordial * ppm,
                struct transfers * ptr,
                struct spectra * psp,
                struct nonlinear * pnl,
                struct lensing * ple,
                struct output * pop
                ) {

  /** Summary: */

  /** - check that we really want to output at least one file */

  if ((ppt->has_cls == _FALSE_) && (ppt->has_pk_matter == _FALSE_) && (ppt->has_density_transfers == _FALSE_) && (ppt->has_velocity_transfers == _FALSE_) && (pop->write_background == _FALSE_) && (pop->write_thermodynamics == _FALSE_) && (pop->write_primordial == _FALSE_)) {
    if (pop->output_verbose > 0)
      printf("No output files requested. Output module skipped.\n");
    return _SUCCESS_;
  }
  else {
    if (pop->output_verbose > 0)
      printf("Writing output files in %s... \n",pop->root);
  }

  /** - deal with all anisotropy power spectra \f$ C_l\f$'s */

  if (ppt->has_cls == _TRUE_) {

    class_call(output_cl(pba,ppt,psp,ple,pop),
               pop->error_message,
               pop->error_message);
  }

  /** - deal with all Fourier matter power spectra P(k)'s */

  if (ppt->has_pk_matter == _TRUE_) {

    class_call(output_pk(pba,ppt,psp,pop),
               pop->error_message,
               pop->error_message);

    if (pnl->method != nl_none) {
      class_call(output_pk_nl(pba,ppt,psp,pop),
                 pop->error_message,
                 pop->error_message);
    }
  }

  /** - deal with density and matter power spectra */

  if ((ppt->has_density_transfers == _TRUE_) || (ppt->has_velocity_transfers == _TRUE_)) {

    class_call(output_tk(pba,ppt,psp,pop),
               pop->error_message,
               pop->error_message);
  }

  /** - deal with background quantities */

  if (pop->write_background == _TRUE_) {

    class_call(output_background(pba,pop),
               pop->error_message,
               pop->error_message);

  }

  /** - deal with thermodynamics quantities */

  if (pop->write_thermodynamics == _TRUE_) {

    class_call(output_thermodynamics(pba,pth,pop),
               pop->error_message,
               pop->error_message);

  }

  /** - deal with perturbation quantities */

  if (pop->write_perturbations == _TRUE_) {

    class_call(output_perturbations(pba,ppt,pop),
               pop->error_message,
               pop->error_message);

  }

  /** - deal with primordial spectra */

  if (pop->write_primordial == _TRUE_) {

    class_call(output_primordial(ppt,ppm,pop),
               pop->error_message,
               pop->error_message);

  }

  return _SUCCESS_;

}

/**
 * This routines writes the output in files for anisotropy power spectra \f$ C_l\f$'s.
 *
 * @param pba Input: pointer to background structure (needed for \f$ T_{cmb}\f$)
 * @param ppt Input: pointer perturbation structure
 * @param psp Input: pointer to spectra structure
 * @param ple Input: pointer to lensing structure
 * @param pop Input: pointer to output structure
 */

int output_cl(
              struct background * pba,
              struct perturbs * ppt,
              struct spectra * psp,
              struct lensing * ple,
              struct output * pop
              ) {

  /** Summary: */

  /** - define local variables */

  FILE *** out_md_ic; /* array of pointers to files with argument
                         out_md_ic[index_md][index_ic1_ic2]
                         (will contain cl's for each mode and pairs of initial conditions) */

  FILE ** out_md;     /* array of pointers to files with argument
                         out_md[index_md]
                         (will contain cl's for each mode, summed eventually over ic's) */

  FILE * out;         /* (will contain total cl's, summed eventually over modes and ic's) */

  FILE * out_lensed;         /* (will contain total lensed cl's) */

  double ** cl_md_ic; /* array with argument
                         cl_md_ic[index_md][index_ic1_ic2*psp->ct_size+index_ct] */

  double ** cl_md;    /* array with argument
                         cl_md[index_md][index_ct] */

  double * cl_tot;    /* array with argument
                         cl_tot[index_ct] */

  int index_md;
  int index_ic1,index_ic2,index_ic1_ic2;
  int l;

  FileName file_name;
  char first_line[_LINE_LENGTH_MAX_];

  /** - first, allocate all arrays of files and \f$ C_l\f$'s */

  class_alloc(out_md_ic,
              psp->md_size*sizeof(FILE * *),
              pop->error_message);

  class_alloc(cl_md_ic,
              psp->md_size*sizeof(double *),
              pop->error_message);

  class_alloc(out_md,
              psp->md_size*sizeof(FILE *),
              pop->error_message);

  class_alloc(cl_md,
              psp->md_size*sizeof(double *),
              pop->error_message);

  for (index_md = 0; index_md < ppt->md_size; index_md++) {

    class_alloc(out_md_ic[index_md],
                psp->ic_ic_size[index_md]*sizeof(FILE *),
                pop->error_message);

  }

  /** - second, open only the relevant files, and write a heading in each of them */

  sprintf(file_name,"%s%s",pop->root,"cl.dat");

  class_call(output_open_cl_file(psp,
                                 pop,
                                 &out,
                                 file_name,
                                 "total [l(l+1)/2pi] C_l's",
                                 psp->l_max_tot
                                 ),
             pop->error_message,
             pop->error_message);

  class_alloc(cl_tot,
              psp->ct_size*sizeof(double),
              pop->error_message);


  if (ple->has_lensed_cls == _TRUE_) {

    sprintf(file_name,"%s%s",pop->root,"cl_lensed.dat");

    class_call(output_open_cl_file(psp,
                                   pop,
                                   &out_lensed,
                                   file_name,
                                   "total lensed [l(l+1)/2pi] C_l's",
                                   ple->l_lensed_max
                                   ),
               pop->error_message,
               pop->error_message);
  }

  if (ppt->md_size > 1) {

    for (index_md = 0; index_md < ppt->md_size; index_md++) {

      if (_scalars_) {

        sprintf(file_name,"%s%s",pop->root,"cls.dat");
        strcpy(first_line,"[l(l+1)/2pi] C_l's for scalar mode");

      }

      if (_tensors_) {

        sprintf(file_name,"%s%s",pop->root,"clt.dat");
        strcpy(first_line,"[l(l+1)/2pi] C_l's for tensor mode");

      }

      class_call(output_open_cl_file(psp,
                                     pop,
                                     &(out_md[index_md]),
                                     file_name,
                                     first_line,
                                     psp->l_max[index_md]
                                     ),
                 pop->error_message,
                 pop->error_message);

      class_alloc(cl_md[index_md],
                  psp->ct_size*sizeof(double),
                  pop->error_message);

    }
  }

  for (index_md = 0; index_md < ppt->md_size; index_md++) {

    if (ppt->ic_size[index_md] > 1) {

      for (index_ic1 = 0; index_ic1 < ppt->ic_size[index_md]; index_ic1++) {

        for (index_ic2 = index_ic1; index_ic2 < ppt->ic_size[index_md]; index_ic2++) {

          if (_scalars_) {

            if ((ppt->has_ad == _TRUE_) &&
                (index_ic1 == ppt->index_ic_ad) && (index_ic2 == ppt->index_ic_ad)) {

              sprintf(file_name,"%s%s",pop->root,"cls_ad.dat");
              strcpy(first_line,"[l(l+1)/2pi] C_l's for scalar adiabatic (AD) mode");
            }

            if ((ppt->has_bi == _TRUE_) &&
                (index_ic1 == ppt->index_ic_bi) && (index_ic2 == ppt->index_ic_bi)) {

              sprintf(file_name,"%s%s",pop->root,"cls_bi.dat");
              strcpy(first_line,"[l(l+1)/2pi] C_l's for scalar baryon isocurvature (BI) mode");
            }

            if ((ppt->has_cdi == _TRUE_) &&
                (index_ic1 == ppt->index_ic_cdi) && (index_ic2 == ppt->index_ic_cdi)) {

              sprintf(file_name,"%s%s",pop->root,"cls_cdi.dat");
              strcpy(first_line,"[l(l+1)/2pi] C_l's for scalar CDM isocurvature (CDI) mode");
            }

            if ((ppt->has_nid == _TRUE_) &&
                (index_ic1 == ppt->index_ic_nid) && (index_ic2 == ppt->index_ic_nid)) {

              sprintf(file_name,"%s%s",pop->root,"cls_nid.dat");
              strcpy(first_line,"[l(l+1)/2pi] C_l's for scalar neutrino density isocurvature (NID) mode");
            }

            if ((ppt->has_niv == _TRUE_) &&
                (index_ic1 == ppt->index_ic_niv) && (index_ic2 == ppt->index_ic_niv)) {

              sprintf(file_name,"%s%s",pop->root,"cls_niv.dat");
              strcpy(first_line,"[l(l+1)/2pi] C_l's for scalar neutrino velocity isocurvature (NIV) mode");
            }

            if ((ppt->has_ad == _TRUE_) &&
                (ppt->has_bi == _TRUE_) && (index_ic1 == ppt->index_ic_ad) && (index_ic2 == ppt->index_ic_bi)) {

              sprintf(file_name,"%s%s",pop->root,"cls_ad_bi.dat");
              strcpy(first_line,"[l(l+1)/2pi] C_l's for scalar cross ADxBI mode");
            }

            if ((ppt->has_ad == _TRUE_) && (ppt->has_cdi == _TRUE_) &&
                (index_ic1 == ppt->index_ic_ad) && (index_ic2 == ppt->index_ic_cdi)) {

              sprintf(file_name,"%s%s",pop->root,"cls_ad_cdi.dat");
              strcpy(first_line,"[l(l+1)/2pi] C_l's for scalar cross ADxCDI mode");
            }

            if ((ppt->has_ad == _TRUE_) && (ppt->has_nid == _TRUE_) &&
                (index_ic1 == ppt->index_ic_ad) && (index_ic2 == ppt->index_ic_nid)) {

              sprintf(file_name,"%s%s",pop->root,"cls_ad_nid.dat");
              strcpy(first_line,"[l(l+1)/2pi] C_l's for scalar cross ADxNID mode");
            }

            if ((ppt->has_ad == _TRUE_) && (ppt->has_niv == _TRUE_) &&
                (index_ic1 == ppt->index_ic_ad) && (index_ic2 == ppt->index_ic_niv)) {

              sprintf(file_name,"%s%s",pop->root,"cls_ad_niv.dat");
              strcpy(first_line,"[l(l+1)/2pi] C_l's for scalar cross ADxNIV mode");
            }

            if ((ppt->has_bi == _TRUE_) && (ppt->has_cdi == _TRUE_) &&
                (index_ic1 == ppt->index_ic_bi) && (index_ic2 == ppt->index_ic_cdi)) {

              sprintf(file_name,"%s%s",pop->root,"cls_bi_cdi.dat");
              strcpy(first_line,"[l(l+1)/2pi] C_l's for scalar cross BIxCDI mode");
            }

            if ((ppt->has_bi == _TRUE_) && (ppt->has_nid == _TRUE_) &&
                (index_ic1 == ppt->index_ic_bi) && (index_ic2 == ppt->index_ic_nid)) {

              sprintf(file_name,"%s%s",pop->root,"cls_bi_nid.dat");
              strcpy(first_line,"[l(l+1)/2pi] C_l's for scalar cross BIxNID mode");
            }

            if ((ppt->has_bi == _TRUE_) && (ppt->has_niv == _TRUE_) &&
                (index_ic1 == ppt->index_ic_bi) && (index_ic2 == ppt->index_ic_niv)) {

              sprintf(file_name,"%s%s",pop->root,"cls_bi_niv.dat");
              strcpy(first_line,"[l(l+1)/2pi] C_l's for scalar cross BIxNIV mode");
            }

            if ((ppt->has_cdi == _TRUE_) && (ppt->has_nid == _TRUE_) &&
                (index_ic1 == ppt->index_ic_cdi) && (index_ic2 == ppt->index_ic_nid)) {

              sprintf(file_name,"%s%s",pop->root,"cls_cdi_nid.dat");
              strcpy(first_line,"[l(l+1)/2pi] C_l's for scalar cross CDIxNID mode");
            }

            if ((ppt->has_cdi == _TRUE_) && (ppt->has_niv == _TRUE_) &&
                (index_ic1 == ppt->index_ic_cdi) && (index_ic2 == ppt->index_ic_niv)) {

              sprintf(file_name,"%s%s",pop->root,"cls_cdi_niv.dat");
              strcpy(first_line,"[l(l+1)/2pi] C_l's for scalar cross CDIxNIV mode");
            }

            if ((ppt->has_nid == _TRUE_) && (ppt->has_niv == _TRUE_) &&
                (index_ic1 == ppt->index_ic_nid) && (index_ic2 == ppt->index_ic_niv)) {

              sprintf(file_name,"%s%s",pop->root,"cls_nid_niv.dat");
              strcpy(first_line,"[l(l+1)/2pi] C_l's for scalar cross NIDxNIV mode");
            }

          }

          if (_tensors_) {

            class_test(0==0,
                       pop->error_message,
                       "Seems that we have mixed initial conditions for tensors? Should not happen!\n");

          }

          index_ic1_ic2 = index_symmetric_matrix(index_ic1,index_ic2,psp->ic_size[index_md]);

          if (psp->is_non_zero[index_md][index_ic1_ic2] == _TRUE_) {

            class_call(output_open_cl_file(psp,
                                           pop,
                                           &(out_md_ic[index_md][index_ic1_ic2]),
                                           file_name,
                                           first_line,
                                           psp->l_max[index_md]
                                           ),
                       pop->error_message,
                       pop->error_message);

          }
        }
      }

      class_alloc(cl_md_ic[index_md],
                  psp->ic_ic_size[index_md]*psp->ct_size*sizeof(double),
                  pop->error_message);
    }
  }

  /** - third, perform loop over l. For each multipole, get all \f$ C_l\f$'s
      by calling spectra_cl_at_l() and distribute the results to
      relevant files */

  for (l = 2; l <= psp->l_max_tot; l++) {

    class_call(spectra_cl_at_l(psp,(double)l,cl_tot,cl_md,cl_md_ic),
               psp->error_message,
               pop->error_message);

    class_call(output_one_line_of_cl(pba,psp,pop,out,(double)l,cl_tot,psp->ct_size),
               pop->error_message,
               pop->error_message);

    if ((ple->has_lensed_cls == _TRUE_) && (l<=ple->l_lensed_max)) {

      class_call(lensing_cl_at_l(ple,
                                 (double)l,
                                 cl_tot),
                 ple->error_message,
                 pop->error_message);

      class_call(output_one_line_of_cl(pba,psp,pop,out_lensed,l,cl_tot,psp->ct_size),
                 pop->error_message,
                 pop->error_message);
    }

    if (ppt->md_size > 1) {
      for (index_md = 0; index_md < ppt->md_size; index_md++) {
        if (l <= psp->l_max[index_md]) {

          class_call(output_one_line_of_cl(pba,psp,pop,out_md[index_md],l,cl_md[index_md],psp->ct_size),
                     pop->error_message,
                     pop->error_message);
        }
      }
    }

    for (index_md = 0; index_md < ppt->md_size; index_md++) {
      if ((ppt->ic_size[index_md] > 1) && (l <= psp->l_max[index_md])) {
        for (index_ic1_ic2 = 0; index_ic1_ic2 < psp->ic_ic_size[index_md]; index_ic1_ic2++) {
          if (psp->is_non_zero[index_md][index_ic1_ic2] == _TRUE_) {

            class_call(output_one_line_of_cl(pba,psp,pop,out_md_ic[index_md][index_ic1_ic2],l,&(cl_md_ic[index_md][index_ic1_ic2*psp->ct_size]),psp->ct_size),
                       pop->error_message,
                       pop->error_message);
          }
        }
      }
    }
  }

  /** - finally, close files and free arrays of files and \f$ C_l\f$'s */

  for (index_md = 0; index_md < ppt->md_size; index_md++) {
    if (ppt->ic_size[index_md] > 1) {
      for (index_ic1_ic2 = 0; index_ic1_ic2 < psp->ic_ic_size[index_md]; index_ic1_ic2++) {
        if (psp->is_non_zero[index_md][index_ic1_ic2] == _TRUE_) {
          fclose(out_md_ic[index_md][index_ic1_ic2]);
        }
      }
      free(cl_md_ic[index_md]);
    }
  }
  if (ppt->md_size > 1) {
    for (index_md = 0; index_md < ppt->md_size; index_md++) {
      fclose(out_md[index_md]);
      free(cl_md[index_md]);
    }
  }
  fclose(out);
  if (ple->has_lensed_cls == _TRUE_) {
    fclose(out_lensed);
  }
  free(cl_tot);
  for (index_md = 0; index_md < ppt->md_size; index_md++) {
    free(out_md_ic[index_md]);
  }
  free(out_md_ic);
  free(cl_md_ic);
  free(out_md);
  free(cl_md);

  return _SUCCESS_;

}

/**
 * This routines writes the output in files for Fourier matter power spectra P(k)'s.
 *
 * @param pba Input: pointer to background structure (needed for calling spectra_pk_at_z())
 * @param ppt Input: pointer perturbation structure
 * @param psp Input: pointer to spectra structure
 * @param pop Input: pointer to output structure
 */

int output_pk(
              struct background * pba,
              struct perturbs * ppt,
              struct spectra * psp,
              struct output * pop
              ) {

  /** Summary: */

  /** - define local variables */

  FILE ** out_ic=NULL; /* array of pointers to files with argument
                          out_ic[index_ic1_ic2]
                          (will contain P(k)'s for each pair of initial conditions) */

  FILE * out;     /* (will contain total P(k) summed eventually over initial conditions) */

  double * pk_ic=NULL;  /* array with argument
                           pk_ic[index_k * psp->ic_ic_size[index_md] + index_ic1_ic2] */

  double * pk_tot; /* array with argument
                      pk_tot[index_k] */

  FILE ** out_cb_ic=NULL; /* same as out_ic for CDM+baryon only */
  FILE * out_cb;          /* same as out for CDM+baryon only */

  double * pk_cb_ic=NULL; /* same as pk_ic for CDM+baryon only */
  double * pk_cb_tot=NULL;     /* same as pk_tot for CDM+baryon only */

  int index_md;
  int index_ic1,index_ic2;
  int index_ic1_ic2=0;
  int index_k;
  int index_z;

  FileName file_name;
  FileName file_cb_name;
  char redshift_suffix[7]; // 7 is enough to write "z%d_" as long as there are at most 10'000 bins
  char first_line[_LINE_LENGTH_MAX_];

  index_md=ppt->index_md_scalars;

  for (index_z = 0; index_z < pop->z_pk_num; index_z++) {

    /** - first, check that requested redshift z_pk is consistent */

    class_test((pop->z_pk[index_z] > psp->z_max_pk),
               pop->error_message,
               "P(k,z) computed up to z=%f but requested at z=%f. Must increase z_max_pk in precision file.",psp->z_max_pk,pop->z_pk[index_z]);

    if (pop->z_pk_num == 1)
      redshift_suffix[0]='\0';
    else
      sprintf(redshift_suffix,"z%d_",index_z+1);

    /** - second, open only the relevant files and write a heading in each of them */

    sprintf(file_name,"%s%s%s",pop->root,redshift_suffix,"pk.dat");
    if(pba->has_ncdm) sprintf(file_cb_name,"%s%s%s",pop->root,redshift_suffix,"pk_cb.dat");

    class_call(output_open_pk_file(pba,
                                   psp,
                                   pop,
                                   &out,
                                   file_name,
                                   "",
                                   pop->z_pk[index_z]
                                   ),
               pop->error_message,
               pop->error_message);

    if(pba->has_ncdm){
      class_call(output_open_pk_file(pba,
                                     psp,
                                     pop,
                                     &out_cb,
                                     file_cb_name,
                                     "",
                                     pop->z_pk[index_z]
                                     ),
                 pop->error_message,
                 pop->error_message);
    }

    class_alloc(pk_tot,
                psp->ln_k_size*sizeof(double),
                pop->error_message);

    if(pba->has_ncdm){
      class_alloc(pk_cb_tot,
                  psp->ln_k_size*sizeof(double),
                  pop->error_message);
    }

    if (psp->ic_size[index_md] > 1) {
<<<<<<< HEAD
      //MAcb P_cb for multiple initial conditions has to be implemented
=======

>>>>>>> 9533387d
      class_alloc(out_ic,
                  psp->ic_ic_size[index_md]*sizeof(FILE *),
                  pop->error_message);

      class_alloc(pk_ic,
                  psp->ln_k_size*psp->ic_ic_size[index_md]*sizeof(double),
                  pop->error_message);

      if (pba->has_ncdm){
        class_alloc(out_cb_ic,
                    psp->ic_ic_size[index_md]*sizeof(FILE *),
                    pop->error_message);
<<<<<<< HEAD
      }//
      class_alloc(pk_cb_ic,
                  psp->ln_k_size*psp->ic_ic_size[index_md]*sizeof(double),
                  pop->error_message);

=======

        class_alloc(pk_cb_ic,
                    psp->ln_k_size*psp->ic_ic_size[index_md]*sizeof(double),
                    pop->error_message);
      }
>>>>>>> 9533387d

      for (index_ic1 = 0; index_ic1 < ppt->ic_size[index_md]; index_ic1++) {

        for (index_ic2 = index_ic1; index_ic2 < ppt->ic_size[index_md]; index_ic2++) {

          if ((ppt->has_ad == _TRUE_) &&
              (index_ic1 == ppt->index_ic_ad) && (index_ic2 == ppt->index_ic_ad)) {

            sprintf(file_name,"%s%s%s",pop->root,redshift_suffix,"pk_ad.dat");
            if (pba->has_ncdm) sprintf(file_cb_name,"%s%s%s",pop->root,redshift_suffix,"pk_cb_ad.dat");

            strcpy(first_line,"for adiabatic (AD) mode ");
          }

          if ((ppt->has_bi == _TRUE_) &&
              (index_ic1 == ppt->index_ic_bi) && (index_ic2 == ppt->index_ic_bi)) {

            sprintf(file_name,"%s%s%s",pop->root,redshift_suffix,"pk_bi.dat");
            if (pba->has_ncdm) sprintf(file_cb_name,"%s%s%s",pop->root,redshift_suffix,"pk_cb_bi.dat");

            strcpy(first_line,"for baryon isocurvature (BI) mode ");
          }

          if ((ppt->has_cdi == _TRUE_) &&
              (index_ic1 == ppt->index_ic_cdi) && (index_ic2 == ppt->index_ic_cdi)) {

            sprintf(file_name,"%s%s%s",pop->root,redshift_suffix,"pk_cdi.dat");
            if (pba->has_ncdm) sprintf(file_cb_name,"%s%s%s",pop->root,redshift_suffix,"pk_cb_cdi.dat");

            strcpy(first_line,"for CDM isocurvature (CDI) mode ");
          }

          if ((ppt->has_nid == _TRUE_) &&
              (index_ic1 == ppt->index_ic_nid) && (index_ic2 == ppt->index_ic_nid)) {

            sprintf(file_name,"%s%s%s",pop->root,redshift_suffix,"pk_nid.dat");
            if (pba->has_ncdm) sprintf(file_cb_name,"%s%s%s",pop->root,redshift_suffix,"pk_cb_nid.dat");

            strcpy(first_line,"for neutrino density isocurvature (NID) mode ");
          }

          if ((ppt->has_niv == _TRUE_) &&
              (index_ic1 == ppt->index_ic_niv) && (index_ic2 == ppt->index_ic_niv)) {

            sprintf(file_name,"%s%s%s",pop->root,redshift_suffix,"pk_niv.dat");
            if (pba->has_ncdm) sprintf(file_cb_name,"%s%s%s",pop->root,redshift_suffix,"pk_cb_niv.dat");

            strcpy(first_line,"for neutrino velocity isocurvature (NIV) mode ");
          }

          if ((ppt->has_ad == _TRUE_) &&
              (ppt->has_bi == _TRUE_) && (index_ic1 == ppt->index_ic_ad) && (index_ic2 == ppt->index_ic_bi)) {

            sprintf(file_name,"%s%s%s",pop->root,redshift_suffix,"pk_ad_bi.dat");
            if (pba->has_ncdm) sprintf(file_cb_name,"%s%s%s",pop->root,redshift_suffix,"pk_cb_ad_bi.dat");

            strcpy(first_line,"for cross ADxBI mode ");
          }

          if ((ppt->has_ad == _TRUE_) && (ppt->has_cdi == _TRUE_) &&
              (index_ic1 == ppt->index_ic_ad) && (index_ic2 == ppt->index_ic_cdi)) {

            sprintf(file_name,"%s%s%s",pop->root,redshift_suffix,"pk_ad_cdi.dat");
            if (pba->has_ncdm) sprintf(file_cb_name,"%s%s%s",pop->root,redshift_suffix,"pk_cb_ad_cdi.dat");

            strcpy(first_line,"for cross ADxCDI mode ");
          }

          if ((ppt->has_ad == _TRUE_) && (ppt->has_nid == _TRUE_) &&
              (index_ic1 == ppt->index_ic_ad) && (index_ic2 == ppt->index_ic_nid)) {

            sprintf(file_name,"%s%s%s",pop->root,redshift_suffix,"pk_ad_nid.dat");
            if (pba->has_ncdm) sprintf(file_cb_name,"%s%s%s",pop->root,redshift_suffix,"pk_cb_ad_nid.dat");

            strcpy(first_line,"for scalar cross ADxNID mode ");
          }

          if ((ppt->has_ad == _TRUE_) && (ppt->has_niv == _TRUE_) &&
              (index_ic1 == ppt->index_ic_ad) && (index_ic2 == ppt->index_ic_niv)) {

            sprintf(file_name,"%s%s%s",pop->root,redshift_suffix,"pk_ad_niv.dat");
            if (pba->has_ncdm) sprintf(file_cb_name,"%s%s%s",pop->root,redshift_suffix,"pk_cb_ad_niv.dat");

            strcpy(first_line,"for cross ADxNIV mode ");
          }

          if ((ppt->has_bi == _TRUE_) && (ppt->has_cdi == _TRUE_) &&
              (index_ic1 == ppt->index_ic_bi) && (index_ic2 == ppt->index_ic_cdi)) {

            sprintf(file_name,"%s%s%s",pop->root,redshift_suffix,"pk_bi_cdi.dat");
            if (pba->has_ncdm) sprintf(file_cb_name,"%s%s%s",pop->root,redshift_suffix,"pk_cb_bi_cdi.dat");

            strcpy(first_line,"for cross BIxCDI mode ");
          }

          if ((ppt->has_bi == _TRUE_) && (ppt->has_nid == _TRUE_) &&
              (index_ic1 == ppt->index_ic_bi) && (index_ic2 == ppt->index_ic_nid)) {

            sprintf(file_name,"%s%s%s",pop->root,redshift_suffix,"pk_bi_nid.dat");
            if (pba->has_ncdm) sprintf(file_cb_name,"%s%s%s",pop->root,redshift_suffix,"pk_cb_bi_nid.dat");

            strcpy(first_line,"for cross BIxNID mode ");
          }

          if ((ppt->has_bi == _TRUE_) && (ppt->has_niv == _TRUE_) &&
              (index_ic1 == ppt->index_ic_bi) && (index_ic2 == ppt->index_ic_niv)) {

            sprintf(file_name,"%s%s%s",pop->root,redshift_suffix,"pk_bi_niv.dat");
            if (pba->has_ncdm) sprintf(file_cb_name,"%s%s%s",pop->root,redshift_suffix,"pk_cb_ni_niv.dat");

            strcpy(first_line,"for cross BIxNIV mode ");
          }

          if ((ppt->has_cdi == _TRUE_) && (ppt->has_nid == _TRUE_) &&
              (index_ic1 == ppt->index_ic_cdi) && (index_ic2 == ppt->index_ic_nid)) {

            sprintf(file_name,"%s%s%s",pop->root,redshift_suffix,"pk_cdi_nid.dat");
            if (pba->has_ncdm) sprintf(file_cb_name,"%s%s%s",pop->root,redshift_suffix,"pk_cb_cdi_nid.dat");

            strcpy(first_line,"for cross CDIxNID mode ");
          }

          if ((ppt->has_cdi == _TRUE_) && (ppt->has_niv == _TRUE_) &&
              (index_ic1 == ppt->index_ic_cdi) && (index_ic2 == ppt->index_ic_niv)) {

            sprintf(file_name,"%s%s%s",pop->root,redshift_suffix,"pk_cdi_niv.dat");
            if (pba->has_ncdm) sprintf(file_cb_name,"%s%s%s",pop->root,redshift_suffix,"pk_cb_cdi_niv.dat");

            strcpy(first_line,"for cross CDIxNIV mode ");
          }

          if ((ppt->has_nid == _TRUE_) && (ppt->has_niv == _TRUE_) &&
              (index_ic1 == ppt->index_ic_nid) && (index_ic2 == ppt->index_ic_niv)) {

            sprintf(file_name,"%s%s%s",pop->root,redshift_suffix,"pk_nid_niv.dat");
            if (pba->has_ncdm) sprintf(file_cb_name,"%s%s%s",pop->root,redshift_suffix,"pk_cb_nid_niv.dat");

            strcpy(first_line,"for cross NIDxNIV mode ");
          }

          index_ic1_ic2 = index_symmetric_matrix(index_ic1,index_ic2,psp->ic_size[index_md]);

          if (psp->is_non_zero[index_md][index_ic1_ic2] == _TRUE_) {

            class_call(output_open_pk_file(pba,
                                           psp,
                                           pop,
                                           &(out_ic[index_ic1_ic2]),
                                           file_name,
                                           first_line,
                                           pop->z_pk[index_z]
                                           ),
                       pop->error_message,
                       pop->error_message);

            if (pba->has_ncdm) {
              class_call(output_open_pk_file(pba,
                                             psp,
                                             pop,
                                             &(out_cb_ic[index_ic1_ic2]),
                                             file_cb_name,
                                             first_line,
                                             pop->z_pk[index_z]
                                             ),
                         pop->error_message,
                         pop->error_message);
            }
          }
        }
      }
    }

    /** - third, compute P(k) for each k (if several ic's, compute it for each ic and compute also the total); if z_pk = 0, this is done by directly reading inside the pre-computed table; if not, this is done by interpolating the table at the correct value of tau. */

    /* if z_pk = 0, no interpolation needed */

    if (pop->z_pk[index_z] == 0.) {

      for (index_k=0; index_k<psp->ln_k_size; index_k++) {

        if (psp->ic_size[index_md] == 1) {
          pk_tot[index_k] = exp(psp->ln_pk[(psp->ln_tau_size-1) * psp->ln_k_size + index_k]);
          if (pba->has_ncdm) pk_cb_tot[index_k] = exp(psp->ln_pk_cb[(psp->ln_tau_size-1) * psp->ln_k_size + index_k]);
        }
        else {
          pk_tot[index_k] = 0.;
          if (pba->has_ncdm) pk_cb_tot[index_k] = 0.;
          for (index_ic1=0; index_ic1 < psp->ic_size[index_md]; index_ic1++) {
            index_ic1_ic2 = index_symmetric_matrix(index_ic1,index_ic1,psp->ic_size[index_md]);
            pk_ic[index_k * psp->ic_ic_size[index_md] + index_ic1_ic2] = exp(psp->ln_pk[((psp->ln_tau_size-1) * psp->ln_k_size + index_k) * psp->ic_ic_size[index_md] + index_ic1_ic2]);
            pk_tot[index_k] += pk_ic[index_k * psp->ic_ic_size[index_md] + index_ic1_ic2];

            if(pba->has_ncdm){
              pk_cb_ic[index_k * psp->ic_ic_size[index_md] + index_ic1_ic2] = exp(psp->ln_pk_cb[((psp->ln_tau_size-1) * psp->ln_k_size + index_k) * psp->ic_ic_size[index_md] + index_ic1_ic2]);
              pk_cb_tot[index_k] += pk_cb_ic[index_k * psp->ic_ic_size[index_md] + index_ic1_ic2];
            }
          }
          for (index_ic1=0; index_ic1 < psp->ic_size[index_md]; index_ic1++) {
            for (index_ic2 = index_ic1+1; index_ic2 < psp->ic_size[index_md]; index_ic2++) {
              pk_ic[index_k * psp->ic_ic_size[index_md] + index_symmetric_matrix(index_ic1,index_ic2,psp->ic_size[index_md])] =
                psp->ln_pk[index_k * psp->ic_ic_size[index_md] + index_symmetric_matrix(index_ic1,index_ic2,psp->ic_size[index_md])]
                *sqrt(pk_ic[index_k * psp->ic_ic_size[index_md] + index_symmetric_matrix(index_ic1,index_ic1,psp->ic_size[index_md])] *
                      pk_ic[index_k * psp->ic_ic_size[index_md] + index_symmetric_matrix(index_ic2,index_ic2,psp->ic_size[index_md])]);
              pk_tot[index_k] += 2.*pk_ic[index_k * psp->ic_ic_size[index_md] + index_ic1_ic2];

              if(pba->has_ncdm){
                pk_cb_ic[index_k * psp->ic_ic_size[index_md] + index_symmetric_matrix(index_ic1,index_ic2,psp->ic_size[index_md])] =
                  psp->ln_pk_cb[index_k * psp->ic_ic_size[index_md] + index_symmetric_matrix(index_ic1,index_ic2,psp->ic_size[index_md])]
                  *sqrt(pk_cb_ic[index_k * psp->ic_ic_size[index_md] + index_symmetric_matrix(index_ic1,index_ic1,psp->ic_size[index_md])] *
                        pk_ic[index_k * psp->ic_ic_size[index_md] + index_symmetric_matrix(index_ic2,index_ic2,psp->ic_size[index_md])]);
                pk_cb_tot[index_k] += 2.*pk_cb_ic[index_k * psp->ic_ic_size[index_md] + index_ic1_ic2];
              }
            }
          }
        }
      }
    }

    /* if 0 <= z_pk <= z_max_pk, interpolation needed, */
    else {

      class_call(spectra_pk_at_z(pba,
                                 psp,
                                 linear,
                                 pop->z_pk[index_z],
                                 pk_tot,
                                 pk_ic,
                                 pk_cb_tot,
                                 pk_cb_ic),
                 psp->error_message,
                 pop->error_message);
    }

    /** - fourth, write in files */

    for (index_k=0; index_k<psp->ln_k_size; index_k++) {

      class_call(output_one_line_of_pk(out,
                                       exp(psp->ln_k[index_k])/pba->h,
                                       pk_tot[index_k]*pow(pba->h,3)),
                 pop->error_message,
                 pop->error_message);

      if(pba->has_ncdm){
        class_call(output_one_line_of_pk(out_cb,
                                         exp(psp->ln_k[index_k])/pba->h,
                                         pk_cb_tot[index_k]*pow(pba->h,3)),
                   pop->error_message,
                   pop->error_message);
      }

      if (psp->ic_size[index_md] > 1) {

        for (index_ic1_ic2 = 0; index_ic1_ic2 < psp->ic_ic_size[index_md]; index_ic1_ic2++) {

          if (psp->is_non_zero[index_md][index_ic1_ic2] == _TRUE_) {

            class_call(output_one_line_of_pk(out_ic[index_ic1_ic2],
                                             exp(psp->ln_k[index_k])/pba->h,
                                             pk_ic[index_k * psp->ic_ic_size[index_md] + index_ic1_ic2]*pow(pba->h,3)),
                       pop->error_message,
                       pop->error_message);

            if(pba->has_ncdm){
              class_call(output_one_line_of_pk(out_cb_ic[index_ic1_ic2],
                                               exp(psp->ln_k[index_k])/pba->h,
                                               pk_cb_ic[index_k * psp->ic_ic_size[index_md] + index_ic1_ic2]*pow(pba->h,3)),
                         pop->error_message,
                         pop->error_message);

            }
          }
        }
      }
    }

    /** - fifth, free memory and close files */

    free(pk_tot);
    if(pba->has_ncdm) free(pk_cb_tot);
    fclose(out);
    if(pba->has_ncdm) fclose(out_cb);

    if (psp->ic_size[index_md] > 1) {
      for (index_ic1_ic2 = 0; index_ic1_ic2 < psp->ic_ic_size[index_md]; index_ic1_ic2++) {
        if (psp->is_non_zero[index_md][index_ic1_ic2] == _TRUE_) {
          fclose(out_ic[index_ic1_ic2]);
          if(pba->has_ncdm) fclose(out_cb_ic[index_ic1_ic2]);
        }
      }
      free(out_ic);
      if(pba->has_ncdm) free(out_cb_ic);
      free(pk_ic);
      if(pba->has_ncdm) free(pk_cb_ic);
    }
  }

  return _SUCCESS_;

}

/**
 * This routines writes the output in files for Fourier non-linear matter power spectra P(k)'s.
 *
 * @param pba Input: pointer to background structure (needed for calling spectra_pk_at_z())
 * @param ppt Input: pointer perturbation structure
 * @param psp Input: pointer to spectra structure
 * @param pop Input: pointer to output structure
 */

int output_pk_nl(
                 struct background * pba,
                 struct perturbs * ppt,
                 struct spectra * psp,
                 struct output * pop
                 ) {

  /** Summary: */

  /** - define local variables */

  FILE * out;     /* (will contain total P(k) summed eventually over initial conditions) */

  double * pk_tot; /* array with argument pk_tot[index_k] */

  FILE * out_cb;
<<<<<<< HEAD
  double * pk_cb_tot;
=======
  double * pk_cb_tot=NULL;
>>>>>>> 9533387d

  int index_k;
  int index_z;

  FileName file_name;
  FileName file_cb_name;
  char redshift_suffix[7]; // 7 is enough to write "z%d_" as long as there are at most 10'000 bins

  for (index_z = 0; index_z < pop->z_pk_num; index_z++) {

    /** - first, check that requested redshift z_pk is consistent */

    class_test((pop->z_pk[index_z] > psp->z_max_pk),
               pop->error_message,
               "P(k,z) computed up to z=%f but requested at z=%f. Must increase z_max_pk in precision file.",psp->z_max_pk,pop->z_pk[index_z]);

    if (pop->z_pk_num == 1)
      redshift_suffix[0]='\0';
    else
      sprintf(redshift_suffix,"z%d_",index_z+1);

    /** - second, open only the relevant files, and write a heading in each of them */

    sprintf(file_name,"%s%s%s",pop->root,redshift_suffix,"pk_nl.dat");
    if (pba->has_ncdm) sprintf(file_cb_name,"%s%s%s",pop->root,redshift_suffix,"pk_cb_nl.dat");

    class_call(output_open_pk_file(pba,
                                   psp,
                                   pop,
                                   &out,
                                   file_name,
                                   "",
                                   pop->z_pk[index_z]
                                   ),
               pop->error_message,
               pop->error_message);

    if (pba->has_ncdm){
      class_call(output_open_pk_file(pba,
                                     psp,
                                     pop,
                                     &out_cb,
                                     file_cb_name,
                                     "",
                                     pop->z_pk[index_z]
                                     ),
                 pop->error_message,
                 pop->error_message);
    }

    class_alloc(pk_tot,
                psp->ln_k_size*sizeof(double),
                pop->error_message);

    if (pba->has_ncdm){
      class_alloc(pk_cb_tot,
                  psp->ln_k_size*sizeof(double),
                  pop->error_message);
    }

    /** - third, compute P(k) for each k (if several ic's, compute it for each ic and compute also the total); if z_pk = 0, this is done by directly reading inside the pre-computed table; if not, this is done by interpolating the table at the correct value of tau. */

    /* if z_pk = 0, no interpolation needed */

    if (pop->z_pk[index_z] == 0.) {

      for (index_k=0; index_k<psp->ln_k_size; index_k++) {

        pk_tot[index_k] = exp(psp->ln_pk_nl[(psp->ln_tau_nl_size-1) * psp->ln_k_size + index_k]);

        if (pba->has_ncdm) pk_cb_tot[index_k] = exp(psp->ln_pk_cb_nl[(psp->ln_tau_nl_size-1) * psp->ln_k_size + index_k]);

      }
    }

    /* if 0 <= z_pk <= z_max_pk, interpolation needed, */
    else {

      class_call(spectra_pk_nl_at_z(pba,
                                    psp,
                                    linear,
                                    pop->z_pk[index_z],
                                    pk_tot,
                                    pk_cb_tot),
                 psp->error_message,
                 pop->error_message);
    }

    /** - fourth, write in files */

    for (index_k=0; index_k<psp->ln_k_size; index_k++) {

      class_call(output_one_line_of_pk(out,
                                       exp(psp->ln_k[index_k])/pba->h,
                                       pk_tot[index_k]*pow(pba->h,3)),
                 pop->error_message,
                 pop->error_message);

      if (pba->has_ncdm){
        class_call(output_one_line_of_pk(out_cb,
                                         exp(psp->ln_k[index_k])/pba->h,
                                         pk_cb_tot[index_k]*pow(pba->h,3)),
                   pop->error_message,
                   pop->error_message);
      }

    }

    /** - fifth, free memory and close files */

    fclose(out);
    if (pba->has_ncdm) fclose(out_cb);
    free(pk_tot);
    if (pba->has_ncdm) free(pk_cb_tot);

  }

  return _SUCCESS_;

}


/**
 * This routines writes the output in files for matter transfer functions \f$ T_i(k)\f$'s.
 *
 * @param pba Input: pointer to background structure (needed for calling spectra_pk_at_z())
 * @param ppt Input: pointer perturbation structure
 * @param psp Input: pointer to spectra structure
 * @param pop Input: pointer to output structure
 */

int output_tk(
              struct background * pba,
              struct perturbs * ppt,
              struct spectra * psp,
              struct output * pop
              ) {

  /** Summary: */

  /** - define local variables */
  char titles[_MAXTITLESTRINGLENGTH_]={0};
  double * data;
  int size_data, number_of_titles;

  FILE * tkfile;

  int index_md;
  int index_ic;
  int index_z;

  double z;

  FileName file_name;
  char redshift_suffix[7]; // 7 is enough to write "z%d_" as long as there are at most 10'000 bins
  char first_line[_LINE_LENGTH_MAX_];
  char ic_suffix[4];   // 4 is enough to write "ad", "bi", "cdi", "nid", "niv", ...


  index_md=ppt->index_md_scalars;

  if (pop->output_format == camb_format) {

    class_test(pba->N_ncdm>1,
               pop->error_message,
               "you wish to output the transfer functions in CMBFAST/CAMB format but you have more than one non-cold dark matter (ncdm) species. The two are not compatible (since CMBFAST/CAMB only have one ncdm species): switch to CLASS output format or keep only on ncdm species");

    class_test(ppt->has_velocity_transfers == _TRUE_,
               pop->error_message,
               "you wish to output the transfer functions in CMBFAST/CAMB format, but you requested velocity transfer functions. The two are not compatible (since CMBFAST/CAMB do not compute velocity transfer functions): switch to CLASS output format, or ask only for density transfer function");
  }


  class_call(spectra_output_tk_titles(pba,ppt,pop->output_format,titles),
             pba->error_message,
             pop->error_message);
  number_of_titles = get_number_of_titles(titles);
  size_data = number_of_titles*psp->ln_k_size;

  class_alloc(data, sizeof(double)*psp->ic_size[index_md]*size_data, pop->error_message);

  for (index_z = 0; index_z < pop->z_pk_num; index_z++) {

    z = pop->z_pk[index_z];

    /** - first, check that requested redshift z_pk is consistent */

    class_test((pop->z_pk[index_z] > psp->z_max_pk),
               pop->error_message,
               "T_i(k,z) computed up to z=%f but requested at z=%f. Must increase z_max_pk in precision file.",psp->z_max_pk,pop->z_pk[index_z]);

    if (pop->z_pk_num == 1)
      redshift_suffix[0]='\0';
    else
      sprintf(redshift_suffix,"z%d_",index_z+1);

    /** - second, open only the relevant files, and write a heading in each of them */

    class_call(spectra_output_tk_data(pba,
                                      ppt,
                                      psp,
                                      pop->output_format,
                                      pop->z_pk[index_z],
                                      number_of_titles,
                                      data
                                      ),
               psp->error_message,
               pop->error_message);

    for (index_ic = 0; index_ic < ppt->ic_size[index_md]; index_ic++) {

      class_call(spectra_firstline_and_ic_suffix(ppt, index_ic, first_line, ic_suffix),
                 pop->error_message, pop->error_message);

      if ((ppt->has_ad == _TRUE_) && (ppt->ic_size[index_md] == 1) )
        sprintf(file_name,"%s%s%s",pop->root,redshift_suffix,"tk.dat");
      else
        sprintf(file_name,"%s%s%s%s%s",pop->root,redshift_suffix,"tk_",ic_suffix,".dat");

      class_open(tkfile, file_name, "w", pop->error_message);

      if (pop->write_header == _TRUE_) {
        if (pop->output_format == class_format) {
          fprintf(tkfile,"# Transfer functions T_i(k) %sat redshift z=%g\n",first_line,z);
          fprintf(tkfile,"# for k=%g to %g h/Mpc,\n",exp(psp->ln_k[0])/pba->h,exp(psp->ln_k[psp->ln_k_size-1])/pba->h);
          fprintf(tkfile,"# number of wavenumbers equal to %d\n",psp->ln_k_size);
          if (ppt->has_density_transfers == _TRUE_) {
            fprintf(tkfile,"# d_i   stands for (delta rho_i/rho_i)(k,z) with above normalization \n");
            fprintf(tkfile,"# d_tot stands for (delta rho_tot/rho_tot)(k,z) with rho_Lambda NOT included in rho_tot\n");
            fprintf(tkfile,"# (note that this differs from the transfer function output from CAMB/CMBFAST, which gives the same\n");
            fprintf(tkfile,"#  quantities divided by -k^2 with k in Mpc^-1; use format=camb to match CAMB)\n");
          }
          if (ppt->has_velocity_transfers == _TRUE_) {
            fprintf(tkfile,"# t_i   stands for theta_i(k,z) with above normalization \n");
            fprintf(tkfile,"# t_tot stands for (sum_i [rho_i+p_i] theta_i)/(sum_i [rho_i+p_i]))(k,z)\n");
          }
          fprintf(tkfile,"#\n");
        }
        else if (pop->output_format == camb_format) {

          fprintf(tkfile,"# Rescaled matter transfer functions [-T_i(k)/k^2] %sat redshift z=%g\n",first_line,z);
          fprintf(tkfile,"# for k=%g to %g h/Mpc,\n",exp(psp->ln_k[0])/pba->h,exp(psp->ln_k[psp->ln_k_size-1])/pba->h);
          fprintf(tkfile,"# number of wavenumbers equal to %d\n",psp->ln_k_size);
          fprintf(tkfile,"# T_i   stands for (delta rho_i/rho_i)(k,z) with above normalization \n");
          fprintf(tkfile,"# The rescaling factor [-1/k^2] with k in 1/Mpc is here to match the CMBFAST/CAMB output convention\n");
          fprintf(tkfile,"#\n");
          fprintf(tkfile,"#");
          fprintf(tkfile,"\n");

        }
      }

      output_print_data(tkfile,
                        titles,
                        data+index_ic*size_data,
                        size_data);

      /** - free memory and close files */
      fclose(tkfile);

    }

  }

  free(data);

  return _SUCCESS_;

}

int output_background(
                      struct background * pba,
                      struct output * pop
                      ) {

  FILE * backfile;
  FileName file_name;

  char titles[_MAXTITLESTRINGLENGTH_]={0};
  double * data;
  int size_data, number_of_titles;

  class_call(background_output_titles(pba,titles),
             pba->error_message,
             pop->error_message);
  number_of_titles = get_number_of_titles(titles);
  size_data = number_of_titles*pba->bt_size;
  class_alloc(data,sizeof(double)*size_data,pop->error_message);
  class_call(background_output_data(pba,
                                    number_of_titles,
                                    data),
             pba->error_message,
             pop->error_message);

  sprintf(file_name,"%s%s",pop->root,"background.dat");
  class_open(backfile,file_name,"w",pop->error_message);

  if (pop->write_header == _TRUE_) {
    fprintf(backfile,"# Table of selected background quantities\n");
    fprintf(backfile,"# All densities are multiplied by (8piG/3) (below, shortcut notation (.) for this factor) \n");
    fprintf(backfile,"# Densities are in units [Mpc^-2] while all distances are in [Mpc]. \n");
    if (pba->has_scf == _TRUE_){
      fprintf(backfile,"# The units of phi, tau in the derivatives and the potential V are the following:\n");
      fprintf(backfile,"# --> phi is given in units of the reduced Planck mass m_Pl = (8 pi G)^(-1/2)\n");
      fprintf(backfile,"# --> tau in the derivative of V(phi) is given in units of Mpc.\n");
      fprintf(backfile,"# --> the potential V(phi) is given in units of m_Pl^2/Mpc^2.\n");
    }
  }

  output_print_data(backfile,
                    titles,
                    data,
                    size_data);

  free(data);
  fclose(backfile);

  return _SUCCESS_;

}

int output_thermodynamics(
                          struct background * pba,
                          struct thermo * pth,
                          struct output * pop
                          ) {

  FileName file_name;
  FILE * thermofile;
  char titles[_MAXTITLESTRINGLENGTH_]={0};
  double * data;
  int size_data, number_of_titles;

  class_call(thermodynamics_output_titles(pba,pth,titles),
             pth->error_message,
             pop->error_message);
  number_of_titles = get_number_of_titles(titles);
  size_data = number_of_titles*pth->tt_size;
  class_alloc(data,sizeof(double)*size_data,pop->error_message);
  class_call(thermodynamics_output_data(pba,
                                        pth,
                                        number_of_titles,
                                        data),
             pth->error_message,
             pop->error_message);

  sprintf(file_name,"%s%s",pop->root,"thermodynamics.dat");
  class_open(thermofile,file_name,"w",pop->error_message);

  if (pop->write_header == _TRUE_) {
    fprintf(thermofile,"# Table of selected thermodynamics quantities\n");
    fprintf(thermofile,"# The following notation is used in column titles:\n");
    fprintf(thermofile,"#    x_e = electron ionization fraction\n");
    fprintf(thermofile,"# -kappa = optical depth\n");
    fprintf(thermofile,"# kappa' = Thomson scattering rate, prime denotes conformal time derivatives\n");
    fprintf(thermofile,"#      g = kappa' e^-kappa = visibility function \n");
    fprintf(thermofile,"#     Tb = baryon temperature \n");
    fprintf(thermofile,"#  c_b^2 = baryon sound speed squared \n");
    fprintf(thermofile,"#  tau_d = baryon drag optical depth \n");
    if (pth->compute_damping_scale == _TRUE_) {
      fprintf(thermofile,"#  r_d = simplest analytic approximation to photon comoving damping scale \n");
    }
  }

  output_print_data(thermofile,
                    titles,
                    data,
                    size_data);

  free(data);
  fclose(thermofile);

  return _SUCCESS_;

}


int output_perturbations(
                         struct background * pba,
                         struct perturbs * ppt,
                         struct output * pop
                         ) {

  FILE * out;
  FileName file_name;
  int index_ikout, index_md;
  double k;

  for (index_ikout=0; index_ikout<ppt->k_output_values_num; index_ikout++){

    if (ppt->has_scalars == _TRUE_){
      index_md = ppt->index_md_scalars;
      k = ppt->k[index_md][ppt->index_k_output_values[index_md*ppt->k_output_values_num+index_ikout]];
      sprintf(file_name,"%s%s%d%s",pop->root,"perturbations_k",index_ikout,"_s.dat");
      class_open(out, file_name, "w", ppt->error_message);
      fprintf(out,"#scalar perturbations for mode k = %.*e Mpc^(-1)\n",_OUTPUTPRECISION_,k);
      output_print_data(out,
                        ppt->scalar_titles,
                        ppt->scalar_perturbations_data[index_ikout],
                        ppt->size_scalar_perturbation_data[index_ikout]);

      fclose(out);
    }
    if (ppt->has_vectors == _TRUE_){
      index_md = ppt->index_md_vectors;
      k = ppt->k[index_md][ppt->index_k_output_values[index_md*ppt->k_output_values_num+index_ikout]];
      sprintf(file_name,"%s%s%d%s",pop->root,"perturbations_k",index_ikout,"_v.dat");
      class_open(out, file_name, "w", ppt->error_message);
      fprintf(out,"#vector perturbations for mode k = %.*e Mpc^(-1)\n",_OUTPUTPRECISION_,k);
      output_print_data(out,
                        ppt->vector_titles,
                        ppt->vector_perturbations_data[index_ikout],
                        ppt->size_vector_perturbation_data[index_ikout]);

      fclose(out);
    }
    if (ppt->has_tensors == _TRUE_){
      index_md = ppt->index_md_tensors;
      k = ppt->k[index_md][ppt->index_k_output_values[index_md*ppt->k_output_values_num+index_ikout]];
      sprintf(file_name,"%s%s%d%s",pop->root,"perturbations_k",index_ikout,"_t.dat");
      class_open(out, file_name, "w", ppt->error_message);
      fprintf(out,"#tensor perturbations for mode k = %.*e Mpc^(-1)\n",_OUTPUTPRECISION_,k);
      output_print_data(out,
                        ppt->tensor_titles,
                        ppt->tensor_perturbations_data[index_ikout],
                        ppt->size_tensor_perturbation_data[index_ikout]);

      fclose(out);
    }


  }
  return _SUCCESS_;

}

int output_primordial(
                      struct perturbs * ppt,
                      struct primordial * ppm,
                      struct output * pop
                      ) {
  FileName file_name;
  FILE * out;
  char titles[_MAXTITLESTRINGLENGTH_]={0};
  double * data;
  int size_data, number_of_titles;

  sprintf(file_name,"%s%s",pop->root,"primordial_Pk.dat");

  class_call(primordial_output_titles(ppt,ppm,titles),
             ppm->error_message,
             pop->error_message);
  number_of_titles = get_number_of_titles(titles);
  size_data = number_of_titles*ppm->lnk_size;
  class_alloc(data,sizeof(double)*size_data,pop->error_message);
  class_call(primordial_output_data(ppt,
                                    ppm,
                                    number_of_titles,
                                    data),
             ppm->error_message,
             pop->error_message);

  class_open(out,file_name,"w",pop->error_message);
  if (pop->write_header == _TRUE_) {
    fprintf(out,"# Dimensionless primordial spectrum, equal to [k^3/2pi^2] P(k) \n");
  }

  output_print_data(out,
                    titles,
                    data,
                    size_data);

  free(data);
  fclose(out);

  return _SUCCESS_;
}


int output_print_data(FILE *out,
                      char titles[_MAXTITLESTRINGLENGTH_],
                      double *dataptr,
                      int size_dataptr){
  int colnum=1, number_of_titles;
  int index_title, index_tau;
  char thetitle[_MAXTITLESTRINGLENGTH_];
  char *pch;

  /** Summary*/

  /** - First we print the titles */
  fprintf(out,"#");

  strcpy(thetitle,titles);
  pch = strtok(thetitle,_DELIMITER_);
  while (pch != NULL){
    class_fprintf_columntitle(out, pch, _TRUE_, colnum);
    pch = strtok(NULL,_DELIMITER_);
  }
  fprintf(out,"\n");

  /** - Then we print the data */
  number_of_titles = colnum-1;
  if (number_of_titles>0){
    for (index_tau=0; index_tau<size_dataptr/number_of_titles; index_tau++){
      fprintf(out," ");
      for (index_title=0; index_title<number_of_titles; index_title++){
        class_fprintf_double(out, dataptr[index_tau*number_of_titles+index_title], _TRUE_);
      }
      fprintf(out,"\n");
    }
  }
  return _SUCCESS_;
}


/**
 * This routine opens one file where some \f$ C_l\f$'s will be written, and writes
 * a heading with some general information concerning its content.
 *
 * @param psp        Input: pointer to spectra structure
 * @param pop        Input: pointer to output structure
 * @param clfile     Output: returned pointer to file pointer
 * @param filename   Input: name of the file
 * @param first_line Input: text describing the content (mode, initial condition..)
 * @param lmax       Input: last multipole in the file (the first one is assumed to be 2)
 * @return the error status
 */

int output_open_cl_file(
                        struct spectra * psp,
                        struct output * pop,
                        FILE * * clfile,
                        FileName filename,
                        char * first_line,
                        int lmax
                        ) {
  /** Summary */

  int index_d1,index_d2;
  int colnum = 1;
  char tmp[60]; //A fixed number here is ok, since it should just correspond to the largest string which is printed to tmp.

  class_open(*clfile,filename,"w",pop->error_message);

  if (pop->write_header == _TRUE_) {

    /** - First we deal with the entries that are dependent of format type */

    if (pop->output_format == class_format) {
      fprintf(*clfile,"# dimensionless %s\n",first_line);
    }
    if (pop->output_format == camb_format) {
      fprintf(*clfile,"# %s (units: [microK]^2)\n",first_line);
    }

    fprintf(*clfile,"# for l=2 to %d, i.e. number of multipoles equal to %d\n",lmax,lmax-1);
    fprintf(*clfile,"#\n");

    if (pop->output_format == class_format) {
      fprintf(*clfile,"# -> if you prefer output in CAMB/HealPix/LensPix units/order, set 'format' to 'camb' in input file\n");
    }

    fprintf(*clfile,"# -> if you don't want to see such a header, set 'headers' to 'no' in input file\n");

    if (psp->has_pp == _TRUE_) {
      if (pop->output_format == class_format) {
        fprintf(*clfile,"# -> for CMB lensing (phi), these are C_l^phi-phi for the lensing potential.\n");
      }
      if (pop->output_format == camb_format) {
        fprintf(*clfile,"# -> for CMB lensing (d), these are C_l^dd for the deflection field.\n");
      }
    }

    if (psp->has_ll == _TRUE_) {
      fprintf(*clfile,"# -> for galaxy lensing (lens[i]), these are C_l^phi-phi for the lensing potential.\n");
    }

    if (psp->has_pp == _TRUE_ || psp->has_ll == _TRUE_) {
      fprintf(*clfile,"#    Remember the conversion factors:\n");
      fprintf(*clfile,"#    C_l^dd (deflection) = l(l+1) C_l^phi-phi\n");
      fprintf(*clfile,"#    C_l^gg (shear/convergence) = 1/4 (l(l+1))^2 C_l^phi-phi\n");
    }

    fprintf(*clfile,"#\n");

    if (0==1){
      fprintf(*clfile,"#");
      class_fprintf_columntitle(*clfile,"l",_TRUE_,colnum);
    }
    else{
      fprintf(*clfile,"# 1:l ");
      colnum++;
    }
    if (pop->output_format == class_format) {
      class_fprintf_columntitle(*clfile,"TT",psp->has_tt,colnum);
      class_fprintf_columntitle(*clfile,"EE",psp->has_ee,colnum);
      class_fprintf_columntitle(*clfile,"TE",psp->has_te,colnum);
      class_fprintf_columntitle(*clfile,"BB",psp->has_bb,colnum);
      class_fprintf_columntitle(*clfile,"phiphi",psp->has_pp,colnum);
      class_fprintf_columntitle(*clfile,"TPhi",psp->has_tp,colnum);
      class_fprintf_columntitle(*clfile,"Ephi",psp->has_ep,colnum);
    }
    else if (pop->output_format == camb_format) {
      class_fprintf_columntitle(*clfile,"TT",psp->has_tt,colnum);
      class_fprintf_columntitle(*clfile,"EE",psp->has_ee,colnum);
      class_fprintf_columntitle(*clfile,"BB",psp->has_bb,colnum);
      class_fprintf_columntitle(*clfile,"TE",psp->has_te,colnum);
      class_fprintf_columntitle(*clfile,"dd",psp->has_pp,colnum);
      class_fprintf_columntitle(*clfile,"dT",psp->has_tp,colnum);
      class_fprintf_columntitle(*clfile,"dE",psp->has_ep,colnum);
    }

    /** - Next deal with entries that are independent of format type */

    if (psp->has_dd == _TRUE_){
      for (index_d1=0; index_d1<psp->d_size; index_d1++){
        for (index_d2=index_d1; index_d2<=MIN(index_d1+psp->non_diag,psp->d_size-1); index_d2++){
          sprintf(tmp,"dens[%d]-dens[%d]",index_d1+1,index_d2+1);
          class_fprintf_columntitle(*clfile,tmp,_TRUE_,colnum);
        }
      }
    }
    if (psp->has_td == _TRUE_){
      for (index_d1=0; index_d1<psp->d_size; index_d1++){
        sprintf(tmp,"T-dens[%d]",index_d1+1);
        class_fprintf_columntitle(*clfile,tmp,_TRUE_,colnum);
      }
    }
    if (psp->has_pd == _TRUE_){
      for (index_d1=0; index_d1<psp->d_size; index_d1++){
        sprintf(tmp,"phi-dens[%d]",index_d1+1);
        class_fprintf_columntitle(*clfile,tmp,_TRUE_,colnum);
      }
    }
    if (psp->has_ll == _TRUE_){
      for (index_d1=0; index_d1<psp->d_size; index_d1++){
        for (index_d2=index_d1; index_d2<=MIN(index_d1+psp->non_diag,psp->d_size-1); index_d2++){
          sprintf(tmp,"lens[%d]-lens[%d]",index_d1+1,index_d2+1);
          class_fprintf_columntitle(*clfile,tmp,_TRUE_,colnum);
        }
      }
    }
    if (psp->has_tl == _TRUE_){
      for (index_d1=0; index_d1<psp->d_size; index_d1++){
        sprintf(tmp,"T-lens[%d]",index_d1+1);
        class_fprintf_columntitle(*clfile,tmp,_TRUE_,colnum);
      }
    }
    if (psp->has_dl == _TRUE_){
      for (index_d1=0; index_d1<psp->d_size; index_d1++){
        for (index_d2=MAX(index_d1-psp->non_diag,0); index_d2<=MIN(index_d1+psp->non_diag,psp->d_size-1); index_d2++) {
          sprintf(tmp,"dens[%d]-lens[%d]",index_d1+1,index_d2+1);
          class_fprintf_columntitle(*clfile,tmp,_TRUE_,colnum);
        }
      }
    }
    fprintf(*clfile,"\n");
  }

  return _SUCCESS_;

}

/**
 * This routine write one line with l and all \f$ C_l\f$'s for all types (TT, TE...)
 *
 * @param pba        Input: pointer to background structure (needed for \f$ T_{cmb}\f$)
 * @param psp        Input: pointer to spectra structure
 * @param pop        Input: pointer to output structure
 * @param clfile  Input: file pointer
 * @param l       Input: multipole
 * @param cl      Input: \f$ C_l\f$'s for all types
 * @param ct_size Input: number of types
 * @return the error status
 */

int output_one_line_of_cl(
                          struct background * pba,
                          struct spectra * psp,
                          struct output * pop,
                          FILE * clfile,
                          double l,
                          double * cl, /* array with argument cl[index_ct] */
                          int ct_size
                          ) {
  int index_ct, index_ct_rest;
  double factor;

  factor = l*(l+1)/2./_PI_;

  fprintf(clfile," ");

  if (0==1){
    class_fprintf_int(clfile, (int)l, _TRUE_);
  }
  else{
    fprintf(clfile,"%4d ",(int)l);
  }

  if (pop->output_format == class_format) {

    for (index_ct=0; index_ct < ct_size; index_ct++) {
      class_fprintf_double(clfile, factor*cl[index_ct], _TRUE_);
    }
    fprintf(clfile,"\n");
  }

  if (pop->output_format == camb_format) {
    class_fprintf_double(clfile, factor*pow(pba->T_cmb*1.e6,2)*cl[psp->index_ct_tt], psp->has_tt);
    class_fprintf_double(clfile, factor*pow(pba->T_cmb*1.e6,2)*cl[psp->index_ct_ee], psp->has_ee);
    class_fprintf_double(clfile, factor*pow(pba->T_cmb*1.e6,2)*cl[psp->index_ct_bb], psp->has_bb);
    class_fprintf_double(clfile, factor*pow(pba->T_cmb*1.e6,2)*cl[psp->index_ct_te], psp->has_te);
    class_fprintf_double(clfile, l*(l+1)*factor*cl[psp->index_ct_pp], psp->has_pp);
    class_fprintf_double(clfile, sqrt(l*(l+1))*factor*pba->T_cmb*1.e6*cl[psp->index_ct_tp], psp->has_tp);
    class_fprintf_double(clfile, sqrt(l*(l+1))*factor*pba->T_cmb*1.e6*cl[psp->index_ct_ep], psp->has_ep);
    index_ct_rest = 0;
    if (psp->has_tt == _TRUE_)
      index_ct_rest++;
    if (psp->has_ee == _TRUE_)
      index_ct_rest++;
    if (psp->has_bb == _TRUE_)
      index_ct_rest++;
    if (psp->has_te == _TRUE_)
      index_ct_rest++;
    if (psp->has_pp == _TRUE_)
      index_ct_rest++;
    if (psp->has_tp == _TRUE_)
      index_ct_rest++;
    if (psp->has_ep == _TRUE_)
      index_ct_rest++;
    /* Now print the remaining (if any) entries:*/
    for (index_ct=index_ct_rest; index_ct < ct_size; index_ct++) {
      class_fprintf_double(clfile, factor*cl[index_ct], _TRUE_);
    }

    fprintf(clfile,"\n");

  }
  return _SUCCESS_;

}

/**
 * This routine opens one file where some P(k)'s will be written, and writes
 * a heading with some general information concerning its content.
 *
 * @param pba        Input: pointer to background structure (needed for h)
 * @param psp        Input: pointer to spectra structure
 * @param pop        Input: pointer to output structure
 * @param pkfile     Output: returned pointer to file pointer
 * @param filename   Input: name of the file
 * @param first_line Input: text describing the content (initial conditions, ...)
 * @param z          Input: redshift of the output
 * @return the error status
 */

int output_open_pk_file(
                        struct background * pba,
                        struct spectra * psp,
                        struct output * pop,
                        FILE * * pkfile,
                        FileName filename,
                        char * first_line,
                        double z
                        ) {

  int colnum = 1;
  class_open(*pkfile,filename,"w",pop->error_message);

  if (pop->write_header == _TRUE_) {
    fprintf(*pkfile,"# Matter power spectrum P(k) %sat redshift z=%g\n",first_line,z);
    fprintf(*pkfile,"# for k=%g to %g h/Mpc,\n",
            exp(psp->ln_k[0])/pba->h,
            exp(psp->ln_k[psp->ln_k_size-1])/pba->h);
    fprintf(*pkfile,"# number of wavenumbers equal to %d\n",psp->ln_k_size);

    fprintf(*pkfile,"#");
    class_fprintf_columntitle(*pkfile,"k (h/Mpc)",_TRUE_,colnum);
    class_fprintf_columntitle(*pkfile,"P (Mpc/h)^3",_TRUE_,colnum);

    fprintf(*pkfile,"\n");
  }

  return _SUCCESS_;
}

/**
 * This routine writes one line with k and P(k)
 *
 * @param pkfile  Input: file pointer
 * @param one_k   Input: wavenumber
 * @param one_pk  Input: matter power spectrum
 * @return the error status
 */

int output_one_line_of_pk(
                          FILE * pkfile,
                          double one_k,
                          double one_pk
                          ) {

  fprintf(pkfile," ");
  class_fprintf_double(pkfile,one_k,_TRUE_);
  class_fprintf_double(pkfile,one_pk,_TRUE_);
  fprintf(pkfile,"\n");

  return _SUCCESS_;

}<|MERGE_RESOLUTION|>--- conflicted
+++ resolved
@@ -693,11 +693,7 @@
     }
 
     if (psp->ic_size[index_md] > 1) {
-<<<<<<< HEAD
-      //MAcb P_cb for multiple initial conditions has to be implemented
-=======
-
->>>>>>> 9533387d
+
       class_alloc(out_ic,
                   psp->ic_ic_size[index_md]*sizeof(FILE *),
                   pop->error_message);
@@ -710,19 +706,11 @@
         class_alloc(out_cb_ic,
                     psp->ic_ic_size[index_md]*sizeof(FILE *),
                     pop->error_message);
-<<<<<<< HEAD
-      }//
-      class_alloc(pk_cb_ic,
-                  psp->ln_k_size*psp->ic_ic_size[index_md]*sizeof(double),
-                  pop->error_message);
-
-=======
 
         class_alloc(pk_cb_ic,
                     psp->ln_k_size*psp->ic_ic_size[index_md]*sizeof(double),
                     pop->error_message);
       }
->>>>>>> 9533387d
 
       for (index_ic1 = 0; index_ic1 < ppt->ic_size[index_md]; index_ic1++) {
 
@@ -1049,11 +1037,7 @@
   double * pk_tot; /* array with argument pk_tot[index_k] */
 
   FILE * out_cb;
-<<<<<<< HEAD
-  double * pk_cb_tot;
-=======
   double * pk_cb_tot=NULL;
->>>>>>> 9533387d
 
   int index_k;
   int index_z;
