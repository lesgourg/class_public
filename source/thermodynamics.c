--- conflicted
+++ resolved
@@ -161,7 +161,6 @@
     /* in this regime, variation rate = dkappa/dtau */
     pvecthermo[pth->index_th_rate] = pvecthermo[pth->index_th_dkappa];
 
-<<<<<<< HEAD
     /* we set the initial properties for idm_b here DCH */
     if(pth->has_idm_b == _TRUE_){
       /* constants used in the scattering rate and temperatures */
@@ -192,8 +191,9 @@
         *(-pvecback[pba->index_bg_a]*pvecback[pba->index_bg_a]*T_diff_idm_b
           +pvecback[pba->index_bg_a]*((pth->n_index_idm_b+1.0)/2.0)*(pvecthermo[pth->index_th_dTb]/m_b + pvecthermo[pth->index_th_dT_idm_b]/pth->m_idm))
         *(3.e-4*pow(_c_,4.)/(8.*_PI_*_Mpc_over_m_*_G_*_eV_)); //conversion coefficient for the units, might need some checking DCH
-=======
-    /* quantities related to DM interacting with DR */
+    }
+
+     /* quantities related to DM interacting with DR */
     if(pba->has_idm_dr == _TRUE_){
 
       /* calculate dmu_idm_dr and approximate its derivatives as zero */
@@ -222,7 +222,6 @@
 
       /* calculate interacting dark matter temperature (equal to idr temperature at this redhsift) */
       pvecthermo[pth->index_th_Tidm_dr] = pba->T_idr*(1.+z);
->>>>>>> f0655d15
     }
 
   }
@@ -310,7 +309,6 @@
   double * pvecback;
   int index_tau;
 
-<<<<<<< HEAD
   /* structures for storing temporarily information on recombination and reionization */
   struct thermo_workspace * ptw;
 
@@ -322,17 +320,6 @@
   if (pth->thermodynamics_verbose > 0){
     printf("Computing thermodynamics\n");
   }
-=======
-  double z_idm_dr, z_idr, tau_idm_dr, tau_idr, Gamma_heat_idm_dr, dTdz_idm_dr, T_idm_dr, z, T_idr, dz, T_adia, z_adia;
-
-  double tau_idm_dr_fs=0.;
-  int index_tau_fs;
-  int n, N_sub_steps;
-  double dz_sub_step;
-
-  if (pth->thermodynamics_verbose > 0)
-    printf("Computing thermodynamics");
->>>>>>> f0655d15
 
   /** - compute and check primordial Helium fraction  */
 
@@ -356,6 +343,13 @@
                pth->error_message,
                pth->error_message);
   }
+  /*  If there is idm-dr, we want the thermodynamics table to
+   * start at a much larger z, in order to capture the possible
+   * non-trivial behavior of the dark matter interaction rate at early times*/
+  if(pba->has_idm_dr == _TRUE_){
+    ppr->thermo_z_initial = 1.e9;
+    ppr->thermo_Nz_log = 10000;
+  }
 
   /** - test, whether all parameters are in the correct regime */
   class_call(thermodynamics_test_parameters(ppr,pba,pth),
@@ -368,7 +362,7 @@
              pth->error_message,
              pth->error_message);
 
-  class_call(thermodynamics_indices(pth,ptw),
+  class_call(thermodynamics_indices(pba,pth,ptw),
              pth->error_message,
              pth->error_message);
 
@@ -388,16 +382,16 @@
 
   /** - the differential equation system is now completely solved  */
 
-<<<<<<< HEAD
   /** - fill missing columns (quantities not computed during the differential evolution but related) */
   class_call(thermodynamics_calculate_remaining_quantities(ppr,pba,pth,pvecback),
              pth->error_message,
              pth->error_message);
-=======
-  class_test((pth->annihilation>0) && ((pba->has_cdm==_FALSE_)&&(pba->has_idm_dr==_FALSE_)),
-             pth->error_message,
-             "CDM annihilation effects require the presence of CDM or IDM!");
->>>>>>> f0655d15
+
+  if(pba->has_idr == _TRUE_){
+    class_call(thermodynamics_calculate_idm_dr_quantities(ppr,pba,pth,pvecback),
+               pth->error_message,
+               pth->error_message);
+  }
 
   class_call(thermodynamics_print_output(pba,pth),
              pth->error_message,
@@ -406,6 +400,8 @@
   class_call(thermodynamics_workspace_free(pth,ptw),
              pth->error_message,
              pth->error_message);
+
+
   free(pvecback);
 
   return _SUCCESS_;
@@ -413,7 +409,6 @@
 }
 
 
-<<<<<<< HEAD
 /**
  * Free all memory space allocated by thermodynamics_init.
  *
@@ -456,11 +451,6 @@
   class_test((pth->YHe < _YHE_SMALL_)||(pth->YHe > _YHE_BIG_),
              pth->error_message,
              "Y_He=%g out of bounds (%g<Y_He<%g)",pth->YHe,_YHE_SMALL_,_YHE_BIG_);
-=======
-  class_test((pth->decay>0)&&((pba->has_cdm==_FALSE_)&&(pba->has_idm_dr==_FALSE_)),
-             pth->error_message,
-             "CDM decay effects require the presence of CDM or IDM!");
->>>>>>> f0655d15
 
   /** - tests in order to prevent divisions by zero */
   class_test(_not4_ == 0.,
@@ -477,23 +467,19 @@
 
   return _SUCCESS_;
 
-<<<<<<< HEAD
 }
-=======
-  class_call(thermodynamics_indices(pba,pth,preco,preio),
-             pth->error_message,
-             pth->error_message);
->>>>>>> f0655d15
 
 
 /**
  * Assign value to each relevant index in vectors of thermodynamical quantities, and the reionization parameters
  *
+ * @param pba   Input: pointer to background structure
  * @param pth   Input/Output: pointer to thermo structure
  * @param ptw   Input/Output: pointer to thermo workspace
  * @return the error status
  */
-int thermodynamics_indices(struct thermo * pth,
+int thermodynamics_indices(struct background * pba,
+                           struct thermo * pth,
                            struct thermo_workspace * ptw){
 
   /** Summary: */
@@ -534,1085 +520,7 @@
     class_define_index(pth->index_th_R_idm_b,_TRUE_,index,1);
     class_define_index(pth->index_th_R_idm_b_prime,_TRUE_,index,1);
   }
-
-  /* Important quantity defining the stepsize in perturbations.c */
-  class_define_index(pth->index_th_rate,_TRUE_,index,1);
-  /* Damping scale */
-  class_define_index(pth->index_th_r_d,pth->compute_damping_scale,index,1);
-
-<<<<<<< HEAD
-  /* end of thermodynamics indices */
-=======
-  class_call(thermodynamics_merge_reco_and_reio(ppr,pba,pth,preco,preio),
-             pth->error_message,
-             pth->error_message);
->>>>>>> f0655d15
-
-  pth->th_size = index;
-
-  /** - initialization of all indicies of parameters of reionization function */
-
-  index=0;
-
-  class_define_index(ptrp->index_reio_start,_TRUE_,index,1);
-  index++;
-
-  /* case where x_e(z) taken like in CAMB (other cases can be added) */
-  if ((pth->reio_parametrization == reio_camb) || (pth->reio_parametrization == reio_half_tanh)) {
-
-    class_define_index(ptrp->index_reio_redshift,_TRUE_,index,1);
-    class_define_index(ptrp->index_reio_exponent,_TRUE_,index,1);
-    class_define_index(ptrp->index_reio_width,_TRUE_,index,1);
-    class_define_index(ptrp->index_reio_xe_before,_TRUE_,index,1);
-    class_define_index(ptrp->index_reio_xe_after,_TRUE_,index,1);
-    class_define_index(ptrp->index_helium_fullreio_fraction,_TRUE_,index,1);
-    class_define_index(ptrp->index_helium_fullreio_redshift,_TRUE_,index,1);
-    class_define_index(ptrp->index_helium_fullreio_width,_TRUE_,index,1);
-  }
-
-<<<<<<< HEAD
-  /* case where x_e(z) is binned */
-  if (pth->reio_parametrization == reio_bins_tanh) {
-=======
-  /** - --> minus the baryon drag interaction rate, -dkappa_d/dtau = -[1/R * kappa'], with R = 3 rho_b / 4 rho_gamma, stored temporarily in column ddkappa */
->>>>>>> f0655d15
-
-    /* the code will not only copy here the "bin centers" passed in input. It will add an initial and final value for (z,xe). So
-       this array has a dimension bigger than the bin center array */
-
-    ptrp->reio_num_z=pth->binned_reio_num+2; /* add two values: beginning and end of reio */
-
-    class_define_index(ptrp->index_reio_first_z,_TRUE_,index,ptrp->reio_num_z);
-    class_define_index(ptrp->index_reio_first_xe,_TRUE_,index,ptrp->reio_num_z);
-    class_define_index(ptrp->index_reio_step_sharpness,_TRUE_,index,1);
-    class_define_index(ptrp->index_reio_xe_before,_TRUE_,index,1);
-  }
-
-  /* case where x_e(z) has many tanh jumps */
-  if (pth->reio_parametrization == reio_many_tanh) { //TODO :: is this the same as above?!
-
-    /* the code will not only copy here the "jump centers" passed in input. It will add an initial and final value for (z,xe). So
-       this array has a dimension bigger than the jump center array */
-
-<<<<<<< HEAD
-    ptrp->reio_num_z=pth->many_tanh_num+2; /* add two values: beginning and end of reio */
-
-    class_define_index(ptrp->index_reio_first_z,_TRUE_,index,ptrp->reio_num_z);
-    class_define_index(ptrp->index_reio_first_xe,_TRUE_,index,ptrp->reio_num_z);
-    class_define_index(ptrp->index_reio_step_sharpness,_TRUE_,index,1);
-    class_define_index(ptrp->index_reio_xe_before,_TRUE_,index,1);
-=======
-    if(pba->has_idm_dr == _TRUE_) {
-
-      /* - --> idr interaction rate with idm_dr (i.e. idr opacity to idm_dr scattering) */
-      pth->thermodynamics_table[index_tau*pth->th_size+pth->index_th_dmu_idm_dr] =
-        pth->a_idm_dr*pow((1.+pth->z_table[index_tau])/1.e7,pth->nindex_idm_dr)*pba->Omega0_idm_dr*pow(pba->h,2);
-
-      /* - --> idm_dr interaction rate with idr (i.e. idm_dr opacity
-               to idr scattering), [Sinv*dmu_idm_dr] with Sinv = (4
-               rho_idr) / (3 rho_idm_dr), stored temporarily in
-               ddmu_idm_dr */
-      pth->thermodynamics_table[index_tau*pth->th_size+pth->index_th_ddmu_idm_dr] =
-        4./3.*pvecback[pba->index_bg_rho_idr]/pvecback[pba->index_bg_rho_idm_dr]
-        *pth->thermodynamics_table[index_tau*pth->th_size+pth->index_th_dmu_idm_dr];
-
-      /* - --> idr self-interaction rate */
-      pth->thermodynamics_table[index_tau*pth->th_size+pth->index_th_dmu_idr] =
-        pth->b_idr*pow((1.+pth->z_table[index_tau])/1.e7,pth->nindex_idm_dr)*pba->Omega0_idr*pow(pba->h,2);
-    }
->>>>>>> f0655d15
-  }
-
-  /* case where x_e(z) must be interpolated */
-  if (pth->reio_parametrization == reio_inter) {
-
-    ptrp->reio_num_z=pth->reio_inter_num;
-
-    class_define_index(ptrp->index_reio_first_z,_TRUE_,index,ptrp->reio_num_z);
-    class_define_index(ptrp->index_reio_first_xe,_TRUE_,index,ptrp->reio_num_z);
-    class_define_index(ptrp->index_reio_xe_before,_TRUE_,index,1);
-  }
-
-<<<<<<< HEAD
-  ptrp->reio_num_params = index;
-
-  /* flags for calling the interpolation routine */
-  pth->inter_normal=0;
-  pth->inter_closeby=1;
-
-  return _SUCCESS_;
-=======
-  if(pba->has_idm_dr == _TRUE_){
-
-    /** --> second derivative of idm_dr interaction rate (with idr), [Sinv*dmu_idm_dr]'', stored temporarily in column dddmu */
-    class_call(array_spline_table_line_to_line(tau_table,
-                                               pth->tt_size,
-                                               pth->thermodynamics_table,
-                                               pth->th_size,
-                                               pth->index_th_ddmu_idm_dr,
-                                               pth->index_th_dddmu_idm_dr,
-                                               _SPLINE_EST_DERIV_,
-                                               pth->error_message),
-               pth->error_message,
-               pth->error_message);
-
-    /** - --> compute optical depth of idm, tau_idm_dr = [int_{tau_today}^{tau} dtau [Sinv*dmu_idm_dr] ].
-              This step gives -tau_idm_dr. The resulty is mutiplied by -1 later on. */
-    class_call(array_integrate_spline_table_line_to_line(tau_table,
-                                                         pth->tt_size,
-                                                         pth->thermodynamics_table,
-                                                         pth->th_size,
-                                                         pth->index_th_ddmu_idm_dr,
-                                                         pth->index_th_dddmu_idm_dr,
-                                                         pth->index_th_tau_idm_dr,
-                                                         pth->error_message),
-               pth->error_message,
-               pth->error_message);
-
-
-    /** - --> second derivative of idr interaction rate (with idm_dr), [dmu_idm_idr]'', stored temporarily in column dddmu */
-    class_call(array_spline_table_line_to_line(tau_table,
-                                               pth->tt_size,
-                                               pth->thermodynamics_table,
-                                               pth->th_size,
-                                               pth->index_th_dmu_idm_dr,
-                                               pth->index_th_dddmu_idm_dr,
-                                               _SPLINE_EST_DERIV_,
-                                               pth->error_message),
-               pth->error_message,
-               pth->error_message);
-
-    /** - --> compute optical depth of idr, tau_idr = [int_{tau_today}^{tau} dtau [dmu_idm_idr] ].
-              This step gives -tau_idr. The resulty is mutiplied by -1 later on. */
-    class_call(array_integrate_spline_table_line_to_line(tau_table,
-                                                         pth->tt_size,
-                                                         pth->thermodynamics_table,
-                                                         pth->th_size,
-                                                         pth->index_th_dmu_idm_dr,
-                                                         pth->index_th_dddmu_idm_dr,
-                                                         pth->index_th_tau_idr,
-                                                         pth->error_message),
-               pth->error_message,
-               pth->error_message);
-  }
-
-  /** - --> compute damping scale:
-
-      r_d = 2pi/k_d = 2pi * [int_{tau_ini}^{tau} dtau (1/kappa') 1/6 (R^2+16/15(1+R))/(1+R)^2]^1/2
-      = 2pi * [int_{tau_ini}^{tau} dtau (1/kappa') 1/6 (R^2/(1+R)+16/15)/(1+R)]^1/2
-
-      which is like in CosmoTherm (CT), but slightly
-      different from Wayne Hu (WH)'s thesis eq. (5.59):
-      the factor 16/15 in CT is 4/5 in WH */
->>>>>>> f0655d15
-
-}
-
-
-/**
- * Initialize the lists (of redshift, tau, etc.) of the thermodynamics struct
- *
- * @param ppr   Input: pointer to precision structure
- * @param pba   Input: pointer to background structure
- * @param pth   Input/Output: pointer to thermo structure
- * @param ptw   Input: pointer to thermo workspace
- * @return the error status
- */
-int thermodynamics_lists(struct precision * ppr,
-                         struct background* pba,
-                         struct thermo* pth,
-                         struct thermo_workspace* ptw){
-
-  /** Summary: */
-
-<<<<<<< HEAD
-  /** Define local variables */
-  int index_tau, index_z;
-  double zinitial,zlinear;
-=======
-      class_call(background_at_tau(pba,
-                                   tau_table_growing[index_tau],
-                                   pba->normal_info,
-                                   pba->inter_closeby,
-                                   &last_index_back,
-                                   pvecback),
-                 pba->error_message,
-                 pth->error_message);
->>>>>>> f0655d15
-
-  pth->tt_size = ptw->Nz_tot;
-
-  /** - allocate tables*/
-  class_alloc(pth->tau_table,pth->tt_size*sizeof(double),pth->error_message);
-  class_alloc(pth->z_table,pth->tt_size*sizeof(double),pth->error_message);
-  class_alloc(pth->thermodynamics_table,pth->th_size*pth->tt_size*sizeof(double),pth->error_message);
-  class_alloc(pth->d2thermodynamics_dz2_table,pth->th_size*pth->tt_size*sizeof(double),pth->error_message);
-
-  /** - define time sampling */
-  /* Initial z, and the z at which we switch to linear sampling */
-  zinitial = ppr->thermo_z_initial;
-  zlinear  = ppr->thermo_z_linear;
-  /* -> Between zinitial and reionization_z_start_max, we use the spacing of recombination sampling */
-  for(index_z=0; index_z <ptw->Nz_reco_log; index_z++) {
-    pth->z_table[(pth->tt_size-1) - index_z] = -(-exp((log(zinitial)-log(zlinear))*(double)(ptw->Nz_reco_log-1-index_z) / (double)(ptw->Nz_reco_log-1)+log(zlinear)));
-  }
-  /* -> Between zinitial and reionization_z_start_max, we use the spacing of recombination sampling */
-  for(index_z=0; index_z <ptw->Nz_reco_lin; index_z++) {
-    pth->z_table[(pth->tt_size-1)-(index_z+ptw->Nz_reco_log)] = -(-(zlinear-ppr->reionization_z_start_max) * (double)(ptw->Nz_reco_lin-1-index_z) / (double)(ptw->Nz_reco_lin) - ppr->reionization_z_start_max);
-  }
-  /* -> Between reionization_z_start_max and 0, we use the spacing of reionization sampling, leaving out the first point to not double-count it */
-  for(index_z=0; index_z <ptw->Nz_reio; index_z++) {
-    pth->z_table[(pth->tt_size-1)-(index_z+ptw->Nz_reco)] = -(-ppr->reionization_z_start_max * (double)(ptw->Nz_reio-1-index_z) / (double)(ptw->Nz_reio));
-  }
-
-  for (index_tau=0; index_tau < pth->tt_size; index_tau++) {
-    class_call(background_tau_of_z(pba,
-                                   pth->z_table[index_tau],
-                                   pth->tau_table+index_tau),
-               pba->error_message,
-               pth->error_message);
-  }
-
-<<<<<<< HEAD
-  /** - store initial value of conformal time in the structure */
-  pth->tau_ini = pth->tau_table[pth->tt_size-1];
-
-  return _SUCCESS_;
-
-}
-
-
-/**
- * Infer the primordial helium fraction from standard BBN, as a function of the baryon density and expansion rate during BBN.
- *
- * This module is simpler then the one used in arXiv:0712.2826 because it neglects the impact of a possible significant chemical
- * potentials for electron neutrinos. The full code with xi_nu_e could be introduced here later.
- *
- * @param ppr   Input: pointer to precision structure
- * @param pba   Input: pointer to background structure
- * @param pth   Input/Output: pointer to initialized thermo structure
- * @return the error status
- */
-int thermodynamics_helium_from_bbn(struct precision * ppr,
-                                   struct background * pba,
-                                   struct thermo * pth){
-
-  /** Summary: */
-
-  /** Define local variables */
-  FILE * fA;
-  char line[_LINE_LENGTH_MAX_];
-  char * left;
-=======
-
-    /* compute integral and store temporarily in column "g" */
-    class_call(array_integrate_spline_table_line_to_line(tau_table_growing,
-                                                         pth->tt_size,
-                                                         pth->thermodynamics_table,
-                                                         pth->th_size,
-                                                         pth->index_th_ddkappa,
-                                                         pth->index_th_dddkappa,
-                                                         pth->index_th_g,
-                                                         pth->error_message),
-               pth->error_message,
-               pth->error_message);
-
-    free(tau_table_growing);
-
-    /* we could now write the result as r_d = 2pi * sqrt(integral),
-       but we will first better acount for the contribution frokm the tau_ini boundary.
-       Close to this boundary, R=0 and the integrand is just 16/(15*6)/kappa'
-       Using kappa' propto 1/a^2 and tau propro a during RD, we get the analytic result:
-       int_0^{tau_ini} dtau / kappa' = tau_ini / 3 / kappa'_ini
-       Thus r_d = 2pi * sqrt( 16/(15*6*3) * (tau_ini/ kappa'_ini) * integral) */
-
-    tau_ini = tau_table[pth->tt_size-1];
-    dkappa_ini = pth->thermodynamics_table[(pth->tt_size-1)*pth->th_size+pth->index_th_dkappa];
-
-    for (index_tau=0; index_tau < pth->tt_size; index_tau++) {
-
-      pth->thermodynamics_table[index_tau*pth->th_size+pth->index_th_r_d] =
-        2.*_PI_*sqrt(16./(15.*6.*3.)*tau_ini/dkappa_ini
-                     +pth->thermodynamics_table[(pth->tt_size-1-index_tau)*pth->th_size+pth->index_th_g]);
-    }
->>>>>>> f0655d15
-
-  int num_omegab=0;
-  int num_deltaN=0;
-
-  double * omegab=NULL;
-  double * deltaN=NULL;
-  double * YHe=NULL;
-  double * ddYHe=NULL;
-  double * YHe_at_deltaN=NULL;
-  double * ddYHe_at_deltaN=NULL;
-
-  int array_line=0;
-  double DeltaNeff;
-  double omega_b;
-  int last_index;
-  double Neff_bbn, z_bbn, tau_bbn, *pvecback;
-
-  /** - Infer effective number of neutrinos at the time of BBN */
-  class_alloc(pvecback,pba->bg_size*sizeof(double),pba->error_message);
-
-  /** - 8.6173e-11 converts from Kelvin to MeV. We randomly choose 0.1 MeV to be the temperature of BBN */
-  z_bbn = 0.1/(8.6173e-11*pba->T_cmb)-1.0;
-
-  class_call(background_tau_of_z(pba,
-                                 z_bbn,
-                                 &tau_bbn),
-             pba->error_message,
-             pth->error_message);
-
-  class_call(background_at_tau(pba,
-                               tau_bbn,
-                               pba->long_info,
-                               pba->inter_normal,
-                               &last_index,
-                               pvecback),
-             pba->error_message,
-             pth->error_message);
-
-  Neff_bbn = (pvecback[pba->index_bg_Omega_r]
-	      *pvecback[pba->index_bg_rho_crit]
-	      -pvecback[pba->index_bg_rho_g])
-    /(7./8.*pow(4./11.,4./3.)*pvecback[pba->index_bg_rho_g]);
-
-  free(pvecback);
-
-  //  printf("Neff early = %g, Neff at bbn: %g\n",pba->Neff,Neff_bbn);
-
-<<<<<<< HEAD
-  /** - compute Delta N_eff as defined in bbn file, i.e. \f$ \Delta N_{eff}=0\f$ means \f$ N_{eff}=3.046\f$ */
-  DeltaNeff = Neff_bbn - 3.046;
-
-  /* the following file is assumed to contain (apart from comments and blank lines):
-     - the two numbers (num_omegab, num_deltaN) = number of values of BBN free parameters
-     - three columns (omegab, deltaN, YHe) where omegab = Omega0_b h^2 and deltaN = Neff-3.046 by definition
-     - omegab and deltaN are assumed to be arranged as:
-     omegab1 deltaN1 YHe
-     omegab2 deltaN1 YHe
-     .....
-     omegab1 delatN2 YHe
-     omegab2 deltaN2 YHe
-     .....
-  */
-=======
-  /** - --> compute visibility: \f$ g= (d \kappa/d \tau) e^{- \kappa} \f$ */
->>>>>>> f0655d15
-
-  class_open(fA,ppr->sBBN_file, "r",pth->error_message);
-
-  /* go through each line */
-  while (fgets(line,_LINE_LENGTH_MAX_-1,fA) != NULL){
-
-    /* eliminate blank spaces at beginning of line */
-    left=line;
-    while (left[0]==' '){
-      left++;
-    }
-
-    /* check that the line is neither blank neither a comment. In ASCII, left[0]>39 means that first non-blank character might
-       be the beginning of some data (it is not a newline, a #, a %, etc.) */
-    if (left[0] > 39){
-
-      /* if the line contains data, we must interpret it. If (num_omegab, num_deltaN)=(0,0), the current line must contain
-         their values. Otherwise, it must contain (omegab, delatN, YHe). */
-      if ((num_omegab==0) && (num_deltaN==0)) {
-
-        /* read (num_omegab, num_deltaN), infer size of arrays and allocate them */
-        class_test(sscanf(line,"%d %d",&num_omegab,&num_deltaN) != 2,
-                   pth->error_message,
-                   "could not read value of parameters (num_omegab,num_deltaN) in file %s\n",ppr->sBBN_file);
-
-        class_alloc(omegab,num_omegab*sizeof(double),pth->error_message);
-        class_alloc(deltaN,num_deltaN*sizeof(double),pth->error_message);
-        class_alloc(YHe,num_omegab*num_deltaN*sizeof(double),pth->error_message);
-        class_alloc(ddYHe,num_omegab*num_deltaN*sizeof(double),pth->error_message);
-        class_alloc(YHe_at_deltaN,num_omegab*sizeof(double),pth->error_message);
-        class_alloc(ddYHe_at_deltaN,num_omegab*sizeof(double),pth->error_message);
-        array_line=0;
-
-      }
-      else{
-
-<<<<<<< HEAD
-        /* read (omegab, deltaN, YHe) */
-        class_test(sscanf(line,"%lg %lg %lg",&(omegab[array_line%num_omegab]),
-                                             &(deltaN[array_line/num_omegab]),
-                                             &(YHe[array_line])
-                          ) != 3,
-                   pth->error_message,
-                   "could not read value of parameters (omegab,deltaN,YHe) in file %s\n",ppr->sBBN_file);
-        array_line ++;
-      }
-    }
-  }
-
-  fclose(fA);
-=======
-    /* - ---> restore correct sign for idm_dr and idr optical depth, and calculate idm_dr visibility function */
-    if(pba->has_idm_dr == _TRUE_){
-
-      /* restore the correct sign for tau_idm_dr */
-      pth->thermodynamics_table[index_tau*pth->th_size+pth->index_th_tau_idm_dr] *= -1.;
-
-      /* restore the correct sign for tau_idr */
-      pth->thermodynamics_table[index_tau*pth->th_size+pth->index_th_tau_idr] *= -1.;
-
-      /* visibility function for idm_dr : g_idm_dr = [Sinv*dmu_idm_dr] * exp(-tau_idm_dr) */
-      pth->thermodynamics_table[index_tau*pth->th_size+pth->index_th_g_idm_dr] =
-        pth->thermodynamics_table[index_tau*pth->th_size+pth->index_th_ddmu_idm_dr]
-        * exp(-pth->thermodynamics_table[index_tau*pth->th_size+pth->index_th_tau_idm_dr]);
-    }
-  }
-
-  /** - smooth the rate (details of smoothing unimportant: only the
-      order of magnitude of the rate matters) */
-  class_call(array_smooth(pth->thermodynamics_table,
-                          pth->th_size,
-                          pth->tt_size,
-                          pth->index_th_rate,
-                          ppr->thermo_rate_smoothing_radius,
-                          pth->error_message),
-             pth->error_message,
-             pth->error_message);
-
-  /* - ---> fill columns for ddmu_idm_dr and dddmu_idm_dr with true values, and compute idm_dr temperature and sound speed */
-  if(pba->has_idm_dr == _TRUE_){
-
-    /** - --> second derivative with respect to tau of dmu_idm_dr (in view of spline interpolation) */
-    class_call(array_spline_table_line_to_line(tau_table,
-                                               pth->tt_size,
-                                               pth->thermodynamics_table,
-                                               pth->th_size,
-                                               pth->index_th_dmu_idm_dr,
-                                               pth->index_th_dddmu_idm_dr,
-                                               _SPLINE_EST_DERIV_,
-                                               pth->error_message),
-               pth->error_message,
-               pth->error_message);
-
-    /** - --> first derivative with respect to tau of dmu_idm_dr (using spline interpolation) */
-    class_call(array_derive_spline_table_line_to_line(tau_table,
-                                                      pth->tt_size,
-                                                      pth->thermodynamics_table,
-                                                      pth->th_size,
-                                                      pth->index_th_dmu_idm_dr,
-                                                      pth->index_th_dddmu_idm_dr,
-                                                      pth->index_th_ddmu_idm_dr,
-                                                      pth->error_message),
-               pth->error_message,
-               pth->error_message);
-
-    /** - --> now compute idm_dr temperature and sound speed in various regimes */
-
-    /* (A) - initial value of T_idm_dr at the maximum z (minimum tau) */
-
-    z = pth->z_table[pth->tt_size-1];
-
-    class_call(background_tau_of_z(pba,z,&(tau)),
-               pba->error_message,
-               pth->error_message);
-
-    class_call(background_at_tau(pba,tau, pba->short_info, pba->inter_normal, &last_index_back, pvecback),
-               pba->error_message,
-               pth->error_message);
-
-    Gamma_heat_idm_dr = 2.*pba->Omega0_idr*pow(pba->h,2)*pth->a_idm_dr*pow((1.+z),(pth->nindex_idm_dr+1.))/pow(1.e7,pth->nindex_idm_dr);
-
-    /* (A1) --> if Gamma is not much smaller than H, set T_idm_dr to T_idm_dr = T_idr = xi*T_gamma (tight coupling solution) */
-    if(Gamma_heat_idm_dr > 1.e-3 * pvecback[pba->index_bg_a]*pvecback[pba->index_bg_H]){
-      T_idm_dr = pba->T_idr*(1.+z);
-      dTdz_idm_dr = pba->T_idr;
-    }
-
-    /* (A2) --> otherwise, if Gamma << H, set initial T_idm_dr to the
-       approximate analytic solution (Gamma/aH)/(1+(Gamma/aH)*T_idr)
-       (eq. (A62) in ETHOS I ) */
-    else {
-      T_idr = pba->T_idr*(1.+z);
-      T_idm_dr = Gamma_heat_idm_dr/(pvecback[pba->index_bg_a]*pvecback[pba->index_bg_H])
-        /(1. + Gamma_heat_idm_dr/(pvecback[pba->index_bg_a]*pvecback[pba->index_bg_H]))*T_idr;
-      dTdz_idm_dr = 2.*T_idm_dr - Gamma_heat_idm_dr/pvecback[pba->index_bg_H] * (T_idr - T_idm_dr);
-    }
-
-    pth->thermodynamics_table[(pth->tt_size-1)*pth->th_size+pth->index_th_Tidm_dr] = T_idm_dr;
-    pth->thermodynamics_table[(pth->tt_size-1)*pth->th_size+pth->index_th_cidm_dr2] = _k_B_*T_idm_dr/_eV_/pth->m_idm*(1.+dTdz_idm_dr/3./T_idm_dr);
-
-    /* T_adia and z_adia will be used later. They are defined as "the
-       last T_idm_dr(z) at which the temperature was evaluated
-       explicitely, rather than scaled like a^{-2} (decoupled DM
-       regime)". Here we just initialize them. They will be updated
-       each time that we recompte T_idm_dr explicitely. */
-    T_adia = T_idm_dr;
-    z_adia = z;
-
-    /* (B) - iterate over growing tau / decreasing z to find other
-       values. At each new z we need to compute the following
-       quantities: T_idr, T_idm_dr, Gamma_heat_idm_dr, a, H, dT_idm_dr,/dz,
-       c_s_idm_dr^2. They all needed to be known from step to step, even
-       if the final goal is only to store T_idm_dr, c_s_idm^2 */
-    for (index_tau=pth->tt_size-2; index_tau>=0; index_tau--) {
-
-      /* (B1) --> tight-coupling solution: Gamma >> H implies T_idm_dr=T_idr=xi*T_gamma */
-      if(Gamma_heat_idm_dr > 1.e3 * pvecback[pba->index_bg_a]*pvecback[pba->index_bg_H]){
-        z = pth->z_table[index_tau];
-        T_idr = pba->T_idr*(1.+z);
-        T_idm_dr = T_idr;
-        Gamma_heat_idm_dr = 2.*pba->Omega0_idr*pow(pba->h,2)*pth->a_idm_dr*pow((1.+z),(pth->nindex_idm_dr+1.))/pow(1.e7,pth->nindex_idm_dr);
-        class_call(background_tau_of_z(pba,z,&(tau)),
-                   pba->error_message,
-                   pth->error_message);
-        class_call(background_at_tau(pba,tau, pba->short_info, pba->inter_normal, &last_index_back, pvecback),
-                   pba->error_message,
-                   pth->error_message);
-        dTdz_idm_dr =pba->T_idr;
-      }
-
-      /* (B2) --> intermediate solution: integrate differential equation equation dT_idm_dr/dz = 2 a T_DM - Gamma/H (T_idr - T_idm_dr) */
-      else if (Gamma_heat_idm_dr > 1.e-3 * pvecback[pba->index_bg_a]*pvecback[pba->index_bg_H]) {
-
-        dz = pth->z_table[index_tau+1] - pth->z_table[index_tau];
-
-        /* (B2a) ----> if dz << H/Gamma the equation is not too stiff and the traditional forward Euler method converges */
-        if (dz < pvecback[pba->index_bg_H]/Gamma_heat_idm_dr/10.) {
-          z = pth->z_table[index_tau];
-          T_idr = pba->T_idr*(1.+z);
-          T_idm_dr -= dTdz_idm_dr*dz;
-          Gamma_heat_idm_dr = 2.*pba->Omega0_idr*pow(pba->h,2)*pth->a_idm_dr*pow((1.+z),(pth->nindex_idm_dr+1.))/pow(1.e7,pth->nindex_idm_dr);
-          class_call(background_tau_of_z(pba,z,&(tau)),
-                     pba->error_message,
-                     pth->error_message);
-          class_call(background_at_tau(pba,tau, pba->short_info, pba->inter_normal, &last_index_back, pvecback),
-                     pba->error_message,
-                     pth->error_message);
-          dTdz_idm_dr = 2.*pvecback[pba->index_bg_a]*T_idm_dr-Gamma_heat_idm_dr/(pvecback[pba->index_bg_H])*(T_idr-T_idm_dr);
-        }
-
-        /* (B2b) ----> otherwise, the equation is too stiff and the
-           traditional forward Euler method diverges with this
-           stepsize. But we can just decreasee dz to bring it back
-           well within the convergence radius H/Gamma of the
-           equation. */
-        else {
-          N_sub_steps = (int)(dz/ (pvecback[pba->index_bg_H]/Gamma_heat_idm_dr/10.))+1;
-          dz_sub_step = dz/N_sub_steps;
-
-          /* loop over sub-steps */
-          for (n=0; n<N_sub_steps; n++) {
-
-            /* evolve quantities over  sub-step wioth forward Euler method */
-
-            z -= dz_sub_step;
-            /* final redshift last sub-step overwritten to avoid small rounding error */
-            if (n==(N_sub_steps-1)) z=pth->z_table[index_tau];
-
-            T_idr = pba->T_idr*(1.+z);
-            T_idm_dr -= dTdz_idm_dr*dz_sub_step;
-            Gamma_heat_idm_dr = 2.*pba->Omega0_idr*pow(pba->h,2)*pth->a_idm_dr*pow((1.+z),(pth->nindex_idm_dr+1.))/pow(1.e7,pth->nindex_idm_dr);
-            class_call(background_tau_of_z(pba,z,&(tau)),
-                       pba->error_message,
-                       pth->error_message);
-            class_call(background_at_tau(pba,tau, pba->short_info, pba->inter_normal, &last_index_back, pvecback),
-                       pba->error_message,
-                       pth->error_message);
-            dTdz_idm_dr = 2.*pvecback[pba->index_bg_a]*T_idm_dr-Gamma_heat_idm_dr/(pvecback[pba->index_bg_H])*(T_idr-T_idm_dr);
-          }
-        }
-
-        /* update T_adia, z_adia */
-        T_adia = T_idm_dr;
-        z_adia = z;
-      }
-
-      /* (B3) --> decoupled solution: T_idm_dr scales like a^-2 */
-      else {
-        z = pth->z_table[index_tau];
-        T_idr = pba->T_idr*(1.+z);
-        T_idm_dr = T_adia * pow((1.+z)/(1.+z_adia),2);
-        Gamma_heat_idm_dr = 2.*pba->Omega0_idr*pow(pba->h,2)*pth->a_idm_dr*pow((1.+z),(pth->nindex_idm_dr+1.))/pow(1.e7,pth->nindex_idm_dr);
-        class_call(background_tau_of_z(pba,z,&(tau)),
-                   pba->error_message,
-                   pth->error_message);
-        class_call(background_at_tau(pba,tau, pba->short_info, pba->inter_normal, &last_index_back, pvecback),
-                   pba->error_message,
-                   pth->error_message);
-        dTdz_idm_dr = 2./(1+z)*T_idm_dr;
-      }
-
-      pth->thermodynamics_table[index_tau*pth->th_size+pth->index_th_Tidm_dr] = T_idm_dr;
-      pth->thermodynamics_table[index_tau*pth->th_size+pth->index_th_cidm_dr2] = _k_B_*T_idm_dr/_eV_/pth->m_idm*(1.+dTdz_idm_dr/3./T_idm_dr);
-    }
-  }
-
-  free(tau_table);
-
-  /** - fill tables of second derivatives with respect to z (in view of spline interpolation) */
->>>>>>> f0655d15
-
-  /** - spline in one dimension (along deltaN) */
-  class_call(array_spline_table_lines(deltaN,
-                                      num_deltaN,
-                                      YHe,
-                                      num_omegab,
-                                      ddYHe,
-                                      _SPLINE_NATURAL_,
-                                      pth->error_message),
-             pth->error_message,
-             pth->error_message);
-
-  omega_b=pba->Omega0_b*pba->h*pba->h;
-
-  class_test(omega_b < omegab[0],
-             pth->error_message,
-             "You have asked for an unrealistic small value omega_b = %e. The corresponding value of the primordial helium fraction cannot be found in the interpolation table. If you really want this value, you should fix YHe to a given value rather than to BBN",
-             omega_b);
-
-  class_test(omega_b > omegab[num_omegab-1],
-             pth->error_message,
-             "You have asked for an unrealistic high value omega_b = %e. The corresponding value of the primordial helium fraction cannot be found in the interpolation table. If you really want this value, you should fix YHe to a given value rather than to BBN",
-             omega_b);
-
-  class_test(DeltaNeff < deltaN[0],
-             pth->error_message,
-             "You have asked for an unrealistic small value of Delta N_eff = %e. The corresponding value of the primordial helium fraction cannot be found in the interpolation table. If you really want this value, you should fix YHe to a given value rather than to BBN",
-             DeltaNeff);
-
-  class_test(DeltaNeff > deltaN[num_deltaN-1],
-             pth->error_message,
-             "You have asked for an unrealistic high value of Delta N_eff = %e. The corresponding value of the primordial helium fraction cannot be found in the interpolation table. If you really want this value, you should fix YHe to a given value rather than to BBN",
-             DeltaNeff);
-
-  /** - interpolate in one dimension (along deltaN) */
-  class_call(array_interpolate_spline(deltaN,
-                                      num_deltaN,
-                                      YHe,
-                                      ddYHe,
-                                      num_omegab,
-                                      DeltaNeff,
-                                      &last_index,
-                                      YHe_at_deltaN,
-                                      num_omegab,
-                                      pth->error_message),
-             pth->error_message,
-             pth->error_message);
-
-  /** - spline in remaining dimension (along omegab) */
-  class_call(array_spline_table_lines(omegab,
-                                      num_omegab,
-                                      YHe_at_deltaN,
-                                      1,
-                                      ddYHe_at_deltaN,
-                                      _SPLINE_NATURAL_,
-                                      pth->error_message),
-             pth->error_message,
-             pth->error_message);
-
-  /** - interpolate in remaining dimension (along omegab) */
-  class_call(array_interpolate_spline(omegab,
-                                      num_omegab,
-                                      YHe_at_deltaN,
-                                      ddYHe_at_deltaN,
-                                      1,
-                                      omega_b,
-                                      &last_index,
-                                      &(pth->YHe),
-                                      1,
-                                      pth->error_message),
-             pth->error_message,
-             pth->error_message);
-
-  /** - deallocate arrays */
-  free(omegab);
-  free(deltaN);
-  free(YHe);
-  free(ddYHe);
-  free(YHe_at_deltaN);
-  free(ddYHe_at_deltaN);
-
-  return _SUCCESS_;
-
-}
-
-
-/**
- * Calculate those thermodynamics quantities, which are not inside of the thermodynamics table already.
- * Additionally, any other requested quantities
- *
- * @param ppr        Input: pointer to precision structure
- * @param pba        Input: pointer to background structure
- * @param pth        Input/Output: pointer to initialized thermo structure
- * @param pvecback   Input: pointer to some allocated pvecback
- * @return the error status
- */
-int thermodynamics_calculate_remaining_quantities(struct precision * ppr,
-                                                  struct background * pba,
-                                                  struct thermo* pth,
-                                                  double* pvecback){
-
-  /** Summary: */
-
-  /** Define temporary variables */
-  double tau_ini;
-  double tau;
-  int index_tau_max;
-  int last_index_back = 0;
-
-<<<<<<< HEAD
-  /* index running over time*/
-  int index_tau;
-=======
-  /** - Find interacting dark radiation free-streaming time */
-  index_tau_fs = index_tau;
-
-  if(pba->has_idr == _TRUE_) {
-
-    if(pba->has_idm_dr == _TRUE_) {
-
-      if(pth->nindex_idm_dr>=2){
-        index_tau=index_tau_fs-1;
-        /* comment: using index_tau_max (index_tau_fs) instead of pth->tt_size-1 ensures that the switch is always after recombination (free streaming) */
-      }
-      else{
-        index_tau=0;
-      }
-
-      class_call(background_tau_of_z(pba,pth->z_table[index_tau],&tau),
-                 pba->error_message,
-                 pth->error_message);
-
-      while ((1./pth->thermodynamics_table[(index_tau)*pth->th_size+pth->index_th_dmu_idm_dr]/tau
-              < ppr->idr_streaming_trigger_tau_c_over_tau) &&
-             ((pth->nindex_idm_dr >= 2 && index_tau > 0) ||
-              (pth->nindex_idm_dr < 2 && index_tau < pth->tt_size-1))) {
-
-        if(pth->nindex_idm_dr>=2){
-          index_tau--;
-        }
-        else{
-          index_tau++;
-        }
-
-        class_call(background_tau_of_z(pba,pth->z_table[index_tau],&tau),
-                   pba->error_message,
-                   pth->error_message);
-
-      }
-
-      tau_idm_dr_fs = tau;
-      pth->tau_idr_free_streaming = tau;
-    }
-
-    /* case of idr alone without idm_dr */
-    else {
-      index_tau=index_tau_fs-1;
-      class_call(background_tau_of_z(pba,pth->z_table[index_tau],&tau),
-                 pba->error_message,
-                 pth->error_message)
-        tau_idm_dr_fs = tau;
-      pth->tau_idr_free_streaming = tau;
-    }
-  }
-
-  /** - find z_star (when optical depth kappa crosses one, using linear
-      interpolation) and sound horizon at that time */
->>>>>>> f0655d15
-
-  /* same ordered in growing time rather than growing redshift */
-  double * tau_table_growing;
-
-  /* The temporary quantities stored in columns ddkappa and dddkappa will not be used anymore, so they can and WILL be overwritten by other
-     intermediate steps of other computations */
-
-  class_call(thermodynamics_calculate_conformal_drag_time(pba,pth,&last_index_back,pvecback),
-             pth->error_message,
-             pth->error_message);
-
-  class_call(thermodynamics_calculate_damping_scale(pba,pth,&last_index_back,pvecback),
-             pth->error_message,
-             pth->error_message);
-
-  class_call(thermodynamics_calculate_opticals(ppr,pth),
-             pth->error_message,
-             pth->error_message);
-
-  /** - fill tables of second derivatives with respect to z (in view of spline interpolation) */
-  class_call(array_spline_table_lines(pth->z_table,
-                                      pth->tt_size,
-                                      pth->thermodynamics_table,
-                                      pth->th_size,
-                                      pth->d2thermodynamics_dz2_table,
-                                      _SPLINE_EST_DERIV_,
-                                      pth->error_message),
-             pth->error_message,
-             pth->error_message);
-
-  class_call(thermodynamics_calculate_recombination_quantities(ppr,pba,pth,&last_index_back,pvecback),
-             pth->error_message,
-             pth->error_message);
-
-  class_call(thermodynamics_calculate_drag_quantities(ppr,pba,pth,&last_index_back,pvecback),
-             pth->error_message,
-             pth->error_message);
-
-  return _SUCCESS_;
-
-}
-
-
-/**
- * Compute the baryon drag conformal time tau_d = [int_{tau_today}^{tau} dtau -dkappa_d/dtau]
- *
- * @param pba                Input: pointer to background structure
- * @param pth                Input/Output: pointer to initialized thermo structure
- * @param last_index_back    Input: temporary variable for storing index
- * @param pvecback           Input: Initialized vector of background quantities
- * @return the error status
- */
-int thermodynamics_calculate_conformal_drag_time(struct background* pba,
-                                                 struct thermo* pth,
-                                                 int* last_index_back,
-                                                 double* pvecback){
-
-  /** Summary: */
-
-  /** Define local variables */
-  double R;
-  int index_tau;
-
-<<<<<<< HEAD
-  /** - compute baryon drag interaction rate time minus one, -[1/R * kappa'], with R = 3 rho_b / 4 rho_gamma,
-        stored temporarily in column ddkappa */
-  *last_index_back = 0;
-=======
-  /** - find idm_dr and idr drag times */
-  if(pba->has_idm_dr == _TRUE_){
-
-    if((pth->thermodynamics_table[(pth->tt_size-1)*pth->th_size+pth->index_th_tau_idm_dr]>1.) && (pth->thermodynamics_table[(pth->tt_size-1)*pth->th_size+pth->index_th_tau_idr]>1.)){
-      index_tau=0;
-
-      while ((pth->thermodynamics_table[(index_tau)*pth->th_size+pth->index_th_tau_idm_dr] < 1.) && (index_tau < pth->tt_size-1))
-        index_tau++;
-
-      z_idm_dr = pth->z_table[index_tau-1]+(1.-pth->thermodynamics_table[(index_tau-1)*pth->th_size+pth->index_th_tau_idm_dr])
-        /(pth->thermodynamics_table[(index_tau)*pth->th_size+pth->index_th_tau_idm_dr]-pth->thermodynamics_table[(index_tau-1)*pth->th_size+pth->index_th_tau_idm_dr])
-        *(pth->z_table[index_tau]-pth->z_table[index_tau-1]);
-
-      class_call(background_tau_of_z(pba,z_idm_dr,&(tau_idm_dr)),
-                 pba->error_message,
-                 pth->error_message);
-
-      index_tau=0;
-
-      while ((pth->thermodynamics_table[(index_tau)*pth->th_size+pth->index_th_tau_idr] < 1.) && (index_tau < pth->tt_size-1))
-        index_tau++;
-
-      z_idr = pth->z_table[index_tau-1]+
-        (1.-pth->thermodynamics_table[(index_tau-1)*pth->th_size+pth->index_th_tau_idr])
-        /(pth->thermodynamics_table[(index_tau)*pth->th_size+pth->index_th_tau_idr]-pth->thermodynamics_table[(index_tau-1)*pth->th_size+pth->index_th_tau_idr])
-        *(pth->z_table[index_tau]-pth->z_table[index_tau-1]);
-
-      class_call(background_tau_of_z(pba,z_idr,&(tau_idr)),
-                 pba->error_message,
-                 pth->error_message);
-    }
-  }
-
-  /** - find time above which visibility falls below a given fraction of its maximum */
->>>>>>> f0655d15
-
-  for (index_tau=0; index_tau < pth->tt_size; index_tau++) {
-
-    class_call(background_at_tau(pba,
-                                 pth->tau_table[index_tau],
-                                 pba->normal_info,
-                                 pba->inter_closeby,
-                                 last_index_back,
-                                 pvecback),
-               pba->error_message,
-               pth->error_message);
-
-    R = 3./4.*pvecback[pba->index_bg_rho_b]/pvecback[pba->index_bg_rho_g];
-
-    pth->thermodynamics_table[index_tau*pth->th_size+pth->index_th_ddkappa] =
-      -1./R*pth->thermodynamics_table[index_tau*pth->th_size+pth->index_th_dkappa];
-
-<<<<<<< HEAD
-=======
-  if (pth->thermodynamics_verbose > 0) {
-
-    if(pba->has_idm_dr == _TRUE_) {
-      if((pth->thermodynamics_table[(pth->tt_size-1)*pth->th_size+pth->index_th_tau_idm_dr]>1.) && (pth->thermodynamics_table[(pth->tt_size-1)*pth->th_size+pth->index_th_tau_idr]>1.)){
-        printf(" -> idr decouples at tau_idr = %e Mpc\n",tau_idr);
-        printf(" -> idm_dr decouples at tau_idm_dr = %e Mpc\n",tau_idm_dr);
-      }
-      else{
-        printf(" -> computation of decoupling time of idm_dr and idr skipped, because z would not be in z_table\n");
-      }
-    }
-    printf(" -> recombination at z = %f (max of visibility function)\n",pth->z_rec);
-    printf("    corresponding to conformal time = %f Mpc\n",pth->tau_rec);
-    printf("    with comoving sound horizon = %f Mpc\n",pth->rs_rec);
-    printf("    angular diameter distance = %f Mpc\n",pth->da_rec);
-    printf("    and sound horizon angle 100*theta_s = %f\n",100.*pth->rs_rec/pth->ra_rec);
-    if (pth->compute_damping_scale == _TRUE_) {
-      printf("    and with comoving photon damping scale = %f Mpc\n",pth->rd_rec);
-      printf("    or comoving damping wavenumber k_d = %f 1/Mpc\n",2.*_PI_/pth->rd_rec);
-    }
-    printf("    Thomson optical depth crosses one at z_* = %f\n",pth->z_star);
-    printf("    giving an angle 100*theta_* = %f\n",100.*pth->rs_star/pth->ra_star);
-    printf(" -> baryon drag stops at z = %f\n",pth->z_d);
-    printf("    corresponding to conformal time = %f Mpc\n",pth->tau_d);
-    printf("    with comoving sound horizon rs = %f Mpc\n",pth->rs_d);
-    if ((pth->reio_parametrization == reio_camb) || (pth->reio_parametrization == reio_half_tanh)) {
-      if (pth->reio_z_or_tau==reio_tau)
-        printf(" -> reionization  at z = %f\n",pth->z_reio);
-      if (pth->reio_z_or_tau==reio_z)
-        printf(" -> reionization with optical depth = %f\n",pth->tau_reio);
-      class_call(background_tau_of_z(pba,pth->z_reio,&tau_reio),
-                 pba->error_message,
-                 pth->error_message);
-      printf("    corresponding to conformal time = %f Mpc\n",tau_reio);
-    }
-    if (pth->reio_parametrization == reio_bins_tanh) {
-      printf(" -> binned reionization gives optical depth = %f\n",pth->tau_reio);
-    }
-    if (pth->reio_parametrization == reio_many_tanh) {
-      printf(" -> many-step reionization gives optical depth = %f\n",pth->tau_reio);
-    }
-    if (pth->reio_parametrization == reio_inter) {
-      printf(" -> interpolated reionization history gives optical depth = %f\n",pth->tau_reio);
-    }
-    if (pth->thermodynamics_verbose > 1) {
-      printf(" -> free-streaming approximation can be turned on as soon as tau=%g Mpc\n",
-             pth->tau_free_streaming);
-    }
-    if ((pba->has_idr)&&(pth->thermodynamics_verbose > 1)) {
-      printf(" -> dark free-streaming approximation can be turned on as soon as tau=%g Mpc\n",
-             tau_idm_dr_fs);
-    }
->>>>>>> f0655d15
-  }
-
-  /** - compute second derivative of this rate, -[1/R * kappa']'', stored temporarily in column dddkappa */
-  class_call(array_spline_table_line_to_line(pth->tau_table,
-                                             pth->tt_size,
-                                             pth->thermodynamics_table,
-                                             pth->th_size,
-                                             pth->index_th_ddkappa,
-                                             pth->index_th_dddkappa,
-                                             _SPLINE_EST_DERIV_,
-                                             pth->error_message),
-             pth->error_message,
-             pth->error_message);
-
-  /** - compute tau_d = [int_{tau_today}^{tau} dtau -dkappa_d/dtau] */
-  class_call(array_integrate_spline_table_line_to_line(pth->tau_table,
-                                                       pth->tt_size,
-                                                       pth->thermodynamics_table,
-                                                       pth->th_size,
-                                                       pth->index_th_ddkappa,
-                                                       pth->index_th_dddkappa,
-                                                       pth->index_th_tau_d,
-                                                       pth->error_message),
-             pth->error_message,
-             pth->error_message);
-
-  return _SUCCESS_;
-
-}
-
-
-/**
- * Compute the damping scale
- *   r_d = 2pi/k_d = 2pi * [int_{tau_ini}^{tau} dtau (1/kappa') 1/6 (R^2+16/15(1+R))/(1+R)^2]^1/2
- *                 =  2pi * [int_{tau_ini}^{tau} dtau (1/kappa') 1/6 (R^2/(1+R)+16/15)/(1+R)]^1/2
- *
- * which is like in CosmoTherm (CT), but slightly different from Wayne Hu (WH)'s thesis eq. (5.59):
- * The factor 16/15 in CT is 4/5 in WH, but 16/15 is taking more effects into account
- *
- * @param pba                Input: pointer to background structure
- * @param pth                Input/Output: pointer to initialized thermo structure
- * @param last_index_back    Input: temporary variable for storing index
- * @param pvecback           Input: Initialized vector of background quantities
- * @return the error status
- */
-int thermodynamics_calculate_damping_scale(struct background* pba,
-                                           struct thermo* pth,
-                                           int* last_index_back,
-                                           double* pvecback){
-
-  /** Summary: */
-
-  /** Define local variables */
-  double R;
-  /* Initial time and dkappa/dtau */
-  double tau_ini,dkappa_ini;
-  double* tau_table_growing;
-  int index_tau;
-
-  if (pth->compute_damping_scale == _TRUE_) {
-
-<<<<<<< HEAD
-    class_alloc(tau_table_growing,pth->tt_size*sizeof(double),pth->error_message);
-
-    /* compute integrand and store temporarily in column "ddkappa" */
-    for (index_tau=0; index_tau < pth->tt_size; index_tau++) {
-=======
-/**
- * Assign value to each relevant index in vectors of thermodynamical quantities,
- * as well as in vector containing reionization parameters.
- *
- *
- * @param pba   Input: pointer to background structure
- * @param pth   Input/Output: pointer to thermo structure
- * @param preco Input/Output: pointer to recombination structure
- * @param preio Input/Output: pointer to reionization structure
- * @return the error status
- */
-
-int thermodynamics_indices(
-                           struct background * pba,
-                           struct thermo * pth,
-                           struct recombination * preco,
-                           struct reionization * preio
-                           ) {
->>>>>>> f0655d15
-
-      tau_table_growing[index_tau]=pth->tau_table[pth->tt_size-1-index_tau];
-
-      class_call(background_at_tau(pba,
-                                   tau_table_growing[index_tau],
-                                   pba->normal_info,
-                                   pba->inter_closeby,
-                                   last_index_back,
-                                   pvecback),
-                 pba->error_message,
-                 pth->error_message);
-
-      R = 3./4.*pvecback[pba->index_bg_rho_b]/pvecback[pba->index_bg_rho_g];
-
-      pth->thermodynamics_table[index_tau*pth->th_size+pth->index_th_ddkappa] =
-        1./6./pth->thermodynamics_table[(pth->tt_size-1-index_tau)*pth->th_size+pth->index_th_dkappa]
-        *(R*R/(1+R)+16./15.)/(1.+R);
-
-    }
-
-<<<<<<< HEAD
-    /* compute second derivative of integrand, and store temporarily in column "dddkappa" */
-    class_call(array_spline_table_line_to_line(tau_table_growing,
-                                               pth->tt_size,
-                                               pth->thermodynamics_table,
-                                               pth->th_size,
-                                               pth->index_th_ddkappa,
-                                               pth->index_th_dddkappa,
-                                               _SPLINE_EST_DERIV_,
-                                               pth->error_message),
-               pth->error_message,
-               pth->error_message);
-=======
+  /* IDM-DR quantities */
   if(pba->has_idm_dr == _TRUE_){
     pth->index_th_dmu_idm_dr = index;
     index++;
@@ -1633,15 +541,566 @@
     pth->index_th_dmu_idr = index;
     index++;
   }
-
-  /* derivatives of baryon sound speed (only computed if some non-minimal tight-coupling schemes is requested) */
-  if (pth->compute_cb2_derivatives == _TRUE_) {
-    pth->index_th_dcb2 = index;
-    index++;
-    pth->index_th_ddcb2 = index;
-    index++;
-  }
->>>>>>> f0655d15
+  /* Important quantity defining the stepsize in perturbations.c */
+  class_define_index(pth->index_th_rate,_TRUE_,index,1);
+  /* Damping scale */
+  class_define_index(pth->index_th_r_d,pth->compute_damping_scale,index,1);
+
+  /* end of thermodynamics indices */
+
+  pth->th_size = index;
+
+  /** - initialization of all indicies of parameters of reionization function */
+
+  index=0;
+
+  class_define_index(ptrp->index_reio_start,_TRUE_,index,1);
+  index++;
+
+  /* case where x_e(z) taken like in CAMB (other cases can be added) */
+  if ((pth->reio_parametrization == reio_camb) || (pth->reio_parametrization == reio_half_tanh)) {
+
+    class_define_index(ptrp->index_reio_redshift,_TRUE_,index,1);
+    class_define_index(ptrp->index_reio_exponent,_TRUE_,index,1);
+    class_define_index(ptrp->index_reio_width,_TRUE_,index,1);
+    class_define_index(ptrp->index_reio_xe_before,_TRUE_,index,1);
+    class_define_index(ptrp->index_reio_xe_after,_TRUE_,index,1);
+    class_define_index(ptrp->index_helium_fullreio_fraction,_TRUE_,index,1);
+    class_define_index(ptrp->index_helium_fullreio_redshift,_TRUE_,index,1);
+    class_define_index(ptrp->index_helium_fullreio_width,_TRUE_,index,1);
+  }
+
+  /* case where x_e(z) is binned */
+  if (pth->reio_parametrization == reio_bins_tanh) {
+
+    /* the code will not only copy here the "bin centers" passed in input. It will add an initial and final value for (z,xe). So
+       this array has a dimension bigger than the bin center array */
+
+    ptrp->reio_num_z=pth->binned_reio_num+2; /* add two values: beginning and end of reio */
+
+    class_define_index(ptrp->index_reio_first_z,_TRUE_,index,ptrp->reio_num_z);
+    class_define_index(ptrp->index_reio_first_xe,_TRUE_,index,ptrp->reio_num_z);
+    class_define_index(ptrp->index_reio_step_sharpness,_TRUE_,index,1);
+    class_define_index(ptrp->index_reio_xe_before,_TRUE_,index,1);
+  }
+
+  /* case where x_e(z) has many tanh jumps */
+  if (pth->reio_parametrization == reio_many_tanh) { //TODO :: is this the same as above?!
+
+    /* the code will not only copy here the "jump centers" passed in input. It will add an initial and final value for (z,xe). So
+       this array has a dimension bigger than the jump center array */
+
+    ptrp->reio_num_z=pth->many_tanh_num+2; /* add two values: beginning and end of reio */
+
+    class_define_index(ptrp->index_reio_first_z,_TRUE_,index,ptrp->reio_num_z);
+    class_define_index(ptrp->index_reio_first_xe,_TRUE_,index,ptrp->reio_num_z);
+    class_define_index(ptrp->index_reio_step_sharpness,_TRUE_,index,1);
+    class_define_index(ptrp->index_reio_xe_before,_TRUE_,index,1);
+  }
+
+  /* case where x_e(z) must be interpolated */
+  if (pth->reio_parametrization == reio_inter) {
+
+    ptrp->reio_num_z=pth->reio_inter_num;
+
+    class_define_index(ptrp->index_reio_first_z,_TRUE_,index,ptrp->reio_num_z);
+    class_define_index(ptrp->index_reio_first_xe,_TRUE_,index,ptrp->reio_num_z);
+    class_define_index(ptrp->index_reio_xe_before,_TRUE_,index,1);
+  }
+
+  ptrp->reio_num_params = index;
+
+  /* flags for calling the interpolation routine */
+  pth->inter_normal=0;
+  pth->inter_closeby=1;
+
+  return _SUCCESS_;
+
+}
+
+
+/**
+ * Initialize the lists (of redshift, tau, etc.) of the thermodynamics struct
+ *
+ * @param ppr   Input: pointer to precision structure
+ * @param pba   Input: pointer to background structure
+ * @param pth   Input/Output: pointer to thermo structure
+ * @param ptw   Input: pointer to thermo workspace
+ * @return the error status
+ */
+int thermodynamics_lists(struct precision * ppr,
+                         struct background* pba,
+                         struct thermo* pth,
+                         struct thermo_workspace* ptw){
+
+  /** Summary: */
+
+  /** Define local variables */
+  int index_tau, index_z;
+  double zinitial,zlinear;
+
+  pth->tt_size = ptw->Nz_tot;
+
+  /** - allocate tables*/
+  class_alloc(pth->tau_table,pth->tt_size*sizeof(double),pth->error_message);
+  class_alloc(pth->z_table,pth->tt_size*sizeof(double),pth->error_message);
+  class_alloc(pth->thermodynamics_table,pth->th_size*pth->tt_size*sizeof(double),pth->error_message);
+  class_alloc(pth->d2thermodynamics_dz2_table,pth->th_size*pth->tt_size*sizeof(double),pth->error_message);
+
+  /** - define time sampling */
+  /* Initial z, and the z at which we switch to linear sampling */
+  zinitial = ppr->thermo_z_initial;
+  zlinear  = ppr->thermo_z_linear;
+  /* -> Between zinitial and reionization_z_start_max, we use the spacing of recombination sampling */
+  for(index_z=0; index_z <ptw->Nz_reco_log; index_z++) {
+    pth->z_table[(pth->tt_size-1) - index_z] = -(-exp((log(zinitial)-log(zlinear))*(double)(ptw->Nz_reco_log-1-index_z) / (double)(ptw->Nz_reco_log-1)+log(zlinear)));
+  }
+  /* -> Between zinitial and reionization_z_start_max, we use the spacing of recombination sampling */
+  for(index_z=0; index_z <ptw->Nz_reco_lin; index_z++) {
+    pth->z_table[(pth->tt_size-1)-(index_z+ptw->Nz_reco_log)] = -(-(zlinear-ppr->reionization_z_start_max) * (double)(ptw->Nz_reco_lin-1-index_z) / (double)(ptw->Nz_reco_lin) - ppr->reionization_z_start_max);
+  }
+  /* -> Between reionization_z_start_max and 0, we use the spacing of reionization sampling, leaving out the first point to not double-count it */
+  for(index_z=0; index_z <ptw->Nz_reio; index_z++) {
+    pth->z_table[(pth->tt_size-1)-(index_z+ptw->Nz_reco)] = -(-ppr->reionization_z_start_max * (double)(ptw->Nz_reio-1-index_z) / (double)(ptw->Nz_reio));
+  }
+
+  for (index_tau=0; index_tau < pth->tt_size; index_tau++) {
+    class_call(background_tau_of_z(pba,
+                                   pth->z_table[index_tau],
+                                   pth->tau_table+index_tau),
+               pba->error_message,
+               pth->error_message);
+  }
+
+  /** - store initial value of conformal time in the structure */
+  pth->tau_ini = pth->tau_table[pth->tt_size-1];
+
+  return _SUCCESS_;
+
+}
+
+
+/**
+ * Infer the primordial helium fraction from standard BBN, as a function of the baryon density and expansion rate during BBN.
+ *
+ * This module is simpler then the one used in arXiv:0712.2826 because it neglects the impact of a possible significant chemical
+ * potentials for electron neutrinos. The full code with xi_nu_e could be introduced here later.
+ *
+ * @param ppr   Input: pointer to precision structure
+ * @param pba   Input: pointer to background structure
+ * @param pth   Input/Output: pointer to initialized thermo structure
+ * @return the error status
+ */
+int thermodynamics_helium_from_bbn(struct precision * ppr,
+                                   struct background * pba,
+                                   struct thermo * pth){
+
+  /** Summary: */
+
+  /** Define local variables */
+  FILE * fA;
+  char line[_LINE_LENGTH_MAX_];
+  char * left;
+
+  int num_omegab=0;
+  int num_deltaN=0;
+
+  double * omegab=NULL;
+  double * deltaN=NULL;
+  double * YHe=NULL;
+  double * ddYHe=NULL;
+  double * YHe_at_deltaN=NULL;
+  double * ddYHe_at_deltaN=NULL;
+
+  int array_line=0;
+  double DeltaNeff;
+  double omega_b;
+  int last_index;
+  double Neff_bbn, z_bbn, tau_bbn, *pvecback;
+
+  /** - Infer effective number of neutrinos at the time of BBN */
+  class_alloc(pvecback,pba->bg_size*sizeof(double),pba->error_message);
+
+  /** - 8.6173e-11 converts from Kelvin to MeV. We randomly choose 0.1 MeV to be the temperature of BBN */
+  z_bbn = 0.1/(8.6173e-11*pba->T_cmb)-1.0;
+
+  class_call(background_tau_of_z(pba,
+                                 z_bbn,
+                                 &tau_bbn),
+             pba->error_message,
+             pth->error_message);
+
+  class_call(background_at_tau(pba,
+                               tau_bbn,
+                               pba->long_info,
+                               pba->inter_normal,
+                               &last_index,
+                               pvecback),
+             pba->error_message,
+             pth->error_message);
+
+  Neff_bbn = (pvecback[pba->index_bg_Omega_r]
+	      *pvecback[pba->index_bg_rho_crit]
+	      -pvecback[pba->index_bg_rho_g])
+    /(7./8.*pow(4./11.,4./3.)*pvecback[pba->index_bg_rho_g]);
+
+  free(pvecback);
+
+  //  printf("Neff early = %g, Neff at bbn: %g\n",pba->Neff,Neff_bbn);
+
+  /** - compute Delta N_eff as defined in bbn file, i.e. \f$ \Delta N_{eff}=0\f$ means \f$ N_{eff}=3.046\f$ */
+  DeltaNeff = Neff_bbn - 3.046;
+
+  /* the following file is assumed to contain (apart from comments and blank lines):
+     - the two numbers (num_omegab, num_deltaN) = number of values of BBN free parameters
+     - three columns (omegab, deltaN, YHe) where omegab = Omega0_b h^2 and deltaN = Neff-3.046 by definition
+     - omegab and deltaN are assumed to be arranged as:
+     omegab1 deltaN1 YHe
+     omegab2 deltaN1 YHe
+     .....
+     omegab1 delatN2 YHe
+     omegab2 deltaN2 YHe
+     .....
+  */
+
+  class_open(fA,ppr->sBBN_file, "r",pth->error_message);
+
+  /* go through each line */
+  while (fgets(line,_LINE_LENGTH_MAX_-1,fA) != NULL){
+
+    /* eliminate blank spaces at beginning of line */
+    left=line;
+    while (left[0]==' '){
+      left++;
+    }
+
+    /* check that the line is neither blank neither a comment. In ASCII, left[0]>39 means that first non-blank character might
+       be the beginning of some data (it is not a newline, a #, a %, etc.) */
+    if (left[0] > 39){
+
+      /* if the line contains data, we must interpret it. If (num_omegab, num_deltaN)=(0,0), the current line must contain
+         their values. Otherwise, it must contain (omegab, delatN, YHe). */
+      if ((num_omegab==0) && (num_deltaN==0)) {
+
+        /* read (num_omegab, num_deltaN), infer size of arrays and allocate them */
+        class_test(sscanf(line,"%d %d",&num_omegab,&num_deltaN) != 2,
+                   pth->error_message,
+                   "could not read value of parameters (num_omegab,num_deltaN) in file %s\n",ppr->sBBN_file);
+
+        class_alloc(omegab,num_omegab*sizeof(double),pth->error_message);
+        class_alloc(deltaN,num_deltaN*sizeof(double),pth->error_message);
+        class_alloc(YHe,num_omegab*num_deltaN*sizeof(double),pth->error_message);
+        class_alloc(ddYHe,num_omegab*num_deltaN*sizeof(double),pth->error_message);
+        class_alloc(YHe_at_deltaN,num_omegab*sizeof(double),pth->error_message);
+        class_alloc(ddYHe_at_deltaN,num_omegab*sizeof(double),pth->error_message);
+        array_line=0;
+
+      }
+      else{
+
+        /* read (omegab, deltaN, YHe) */
+        class_test(sscanf(line,"%lg %lg %lg",&(omegab[array_line%num_omegab]),
+                                             &(deltaN[array_line/num_omegab]),
+                                             &(YHe[array_line])
+                          ) != 3,
+                   pth->error_message,
+                   "could not read value of parameters (omegab,deltaN,YHe) in file %s\n",ppr->sBBN_file);
+        array_line ++;
+      }
+    }
+  }
+
+  fclose(fA);
+
+  /** - spline in one dimension (along deltaN) */
+  class_call(array_spline_table_lines(deltaN,
+                                      num_deltaN,
+                                      YHe,
+                                      num_omegab,
+                                      ddYHe,
+                                      _SPLINE_NATURAL_,
+                                      pth->error_message),
+             pth->error_message,
+             pth->error_message);
+
+  omega_b=pba->Omega0_b*pba->h*pba->h;
+
+  class_test(omega_b < omegab[0],
+             pth->error_message,
+             "You have asked for an unrealistic small value omega_b = %e. The corresponding value of the primordial helium fraction cannot be found in the interpolation table. If you really want this value, you should fix YHe to a given value rather than to BBN",
+             omega_b);
+
+  class_test(omega_b > omegab[num_omegab-1],
+             pth->error_message,
+             "You have asked for an unrealistic high value omega_b = %e. The corresponding value of the primordial helium fraction cannot be found in the interpolation table. If you really want this value, you should fix YHe to a given value rather than to BBN",
+             omega_b);
+
+  class_test(DeltaNeff < deltaN[0],
+             pth->error_message,
+             "You have asked for an unrealistic small value of Delta N_eff = %e. The corresponding value of the primordial helium fraction cannot be found in the interpolation table. If you really want this value, you should fix YHe to a given value rather than to BBN",
+             DeltaNeff);
+
+  class_test(DeltaNeff > deltaN[num_deltaN-1],
+             pth->error_message,
+             "You have asked for an unrealistic high value of Delta N_eff = %e. The corresponding value of the primordial helium fraction cannot be found in the interpolation table. If you really want this value, you should fix YHe to a given value rather than to BBN",
+             DeltaNeff);
+
+  /** - interpolate in one dimension (along deltaN) */
+  class_call(array_interpolate_spline(deltaN,
+                                      num_deltaN,
+                                      YHe,
+                                      ddYHe,
+                                      num_omegab,
+                                      DeltaNeff,
+                                      &last_index,
+                                      YHe_at_deltaN,
+                                      num_omegab,
+                                      pth->error_message),
+             pth->error_message,
+             pth->error_message);
+
+  /** - spline in remaining dimension (along omegab) */
+  class_call(array_spline_table_lines(omegab,
+                                      num_omegab,
+                                      YHe_at_deltaN,
+                                      1,
+                                      ddYHe_at_deltaN,
+                                      _SPLINE_NATURAL_,
+                                      pth->error_message),
+             pth->error_message,
+             pth->error_message);
+
+  /** - interpolate in remaining dimension (along omegab) */
+  class_call(array_interpolate_spline(omegab,
+                                      num_omegab,
+                                      YHe_at_deltaN,
+                                      ddYHe_at_deltaN,
+                                      1,
+                                      omega_b,
+                                      &last_index,
+                                      &(pth->YHe),
+                                      1,
+                                      pth->error_message),
+             pth->error_message,
+             pth->error_message);
+
+  /** - deallocate arrays */
+  free(omegab);
+  free(deltaN);
+  free(YHe);
+  free(ddYHe);
+  free(YHe_at_deltaN);
+  free(ddYHe_at_deltaN);
+
+  return _SUCCESS_;
+
+}
+
+
+/**
+ * Calculate those thermodynamics quantities, which are not inside of the thermodynamics table already.
+ * Additionally, any other requested quantities
+ *
+ * @param ppr        Input: pointer to precision structure
+ * @param pba        Input: pointer to background structure
+ * @param pth        Input/Output: pointer to initialized thermo structure
+ * @param pvecback   Input: pointer to some allocated pvecback
+ * @return the error status
+ */
+int thermodynamics_calculate_remaining_quantities(struct precision * ppr,
+                                                  struct background * pba,
+                                                  struct thermo* pth,
+                                                  double* pvecback){
+
+  /** Summary: */
+
+  /** Define temporary variables */
+  double tau_ini;
+  double tau;
+  int index_tau_max;
+  int last_index_back = 0;
+
+  /* index running over time*/
+  int index_tau;
+
+  /* same ordered in growing time rather than growing redshift */
+  double * tau_table_growing;
+
+  /* The temporary quantities stored in columns ddkappa and dddkappa will not be used anymore, so they can and WILL be overwritten by other
+     intermediate steps of other computations */
+
+  class_call(thermodynamics_calculate_conformal_drag_time(pba,pth,&last_index_back,pvecback),
+             pth->error_message,
+             pth->error_message);
+
+  class_call(thermodynamics_calculate_damping_scale(pba,pth,&last_index_back,pvecback),
+             pth->error_message,
+             pth->error_message);
+
+  class_call(thermodynamics_calculate_opticals(ppr,pth),
+             pth->error_message,
+             pth->error_message);
+
+  /** - fill tables of second derivatives with respect to z (in view of spline interpolation) */
+  class_call(array_spline_table_lines(pth->z_table,
+                                      pth->tt_size,
+                                      pth->thermodynamics_table,
+                                      pth->th_size,
+                                      pth->d2thermodynamics_dz2_table,
+                                      _SPLINE_EST_DERIV_,
+                                      pth->error_message),
+             pth->error_message,
+             pth->error_message);
+
+  class_call(thermodynamics_calculate_recombination_quantities(ppr,pba,pth,&last_index_back,pvecback),
+             pth->error_message,
+             pth->error_message);
+
+  class_call(thermodynamics_calculate_drag_quantities(ppr,pba,pth,&last_index_back,pvecback),
+             pth->error_message,
+             pth->error_message);
+
+  return _SUCCESS_;
+
+}
+
+
+/**
+ * Compute the baryon drag conformal time tau_d = [int_{tau_today}^{tau} dtau -dkappa_d/dtau]
+ *
+ * @param pba                Input: pointer to background structure
+ * @param pth                Input/Output: pointer to initialized thermo structure
+ * @param last_index_back    Input: temporary variable for storing index
+ * @param pvecback           Input: Initialized vector of background quantities
+ * @return the error status
+ */
+int thermodynamics_calculate_conformal_drag_time(struct background* pba,
+                                                 struct thermo* pth,
+                                                 int* last_index_back,
+                                                 double* pvecback){
+
+  /** Summary: */
+
+  /** Define local variables */
+  double R;
+  int index_tau;
+
+  /** - compute minus the baryon drag interaction rate time, -dkappa_d/dtau = -[1/R * kappa'], with R = 3 rho_b / 4 rho_gamma,
+        stored temporarily in column ddkappa */
+  *last_index_back = 0;
+
+  for (index_tau=0; index_tau < pth->tt_size; index_tau++) {
+
+    class_call(background_at_tau(pba,
+                                 pth->tau_table[index_tau],
+                                 pba->normal_info,
+                                 pba->inter_closeby,
+                                 last_index_back,
+                                 pvecback),
+               pba->error_message,
+               pth->error_message);
+
+    R = 3./4.*pvecback[pba->index_bg_rho_b]/pvecback[pba->index_bg_rho_g];
+
+    pth->thermodynamics_table[index_tau*pth->th_size+pth->index_th_ddkappa] =
+      -1./R*pth->thermodynamics_table[index_tau*pth->th_size+pth->index_th_dkappa];
+
+  }
+
+  /** - compute second derivative of this rate, -[1/R * kappa']'', stored temporarily in column dddkappa */
+  class_call(array_spline_table_line_to_line(pth->tau_table,
+                                             pth->tt_size,
+                                             pth->thermodynamics_table,
+                                             pth->th_size,
+                                             pth->index_th_ddkappa,
+                                             pth->index_th_dddkappa,
+                                             _SPLINE_EST_DERIV_,
+                                             pth->error_message),
+             pth->error_message,
+             pth->error_message);
+
+  /** - compute tau_d = [int_{tau_today}^{tau} dtau -dkappa_d/dtau] */
+  class_call(array_integrate_spline_table_line_to_line(pth->tau_table,
+                                                       pth->tt_size,
+                                                       pth->thermodynamics_table,
+                                                       pth->th_size,
+                                                       pth->index_th_ddkappa,
+                                                       pth->index_th_dddkappa,
+                                                       pth->index_th_tau_d,
+                                                       pth->error_message),
+             pth->error_message,
+             pth->error_message);
+
+  return _SUCCESS_;
+
+}
+
+
+/**
+ * Compute the damping scale
+ *   r_d = 2pi/k_d = 2pi * [int_{tau_ini}^{tau} dtau (1/kappa') 1/6 (R^2+16/15(1+R))/(1+R)^2]^1/2
+ *                 =  2pi * [int_{tau_ini}^{tau} dtau (1/kappa') 1/6 (R^2/(1+R)+16/15)/(1+R)]^1/2
+ *
+ * which is like in CosmoTherm (CT), but slightly different from Wayne Hu (WH)'s thesis eq. (5.59):
+ * The factor 16/15 in CT is 4/5 in WH, but 16/15 is taking more effects into account
+ *
+ * @param pba                Input: pointer to background structure
+ * @param pth                Input/Output: pointer to initialized thermo structure
+ * @param last_index_back    Input: temporary variable for storing index
+ * @param pvecback           Input: Initialized vector of background quantities
+ * @return the error status
+ */
+int thermodynamics_calculate_damping_scale(struct background* pba,
+                                           struct thermo* pth,
+                                           int* last_index_back,
+                                           double* pvecback){
+
+  /** Summary: */
+
+  /** Define local variables */
+  double R;
+  /* Initial time and dkappa/dtau */
+  double tau_ini,dkappa_ini;
+  double* tau_table_growing;
+  int index_tau;
+
+  if (pth->compute_damping_scale == _TRUE_) {
+
+    class_alloc(tau_table_growing,pth->tt_size*sizeof(double),pth->error_message);
+
+    /* compute integrand and store temporarily in column "ddkappa" */
+    for (index_tau=0; index_tau < pth->tt_size; index_tau++) {
+
+      tau_table_growing[index_tau]=pth->tau_table[pth->tt_size-1-index_tau];
+
+      class_call(background_at_tau(pba,
+                                   tau_table_growing[index_tau],
+                                   pba->normal_info,
+                                   pba->inter_closeby,
+                                   last_index_back,
+                                   pvecback),
+                 pba->error_message,
+                 pth->error_message);
+
+      R = 3./4.*pvecback[pba->index_bg_rho_b]/pvecback[pba->index_bg_rho_g];
+
+      pth->thermodynamics_table[index_tau*pth->th_size+pth->index_th_ddkappa] =
+        1./6./pth->thermodynamics_table[(pth->tt_size-1-index_tau)*pth->th_size+pth->index_th_dkappa]
+        *(R*R/(1+R)+16./15.)/(1.+R);
+
+    }
+
+    /* compute second derivative of integrand, and store temporarily in column "dddkappa" */
+    class_call(array_spline_table_line_to_line(tau_table_growing,
+                                               pth->tt_size,
+                                               pth->thermodynamics_table,
+                                               pth->th_size,
+                                               pth->index_th_ddkappa,
+                                               pth->index_th_dddkappa,
+                                               _SPLINE_EST_DERIV_,
+                                               pth->error_message),
+               pth->error_message,
+               pth->error_message);
 
     /* compute integratal and store temporarily in column "g" */
      class_call(array_integrate_spline_table_line_to_line(tau_table_growing,
@@ -1776,7 +1235,6 @@
 
   }
 
-<<<<<<< HEAD
   /** - smooth the rate (details of smoothing unimportant: only the
       order of magnitude of the rate matters) */
   class_call(array_smooth(pth->thermodynamics_table,
@@ -1787,10 +1245,6 @@
                           pth->error_message),
              pth->error_message,
              pth->error_message);
-=======
-  /* case where x_e(z) must be interpolated */
-  if (pth->reio_parametrization == reio_inter) {
->>>>>>> f0655d15
 
   /** - --> derivatives of baryon sound speed (only computed if some non-minimal tight-coupling schemes is requested) */
   if (pth->compute_cb2_derivatives == _TRUE_) {
@@ -1823,6 +1277,382 @@
   return _SUCCESS_;
 }
 
+
+/**
+ * Compute the idm_dr quantities: idm-dr opacities, idr self-interaction rate,
+ * dark optical depths, etc.
+ *
+ * @param ppr                Input: pointer to precision structure
+ * @param pba                Input: pointer to background structure
+ * @param pth                Input/Output: pointer to initialized thermo structure
+ * @param pvecback           Input: Initialized vector of background quantities
+ * @return the error status
+ */
+int thermodynamics_calculate_idm_dr_quantities(struct precision* ppr,
+                                               struct background * pba,
+                                               struct thermo* pth,
+                                               double* pvecback){
+
+  /** Summary: */
+
+  /** - Define local variables */
+  double z_idm_dr, z_idr, tau_idm_dr, tau_idr, Gamma_heat_idm_dr, dTdz_idm_dr, T_idm_dr, z, T_idr, dz, T_adia, z_adia;
+
+  double tau_idm_dr_fs=0.;
+  int index_tau_fs;
+  int n, N_sub_steps;
+  double dz_sub_step;
+  int index_tau;
+  double tau;
+  int last_index_back = 0;
+
+  for (index_tau=0; index_tau < pth->tt_size; index_tau++) {
+
+    class_call(background_at_tau(pba,
+                                 pth->tau_table[index_tau],
+                                 pba->normal_info,
+                                 pba->inter_closeby,
+                                 &last_index_back,
+                                 pvecback),
+               pba->error_message,
+               pth->error_message);
+
+    /* - idr interaction rate with idm_dr (i.e. idr opacity to idm_dr scattering) */
+    pth->thermodynamics_table[index_tau*pth->th_size+pth->index_th_dmu_idm_dr] =
+      pth->a_idm_dr*pow((1.+pth->z_table[index_tau])/1.e7,pth->nindex_idm_dr)*pba->Omega0_idm_dr*pow(pba->h,2);
+
+    /* - idm_dr interaction rate with idr (i.e. idm_dr opacity
+       to idr scattering), [Sinv*dmu_idm_dr] with Sinv = (4
+       rho_idr) / (3 rho_idm_dr), stored temporarily in
+       ddmu_idm_dr */
+    pth->thermodynamics_table[index_tau*pth->th_size+pth->index_th_ddmu_idm_dr] =
+      4./3.*pvecback[pba->index_bg_rho_idr]/pvecback[pba->index_bg_rho_idm_dr]
+      *pth->thermodynamics_table[index_tau*pth->th_size+pth->index_th_dmu_idm_dr];
+
+    /* - idr self-interaction rate */
+    pth->thermodynamics_table[index_tau*pth->th_size+pth->index_th_dmu_idr] =
+      pth->b_idr*pow((1.+pth->z_table[index_tau])/1.e7,pth->nindex_idm_dr)*pba->Omega0_idr*pow(pba->h,2);
+  }
+
+  /** - second derivative of idm_dr interaction rate (with idr), [Sinv*dmu_idm_dr]'', stored temporarily in column dddmu */
+  class_call(array_spline_table_line_to_line(pth->tau_table,
+                                             pth->tt_size,
+                                             pth->thermodynamics_table,
+                                             pth->th_size,
+                                             pth->index_th_ddmu_idm_dr,
+                                             pth->index_th_dddmu_idm_dr,
+                                             _SPLINE_EST_DERIV_,
+                                             pth->error_message),
+             pth->error_message,
+             pth->error_message);
+
+  /** - compute optical depth of idm, tau_idm_dr = [int_{tau_today}^{tau} dtau [Sinv*dmu_idm_dr] ].
+      This step gives -tau_idm_dr. The resulty is mutiplied by -1 later on. */
+  class_call(array_integrate_spline_table_line_to_line(pth->tau_table,
+                                                       pth->tt_size,
+                                                       pth->thermodynamics_table,
+                                                       pth->th_size,
+                                                       pth->index_th_ddmu_idm_dr,
+                                                       pth->index_th_dddmu_idm_dr,
+                                                       pth->index_th_tau_idm_dr,
+                                                       pth->error_message),
+             pth->error_message,
+             pth->error_message);
+
+
+  /** - second derivative of idr interaction rate (with idm_dr), [dmu_idm_idr]'', stored temporarily in column dddmu */
+  class_call(array_spline_table_line_to_line(pth->tau_table,
+                                             pth->tt_size,
+                                             pth->thermodynamics_table,
+                                             pth->th_size,
+                                             pth->index_th_dmu_idm_dr,
+                                             pth->index_th_dddmu_idm_dr,
+                                             _SPLINE_EST_DERIV_,
+                                             pth->error_message),
+             pth->error_message,
+             pth->error_message);
+
+  /** - compute optical depth of idr, tau_idr = [int_{tau_today}^{tau} dtau [dmu_idm_idr] ].
+      This step gives -tau_idr. The resulty is mutiplied by -1 later on. */
+  class_call(array_integrate_spline_table_line_to_line(pth->tau_table,
+                                                       pth->tt_size,
+                                                       pth->thermodynamics_table,
+                                                       pth->th_size,
+                                                       pth->index_th_dmu_idm_dr,
+                                                       pth->index_th_dddmu_idm_dr,
+                                                       pth->index_th_tau_idr,
+                                                       pth->error_message),
+             pth->error_message,
+             pth->error_message);
+
+
+  /* - restore correct sign for idm_dr and idr optical depth, and calculate idm_dr visibility function */
+  /* loop on z (decreasing z, increasing time) */
+  for (index_tau=pth->tt_size-1; index_tau>=0; index_tau--) {
+    /* - --> restore the correct sign for tau_idm_dr */
+    pth->thermodynamics_table[index_tau*pth->th_size+pth->index_th_tau_idm_dr] *= -1.;
+
+    /* - --> restore the correct sign for tau_idr */
+    pth->thermodynamics_table[index_tau*pth->th_size+pth->index_th_tau_idr] *= -1.;
+
+    /* - --> visibility function for idm_dr : g_idm_dr = [Sinv*dmu_idm_dr] * exp(-tau_idm_dr) */
+    pth->thermodynamics_table[index_tau*pth->th_size+pth->index_th_g_idm_dr] =
+      pth->thermodynamics_table[index_tau*pth->th_size+pth->index_th_ddmu_idm_dr]
+      * exp(-pth->thermodynamics_table[index_tau*pth->th_size+pth->index_th_tau_idm_dr]);
+  }
+
+  /* - fill columns for ddmu_idm_dr and dddmu_idm_dr with true values, and compute idm_dr temperature and sound speed */
+
+  /** - --> second derivative with respect to tau of dmu_idm_dr (in view of spline interpolation) */
+  class_call(array_spline_table_line_to_line(pth->tau_table,
+                                             pth->tt_size,
+                                             pth->thermodynamics_table,
+                                             pth->th_size,
+                                             pth->index_th_dmu_idm_dr,
+                                             pth->index_th_dddmu_idm_dr,
+                                             _SPLINE_EST_DERIV_,
+                                             pth->error_message),
+             pth->error_message,
+             pth->error_message);
+
+  /** - --> first derivative with respect to tau of dmu_idm_dr (using spline interpolation) */
+  class_call(array_derive_spline_table_line_to_line(pth->tau_table,
+                                                    pth->tt_size,
+                                                    pth->thermodynamics_table,
+                                                    pth->th_size,
+                                                    pth->index_th_dmu_idm_dr,
+                                                    pth->index_th_dddmu_idm_dr,
+                                                    pth->index_th_ddmu_idm_dr,
+                                                    pth->error_message),
+             pth->error_message,
+             pth->error_message);
+
+  /** - --> now compute idm_dr temperature and sound speed in various regimes */
+
+  /* (A) - initial value of T_idm_dr at the maximum z (minimum tau) */
+
+  z = pth->z_table[pth->tt_size-1];
+
+  class_call(background_tau_of_z(pba,z,&tau),
+             pba->error_message,
+             pth->error_message);
+
+  class_call(background_at_tau(pba,tau, pba->short_info, pba->inter_normal, &last_index_back, pvecback),
+             pba->error_message,
+             pth->error_message);
+
+  Gamma_heat_idm_dr = 2.*pba->Omega0_idr*pow(pba->h,2)*pth->a_idm_dr*pow((1.+z),(pth->nindex_idm_dr+1.))/pow(1.e7,pth->nindex_idm_dr);
+
+  /* (A1) --> if Gamma is not much smaller than H, set T_idm_dr to T_idm_dr = T_idr = xi*T_gamma (tight coupling solution) */
+  if(Gamma_heat_idm_dr > 1.e-3 * pvecback[pba->index_bg_a]*pvecback[pba->index_bg_H]){
+    T_idm_dr = pba->T_idr*(1.+z);
+    dTdz_idm_dr = pba->T_idr;
+  }
+
+  /* (A2) --> otherwise, if Gamma << H, set initial T_idm_dr to the
+     approximate analytic solution (Gamma/aH)/(1+(Gamma/aH)*T_idr)
+     (eq. (A62) in ETHOS I ) */
+  else {
+    T_idr = pba->T_idr*(1.+z);
+    T_idm_dr = Gamma_heat_idm_dr/(pvecback[pba->index_bg_a]*pvecback[pba->index_bg_H])
+      /(1. + Gamma_heat_idm_dr/(pvecback[pba->index_bg_a]*pvecback[pba->index_bg_H]))*T_idr;
+    dTdz_idm_dr = 2.*T_idm_dr - Gamma_heat_idm_dr/pvecback[pba->index_bg_H] * (T_idr - T_idm_dr);
+  }
+
+  pth->thermodynamics_table[(pth->tt_size-1)*pth->th_size+pth->index_th_Tidm_dr] = T_idm_dr;
+  pth->thermodynamics_table[(pth->tt_size-1)*pth->th_size+pth->index_th_cidm_dr2] = _k_B_*T_idm_dr/_eV_/pth->m_idm*(1.+dTdz_idm_dr/3./T_idm_dr);
+
+  /* T_adia and z_adia will be used later. They are defined as "the
+     last T_idm_dr(z) at which the temperature was evaluated
+     explicitely, rather than scaled like a^{-2} (decoupled DM
+     regime)". Here we just initialize them. They will be updated
+     each time that we recompte T_idm_dr explicitely. */
+  T_adia = T_idm_dr;
+  z_adia = z;
+
+  /* (B) - iterate over growing tau / decreasing z to find other
+     values. At each new z we need to compute the following
+     quantities: T_idr, T_idm_dr, Gamma_heat_idm_dr, a, H, dT_idm_dr,/dz,
+     c_s_idm_dr^2. They all needed to be known from step to step, even
+     if the final goal is only to store T_idm_dr, c_s_idm^2 */
+  for (index_tau=pth->tt_size-2; index_tau>=0; index_tau--) {
+
+    /* (B1) --> tight-coupling solution: Gamma >> H implies T_idm_dr=T_idr=xi*T_gamma */
+    if(Gamma_heat_idm_dr > 1.e3 * pvecback[pba->index_bg_a]*pvecback[pba->index_bg_H]){
+      z = pth->z_table[index_tau];
+      T_idr = pba->T_idr*(1.+z);
+      T_idm_dr = T_idr;
+      Gamma_heat_idm_dr = 2.*pba->Omega0_idr*pow(pba->h,2)*pth->a_idm_dr*pow((1.+z),(pth->nindex_idm_dr+1.))/pow(1.e7,pth->nindex_idm_dr);
+      class_call(background_tau_of_z(pba,z,&(tau)),
+                 pba->error_message,
+                 pth->error_message);
+      class_call(background_at_tau(pba,tau, pba->short_info, pba->inter_normal, &last_index_back, pvecback),
+                 pba->error_message,
+                 pth->error_message);
+      dTdz_idm_dr =pba->T_idr;
+    }
+
+    /* (B2) --> intermediate solution: integrate differential equation equation dT_idm_dr/dz = 2 a T_DM - Gamma/H (T_idr - T_idm_dr) */
+    else if (Gamma_heat_idm_dr > 1.e-3 * pvecback[pba->index_bg_a]*pvecback[pba->index_bg_H]) {
+
+      dz = pth->z_table[index_tau+1] - pth->z_table[index_tau];
+
+      /* (B2a) ----> if dz << H/Gamma the equation is not too stiff and the traditional forward Euler method converges */
+      if (dz < pvecback[pba->index_bg_H]/Gamma_heat_idm_dr/10.) {
+        z = pth->z_table[index_tau];
+        T_idr = pba->T_idr*(1.+z);
+        T_idm_dr -= dTdz_idm_dr*dz;
+        Gamma_heat_idm_dr = 2.*pba->Omega0_idr*pow(pba->h,2)*pth->a_idm_dr*pow((1.+z),(pth->nindex_idm_dr+1.))/pow(1.e7,pth->nindex_idm_dr);
+        class_call(background_tau_of_z(pba,z,&(tau)),
+                   pba->error_message,
+                   pth->error_message);
+        class_call(background_at_tau(pba,tau, pba->short_info, pba->inter_normal, &last_index_back, pvecback),
+                   pba->error_message,
+                   pth->error_message);
+        dTdz_idm_dr = 2.*pvecback[pba->index_bg_a]*T_idm_dr-Gamma_heat_idm_dr/(pvecback[pba->index_bg_H])*(T_idr-T_idm_dr);
+      }
+
+      /* (B2b) ----> otherwise, the equation is too stiff and the
+         traditional forward Euler method diverges with this
+         stepsize. But we can just decreasee dz to bring it back
+         well within the convergence radius H/Gamma of the
+         equation. */
+      else {
+        N_sub_steps = (int)(dz/ (pvecback[pba->index_bg_H]/Gamma_heat_idm_dr/10.))+1;
+        dz_sub_step = dz/N_sub_steps;
+
+        /* loop over sub-steps */
+        for (n=0; n<N_sub_steps; n++) {
+
+          /* evolve quantities over  sub-step with forward Euler method */
+
+          z -= dz_sub_step;
+          /* final redshift last sub-step overwritten to avoid small rounding error */
+          if (n==(N_sub_steps-1)) z=pth->z_table[index_tau];
+
+          T_idr = pba->T_idr*(1.+z);
+          T_idm_dr -= dTdz_idm_dr*dz_sub_step;
+          Gamma_heat_idm_dr = 2.*pba->Omega0_idr*pow(pba->h,2)*pth->a_idm_dr*pow((1.+z),(pth->nindex_idm_dr+1.))/pow(1.e7,pth->nindex_idm_dr);
+          class_call(background_tau_of_z(pba,z,&(tau)),
+                     pba->error_message,
+                     pth->error_message);
+          class_call(background_at_tau(pba,tau, pba->short_info, pba->inter_normal, &last_index_back, pvecback),
+                     pba->error_message,
+                     pth->error_message);
+          dTdz_idm_dr = 2.*pvecback[pba->index_bg_a]*T_idm_dr-Gamma_heat_idm_dr/(pvecback[pba->index_bg_H])*(T_idr-T_idm_dr);
+        }
+      }
+
+      /* update T_adia, z_adia */
+      T_adia = T_idm_dr;
+      z_adia = z;
+    }
+
+    /* (B3) --> decoupled solution: T_idm_dr scales like a^-2 */
+    else {
+      z = pth->z_table[index_tau];
+      T_idr = pba->T_idr*(1.+z);
+      T_idm_dr = T_adia * pow((1.+z)/(1.+z_adia),2);
+      Gamma_heat_idm_dr = 2.*pba->Omega0_idr*pow(pba->h,2)*pth->a_idm_dr*pow((1.+z),(pth->nindex_idm_dr+1.))/pow(1.e7,pth->nindex_idm_dr);
+      class_call(background_tau_of_z(pba,z,&(tau)),
+                 pba->error_message,
+                 pth->error_message);
+      class_call(background_at_tau(pba,tau, pba->short_info, pba->inter_normal, &last_index_back, pvecback),
+                 pba->error_message,
+                 pth->error_message);
+      dTdz_idm_dr = 2./(1+z)*T_idm_dr;
+    }
+
+    pth->thermodynamics_table[index_tau*pth->th_size+pth->index_th_Tidm_dr] = T_idm_dr;
+    pth->thermodynamics_table[index_tau*pth->th_size+pth->index_th_cidm_dr2] = _k_B_*T_idm_dr/_eV_/pth->m_idm*(1.+dTdz_idm_dr/3./T_idm_dr);
+  }
+
+  /** - Find interacting dark radiation free-streaming time */
+  index_tau_fs = index_tau;
+
+  if(pba->has_idm_dr == _TRUE_) {
+
+    if(pth->nindex_idm_dr>=2){
+      index_tau=index_tau_fs-1;
+      /* comment: using index_tau_max (index_tau_fs) instead of pth->tt_size-1 ensures that the switch is always after recombination (free streaming) */
+    }
+    else{
+      index_tau=0;
+    }
+
+    class_call(background_tau_of_z(pba,pth->z_table[index_tau],&tau),
+               pba->error_message,
+               pth->error_message);
+
+    while ((1./pth->thermodynamics_table[(index_tau)*pth->th_size+pth->index_th_dmu_idm_dr]/tau
+            < ppr->idr_streaming_trigger_tau_c_over_tau) &&
+           ((pth->nindex_idm_dr >= 2 && index_tau > 0) ||
+            (pth->nindex_idm_dr < 2 && index_tau < pth->tt_size-1))) {
+
+      if(pth->nindex_idm_dr>=2){
+        index_tau--;
+      }
+      else{
+        index_tau++;
+      }
+
+      class_call(background_tau_of_z(pba,pth->z_table[index_tau],&tau),
+                 pba->error_message,
+                 pth->error_message);
+
+      }
+
+    tau_idm_dr_fs = tau;
+    pth->tau_idr_free_streaming = tau;
+  }
+
+  /* case of idr alone without idm_dr */
+  else {
+    index_tau=index_tau_fs-1;
+    class_call(background_tau_of_z(pba,pth->z_table[index_tau],&tau),
+               pba->error_message,
+               pth->error_message)
+      tau_idm_dr_fs = tau;
+    pth->tau_idr_free_streaming = tau;
+  }
+
+  /** - find idm_dr and idr drag times */
+  if((pth->thermodynamics_table[(pth->tt_size-1)*pth->th_size+pth->index_th_tau_idm_dr]>1.) && (pth->thermodynamics_table[(pth->tt_size-1)*pth->th_size+pth->index_th_tau_idr]>1.)){
+    index_tau=0;
+
+    while ((pth->thermodynamics_table[(index_tau)*pth->th_size+pth->index_th_tau_idm_dr] < 1.) && (index_tau < pth->tt_size-1))
+      index_tau++;
+
+    z_idm_dr = pth->z_table[index_tau-1]+(1.-pth->thermodynamics_table[(index_tau-1)*pth->th_size+pth->index_th_tau_idm_dr])
+      /(pth->thermodynamics_table[(index_tau)*pth->th_size+pth->index_th_tau_idm_dr]-pth->thermodynamics_table[(index_tau-1)*pth->th_size+pth->index_th_tau_idm_dr])
+      *(pth->z_table[index_tau]-pth->z_table[index_tau-1]);
+
+    class_call(background_tau_of_z(pba,z_idm_dr,&(tau_idm_dr)),
+               pba->error_message,
+               pth->error_message);
+
+    index_tau=0;
+
+    while ((pth->thermodynamics_table[(index_tau)*pth->th_size+pth->index_th_tau_idr] < 1.) && (index_tau < pth->tt_size-1))
+      index_tau++;
+
+    z_idr = pth->z_table[index_tau-1]+
+      (1.-pth->thermodynamics_table[(index_tau-1)*pth->th_size+pth->index_th_tau_idr])
+      /(pth->thermodynamics_table[(index_tau)*pth->th_size+pth->index_th_tau_idr]-pth->thermodynamics_table[(index_tau-1)*pth->th_size+pth->index_th_tau_idr])
+      *(pth->z_table[index_tau]-pth->z_table[index_tau-1]);
+
+    class_call(background_tau_of_z(pba,z_idr,&(tau_idr)),
+               pba->error_message,
+               pth->error_message);
+  }
+  /* - store final quantities */
+
+  pth->tau_idr = tau_idr;
+  pth->tau_idm_dr = tau_idm_dr;
+
+  return _SUCCESS_;
+
+}
 
 /**
  * Calculate those quantities at the time of recombination,
@@ -1851,18 +1681,11 @@
 
   double tau;
 
-<<<<<<< HEAD
   /** - find maximum of g */
   index_tau=pth->tt_size-1;
   while (pth->z_table[index_tau]>_Z_REC_MAX_) {
     index_tau--;
   }
-=======
-  Neff_bbn = (pvecback[pba->index_bg_Omega_r]
-              *pvecback[pba->index_bg_rho_crit]
-              -pvecback[pba->index_bg_rho_g])
-    /(7./8.*pow(4./11.,4./3.)*pvecback[pba->index_bg_rho_g]);
->>>>>>> f0655d15
 
   class_test(pth->thermodynamics_table[(index_tau+1)*pth->th_size+pth->index_th_g] >
              pth->thermodynamics_table[index_tau*pth->th_size+pth->index_th_g],
@@ -1979,14 +1802,10 @@
     index_tau++;
   }
 
-<<<<<<< HEAD
   pth->z_d = pth->z_table[index_tau-1]+
     (1.-pth->thermodynamics_table[(index_tau-1)*pth->th_size+pth->index_th_tau_d])
     /(pth->thermodynamics_table[(index_tau)*pth->th_size+pth->index_th_tau_d]-pth->thermodynamics_table[(index_tau-1)*pth->th_size+pth->index_th_tau_d])
     *(pth->z_table[index_tau]-pth->z_table[index_tau-1]);
-=======
-  rho_cdm_today = pow(pba->H0*_c_/_Mpc_over_m_,2)*3/8./_PI_/_G_*(pba->Omega0_idm_dr+pba->Omega0_cdm)*_c_*_c_; /* energy density in J/m^3 */
->>>>>>> f0655d15
 
   class_call(background_tau_of_z(pba,pth->z_d,&(pth->tau_d)),
              pba->error_message,
@@ -2014,63 +1833,22 @@
 int thermodynamics_print_output(struct background* pba,
                                 struct thermo* pth){
 
-<<<<<<< HEAD
   /** Summary: */
-=======
-int thermodynamics_energy_injection(
-                                    struct precision * ppr,
-                                    struct background * pba,
-                                    struct recombination * preco,
-                                    double z,
-                                    double * energy_rate,
-                                    ErrorMsg error_message
-                                    ) {
-
-  double zp,dz;
-  double integrand,first_integrand;
-  double factor,result;
-  double nH0;
-  double onthespot;
-
-  if (preco->annihilation > 0) {
-
-    if (preco->has_on_the_spot == _FALSE_) {
-
-      /* number of hydrogen nuclei today in m**-3 */
-      nH0 = 3.*preco->H0*preco->H0*pba->Omega0_b/(8.*_PI_*_G_*_m_H_)*(1.-preco->YHe);
-
-      /* factor = c sigma_T n_H(0) / (H(0) \sqrt(Omega_m)) (dimensionless) */
-      factor = _sigma_ * nH0 / pba->H0 * _Mpc_over_m_ / sqrt(pba->Omega0_b+pba->Omega0_cdm+pba->Omega0_idm_dr);
-
-      /* integral over z'(=zp) with step dz */
-      dz=1.;
-
-      /* first point in trapezoidal integral */
-      zp = z;
-      class_call(thermodynamics_onthespot_energy_injection(ppr,pba,preco,zp,&onthespot,error_message),
-                 error_message,
-                 error_message);
-      first_integrand = factor*pow(1+z,8)/pow(1+zp,7.5)*exp(2./3.*factor*(pow(1+z,1.5)-pow(1+zp,1.5)))*onthespot; // beware: versions before 2.4.3, there were wrong exponents: 6 and 5.5 instead of 8 and 7.5
-      result = 0.5*dz*first_integrand;
-
-      /* other points in trapezoidal integral */
-      do {
-
-        zp += dz;
-        class_call(thermodynamics_onthespot_energy_injection(ppr,pba,preco,zp,&onthespot,error_message),
-                   error_message,
-                   error_message);
-        integrand = factor*pow(1+z,8)/pow(1+zp,7.5)*exp(2./3.*factor*(pow(1+z,1.5)-pow(1+zp,1.5)))*onthespot; // beware: versions before 2.4.3, there were wrong exponents: 6 and 5.5 instead of 8 and 7.5
-        result += dz*integrand;
-
-      } while (integrand/first_integrand > 0.02);
->>>>>>> f0655d15
 
   /** Define local variables */
   double tau_reio;
 
   /** - if verbose flag set to next-to-minimum value, print the main results */
   if (pth->thermodynamics_verbose > 0) {
+    if(pba->has_idm_dr == _TRUE_) {
+      if((pth->thermodynamics_table[(pth->tt_size-1)*pth->th_size+pth->index_th_tau_idm_dr]>1.) && (pth->thermodynamics_table[(pth->tt_size-1)*pth->th_size+pth->index_th_tau_idr]>1.)){
+        printf(" -> idr decouples at tau_idr = %e Mpc\n",pth->tau_idr);
+        printf(" -> idm_dr decouples at tau_idm_dr = %e Mpc\n",pth->tau_idm_dr);
+      }
+      else{
+        printf(" -> computation of decoupling time of idm_dr and idr skipped, because z would not be in z_table\n");
+      }
+    }
     printf(" -> recombination at z = %f\n",pth->z_rec);
     printf("    corresponding to conformal time = %f Mpc\n",pth->tau_rec);
     printf("    with comoving sound horizon = %f Mpc\n",pth->rs_rec);
@@ -2107,6 +1885,11 @@
     if (pth->thermodynamics_verbose > 1) {
       printf(" -> free-streaming approximation can be turned on as soon as tau=%g Mpc\n",pth->tau_free_streaming);
     }
+    if ((pba->has_idr)&&(pth->thermodynamics_verbose > 1)) {
+      printf(" -> dark free-streaming approximation can be turned on as soon as tau=%g Mpc\n",
+             pth->tau_idr_free_streaming);
+    }
+
   }
 
   return _SUCCESS_;
@@ -2232,14 +2015,14 @@
          not robust enough. It could lead to a kink in xe(z) near the maximum value of z at which reionisation is sampled. It has
          been replaced by the simpler and more robust expression below.
 
-         *xe = preio->reionization_parameters[preio->index_reio_first_xe+i]
-         +0.5*(tanh((2.*(z-preio->reionization_parameters[preio->index_reio_first_z+i])
-         /(preio->reionization_parameters[preio->index_reio_first_z+i+1]
-         -preio->reionization_parameters[preio->index_reio_first_z+i])-1.)
-         /preio->reionization_parameters[preio->index_reio_step_sharpness])
-         /tanh(1./preio->reionization_parameters[preio->index_reio_step_sharpness])+1.)
-         *(preio->reionization_parameters[preio->index_reio_first_xe+i+1]
-         -preio->reionization_parameters[preio->index_reio_first_xe+i]);
+      *xe = preio->reionization_parameters[preio->index_reio_first_xe+i]
+        +0.5*(tanh((2.*(z-preio->reionization_parameters[preio->index_reio_first_z+i])
+                    /(preio->reionization_parameters[preio->index_reio_first_z+i+1]
+                      -preio->reionization_parameters[preio->index_reio_first_z+i])-1.)
+                   /preio->reionization_parameters[preio->index_reio_step_sharpness])
+              /tanh(1./preio->reionization_parameters[preio->index_reio_step_sharpness])+1.)
+        *(preio->reionization_parameters[preio->index_reio_first_xe+i+1]
+          -preio->reionization_parameters[preio->index_reio_first_xe+i]);
       */
 
       /* compute the central redshift value of the tanh jump */
@@ -2314,10 +2097,6 @@
   }
 
   /** - implementation of reio_inter */
-<<<<<<< HEAD
-=======
-
->>>>>>> f0655d15
   if (pth->reio_parametrization == reio_inter) {
 
     /** - --> case z > z_reio_start */
@@ -2560,17 +2339,7 @@
   free(interval_limit);
   free(mz_output);
 
-<<<<<<< HEAD
   return _SUCCESS_;
-=======
-    /* find largest value of z in the array. We choose to define it as
-       z_(i_max) + 2*(the distance between z_(i_max) and z_(i_max-1)). E.g. if
-       the bins are in 10,12,14, the largest z will be 18. */
-    preio->reionization_parameters[preio->index_reio_first_z+preio->reio_num_z-1] =
-      preio->reionization_parameters[preio->index_reio_first_z+preio->reio_num_z-2]
-      +2.*(preio->reionization_parameters[preio->index_reio_first_z+preio->reio_num_z-2]
-           -preio->reionization_parameters[preio->index_reio_first_z+preio->reio_num_z-3]);
->>>>>>> f0655d15
 
 }
 
@@ -2605,7 +2374,6 @@
 
   /** Summary: */
 
-<<<<<<< HEAD
   /** Define local variables */
   double z;
   int index_y;
@@ -2621,18 +2389,6 @@
   /* Background structure */
   double tau;
   int last_index_back;
-=======
-    /* check it's not too small */
-    /* 6.06.2015: changed this test to simply imposing that the first z is at least zero */
-    /*
-      class_test(preio->reionization_parameters[preio->index_reio_first_z] < 0,
-      pth->error_message,
-      "final redshift for reionization = %e, you must change the binning or redefine the way in which the code extrapolates below the first value of z_i",preio->reionization_parameters[preio->index_reio_first_z]);
-    */
-    if (preio->reionization_parameters[preio->index_reio_first_z] < 0) {
-      preio->reionization_parameters[preio->index_reio_first_z] = 0.;
-    }
->>>>>>> f0655d15
 
   /* Shorthand notations for all of the structs */
   struct thermodynamics_parameters_and_workspace * ptpaw;
@@ -3719,67 +3475,12 @@
 
     }
 
-<<<<<<< HEAD
     /** - --> if reionization optical depth given as an input, find reionization redshift by dichotomy and initialize the remaining values */
     if (pth->reio_z_or_tau == reio_tau) {
            z_sup = ppr->reionization_z_start_max-ppr->reionization_start_factor*pth->reionization_width;
       class_test(z_sup < 0.,
                  pth->error_message,
                  "parameters are such that reionization cannot take place before today while starting after z_start_max; need to increase z_start_max");
-=======
-  REC_COSMOPARAMS param;
-  HRATEEFF rate_table;
-  TWO_PHOTON_PARAMS twog_params;
-  double *xe_output, *Tm_output;
-  int i,j,l,Nz,b;
-  double z, xe, Tm, Hz;
-  FILE *fA;
-  FILE *fR;
-  double L2s1s_current;
-  void * buffer;
-  int buf_size;
-  double tau;
-  int last_index_back;
-  double w_fld,dw_over_da_fld,integral_fld;
-
-  /** - Fill hyrec parameter structure */
-
-  param.T0 = pba->T_cmb;
-  param.obh2 = pba->Omega0_b*pba->h*pba->h;
-  param.omh2 = (pba->Omega0_b+pba->Omega0_cdm+pba->Omega0_idm_dr+pba->Omega0_ncdm_tot)*pba->h*pba->h;
-  param.okh2 = pba->Omega0_k*pba->h*pba->h;
-  param.odeh2 = (pba->Omega0_lambda+pba->Omega0_fld)*pba->h*pba->h;
-  class_call(background_w_fld(pba,pba->a_today,&w_fld,&dw_over_da_fld,&integral_fld), pba->error_message, pth->error_message);
-  param.w0 = w_fld;
-  param.wa = -dw_over_da_fld*pba->a_today;
-  param.Y = pth->YHe;
-  param.Nnueff = pba->Neff;
-  param.nH0 = 11.223846333047*param.obh2*(1.-param.Y);  /* number density of hydrogen today in m-3 */
-  param.fHe = param.Y/(1-param.Y)/3.97153;              /* abundance of helium by number */
-  param.zstart = ppr->recfast_z_initial; /* Redshift range */
-  param.zend = 0.;
-  param.dlna = 8.49e-5;
-  param.nz = (long) floor(2+log((1.+param.zstart)/(1.+param.zend))/param.dlna);
-  param.annihilation = pth->annihilation;
-  param.has_on_the_spot = pth->has_on_the_spot;
-  param.decay = pth->decay;
-  param.annihilation_variation = pth->annihilation_variation;
-  param.annihilation_z = pth->annihilation_z;
-  param.annihilation_zmax = pth->annihilation_zmax;
-  param.annihilation_zmin = pth->annihilation_zmin;
-  param.annihilation_f_halo = pth->annihilation_f_halo;
-  param.annihilation_z_halo = pth->annihilation_z_halo;
-
-  /** - Build effective rate tables */
-
-  /* allocate contiguous memory zone */
-
-  buf_size = (2*NTR+NTM+2*NTR*NTM+2*param.nz)*sizeof(double) + 2*NTM*sizeof(double*);
-
-  class_alloc(buffer,
-              buf_size,
-              pth->error_message);
->>>>>>> f0655d15
 
       /* maximum possible reionization redshift */
       preio->reionization_parameters[preio->index_reio_redshift] = z_sup;
@@ -3936,21 +3637,8 @@
     /* if we want to model only hydrogen + first helium reionization and neglect second helium reionization */
     //preio->reionization_parameters[preio->index_reio_first_xe] = 1. + pth->YHe/(_not4_*(1.-pth->YHe));
 
-<<<<<<< HEAD
     /* if we want to model hydrogen + two helium reionization */
     //preio->reionization_parameters[preio->index_reio_first_xe] = 1. + 2.*pth->YHe/(_not4_*(1.-pth->YHe));
-=======
-
-    class_call(array_interpolate_cubic_equal(-log(1.+param.zstart),
-                                             param.dlna,
-                                             xe_output,
-                                             param.nz,
-                                             -log(1.+z),
-                                             &xe,
-                                             pth->error_message),
-               pth->error_message,
-               pth->error_message);
->>>>>>> f0655d15
 
     /* pass step sharpness parameter */
     class_test(pth->many_tanh_width<=0,
@@ -4621,123 +4309,11 @@
  * @param error_message Output: possible errors are written here
  * @return the error status
  */
-<<<<<<< HEAD
 int thermodynamics_solve_timescale(double z,
                                    void * thermo_parameters_and_workspace,
                                    double * timescale,
                                    ErrorMsg error_message){
   *timescale = 1.;
-=======
-
-int thermodynamics_merge_reco_and_reio(
-                                       struct precision * ppr,
-                                       struct background * pba,
-                                       struct thermo * pth,
-                                       struct recombination * preco,
-                                       struct reionization * preio
-                                       ) {
-  /** Summary: */
-
-  /** - define local variables */
-
-  int i,index_th,index_re;
-  double x0;
-
-  /** - first, a little check that the two tables match each other and can be merged */
-
-  if (pth->reio_parametrization != reio_none) {
-    class_test(preco->recombination_table[preio->index_reco_when_reio_start*preco->re_size+preco->index_re_z] !=
-               preio->reionization_table[(preio->rt_size -1)*preio->re_size+preio->index_re_z],
-               pth->error_message,
-               "mismatch which should never happen");
-  }
-
-  /** - find number of redshift in full table = number in reco + number in reio - overlap */
-
-  pth->tt_size = ppr->recfast_Nz0 + preio->rt_size - preio->index_reco_when_reio_start - 1;
-
-  /** - add  more points to start earlier in presence of interacting DM */
-
-  if(pba->has_idm_dr == _TRUE_) pth->tt_size += ppr->thermo_Nz1_idm_dr + ppr->thermo_Nz2_idm_dr - 1;
-
-  /** - allocate arrays in thermo structure */
-
-  class_alloc(pth->z_table,pth->tt_size*sizeof(double),pth->error_message);
-  class_alloc(pth->thermodynamics_table,pth->th_size*pth->tt_size*sizeof(double),pth->error_message);
-  class_alloc(pth->d2thermodynamics_dz2_table,pth->th_size*pth->tt_size*sizeof(double),pth->error_message);
-
-  /** - fill these arrays */
-
-  for (i=0; i < preio->rt_size; i++) {
-    pth->z_table[i]=
-      preio->reionization_table[i*preio->re_size+preio->index_re_z];
-    pth->thermodynamics_table[i*pth->th_size+pth->index_th_xe]=
-      preio->reionization_table[i*preio->re_size+preio->index_re_xe];
-    pth->thermodynamics_table[i*pth->th_size+pth->index_th_dkappa]=
-      preio->reionization_table[i*preio->re_size+preio->index_re_dkappadtau];
-    pth->thermodynamics_table[i*pth->th_size+pth->index_th_Tb]=
-      preio->reionization_table[i*preio->re_size+preio->index_re_Tb];
-    pth->thermodynamics_table[i*pth->th_size+pth->index_th_wb]=
-      preio->reionization_table[i*preio->re_size+preio->index_re_wb];
-    pth->thermodynamics_table[i*pth->th_size+pth->index_th_cb2]=
-      preio->reionization_table[i*preio->re_size+preio->index_re_cb2];
-  }
-  for (i=0; i < ppr->recfast_Nz0 - preio->index_reco_when_reio_start - 1; i++) {
-    index_th=i+preio->rt_size;
-    index_re=i+preio->index_reco_when_reio_start+1;
-    pth->z_table[index_th]=
-      preco->recombination_table[index_re*preco->re_size+preco->index_re_z];
-    pth->thermodynamics_table[index_th*pth->th_size+pth->index_th_xe]=
-      preco->recombination_table[index_re*preco->re_size+preco->index_re_xe];
-    pth->thermodynamics_table[index_th*pth->th_size+pth->index_th_dkappa]=
-      preco->recombination_table[index_re*preco->re_size+preco->index_re_dkappadtau];
-    pth->thermodynamics_table[index_th*pth->th_size+pth->index_th_Tb]=
-      preco->recombination_table[index_re*preco->re_size+preco->index_re_Tb];
-    pth->thermodynamics_table[index_th*pth->th_size+pth->index_th_wb]=
-      preco->recombination_table[index_re*preco->re_size+preco->index_re_wb];
-    pth->thermodynamics_table[index_th*pth->th_size+pth->index_th_cb2]=
-      preco->recombination_table[index_re*preco->re_size+preco->index_re_cb2];
-  }
-
-  /** - add more points at larger redshift in presence of interacting
-        DM. This is necessary because the value of integrated
-        quantitites like tau_idm_dr or tau_idr will then be computed
-        exactly up to high redshift. With extrapolations in
-        thermodynamics_at_z() we could not obtain this. */
-
-    if(pba->has_idm_dr == _TRUE_){
-
-      for (i=0; i<ppr->thermo_Nz2_idm_dr+ppr->thermo_Nz1_idm_dr-1; i++){
-
-        /* with an intermediate step Delta z = (thermo_z_initial_idm_dr-recfast_z_initial)/thermo_Nz1_idm_dr/thermo_Nz1_idm_dr */
-        if (i<ppr->thermo_Nz2_idm_dr-1) {
-          index_th=i+preio->rt_size+ppr->recfast_Nz0 - preio->index_reco_when_reio_start - 1;
-          pth->z_table[index_th]= ppr->recfast_z_initial + ((double)i+1.) * (ppr->thermo_z_initial_idm_dr - ppr->recfast_z_initial) / (double)ppr->thermo_Nz1_idm_dr / (double)ppr->thermo_Nz2_idm_dr;
-        }
-        /* with a large step Delta z  = (thermo_z_initial_idm_dr-recfast_z_initial)/thermo_Nz1_idm_dr */
-        else {
-          index_th=(i-ppr->thermo_Nz2_idm_dr+1)+preio->rt_size+ppr->recfast_Nz0 - preio->index_reco_when_reio_start - 1 + ppr->thermo_Nz2_idm_dr - 1;
-          pth->z_table[index_th]= ppr->recfast_z_initial + ((double)(i-ppr->thermo_Nz2_idm_dr+1)+1.) * (ppr->thermo_z_initial_idm_dr - ppr->recfast_z_initial) / (double)ppr->thermo_Nz1_idm_dr;
-        }
-        /* same extrapolation formulas as in thermodynamics_at_z() */
-        x0=pth->thermodynamics_table[(preio->rt_size+ppr->recfast_Nz0 - preio->index_reco_when_reio_start - 2)*pth->th_size+pth->index_th_xe];
-        pth->thermodynamics_table[index_th*pth->th_size+pth->index_th_xe]=x0;
-        pth->thermodynamics_table[index_th*pth->th_size+pth->index_th_dkappa]=(1.+pth->z_table[index_th]) * (1.+pth->z_table[index_th]) * pth->n_e * x0 * _sigma_ * _Mpc_over_m_;
-        pth->thermodynamics_table[index_th*pth->th_size+pth->index_th_Tb]=pba->T_cmb*(1.+pth->z_table[index_th]);
-        pth->thermodynamics_table[index_th*pth->th_size+pth->index_th_wb]=_k_B_ / ( _c_ * _c_ * _m_H_ ) * (1. + (1./_not4_ - 1.) * pth->YHe + x0 * (1.-pth->YHe)) * pba->T_cmb * (1.+pth->z_table[index_th]);
-        pth->thermodynamics_table[index_th*pth->th_size+pth->index_th_cb2]=pth->thermodynamics_table[index_th*pth->th_size+pth->index_th_wb] * 4./3.;
-      }
-
-  }
-
-  /** - free the temporary structures */
-
-  free(preco->recombination_table);
-
-  if (pth->reio_parametrization != reio_none)
-    free(preio->reionization_table);
-
->>>>>>> f0655d15
   return _SUCCESS_;
 
 }
@@ -4774,10 +4350,6 @@
     class_store_columntitle(titles,"c_idm_b^2",_TRUE_);
     class_store_columntitle(titles,"R_idm_b ",_TRUE_);
   }
-  class_store_columntitle(titles,"tau_d",_TRUE_);
-  //class_store_columntitle(titles,"max. rate",_TRUE_);
-  class_store_columntitle(titles,"r_d",pth->compute_damping_scale);
-
   if(pba->has_idm_dr == _TRUE_){
     class_store_columntitle(titles,"dmu_idm_dr",_TRUE_);
     //class_store_columntitle(titles,"ddmu_idm_dr",_TRUE_);
@@ -4789,6 +4361,9 @@
     class_store_columntitle(titles,"T_idm_dr",_TRUE_);
     class_store_columntitle(titles,"dmu_idr",_TRUE_);
   }
+  class_store_columntitle(titles,"tau_d",_TRUE_);
+  //class_store_columntitle(titles,"max. rate",_TRUE_);
+  class_store_columntitle(titles,"r_d",pth->compute_damping_scale);
 
   return _SUCCESS_;
 
@@ -4851,11 +4426,7 @@
       class_store_double(dataptr,pvecthermo[pth->index_th_c_idm_b2],_TRUE_,storeidx);
       class_store_double(dataptr,pvecthermo[pth->index_th_R_idm_b],_TRUE_,storeidx);
     }
-    class_store_double(dataptr,pvecthermo[pth->index_th_tau_d],_TRUE_,storeidx);
-    //class_store_double(dataptr,pvecthermo[pth->index_th_rate],_TRUE_,storeidx);
-    class_store_double(dataptr,pvecthermo[pth->index_th_r_d],pth->compute_damping_scale,storeidx);
-
-    if(pba->has_idm_dr == _TRUE_){
+     if(pba->has_idm_dr == _TRUE_){
       class_store_double(dataptr,pvecthermo[pth->index_th_dmu_idm_dr],_TRUE_,storeidx);
       //class_store_double(dataptr,pvecthermo[pth->index_th_ddmu_idm_dr],_TRUE_,storeidx);
       //class_store_double(dataptr,pvecthermo[pth->index_th_dddmu_idm_dr],_TRUE_,storeidx);
@@ -4866,6 +4437,10 @@
       class_store_double(dataptr,pvecthermo[pth->index_th_Tidm_dr],_TRUE_,storeidx);
       class_store_double(dataptr,pvecthermo[pth->index_th_dmu_idr],_TRUE_,storeidx);
     }
+    class_store_double(dataptr,pvecthermo[pth->index_th_tau_d],_TRUE_,storeidx);
+    //class_store_double(dataptr,pvecthermo[pth->index_th_rate],_TRUE_,storeidx);
+    class_store_double(dataptr,pvecthermo[pth->index_th_r_d],pth->compute_damping_scale,storeidx);
+
   }
 
   return _SUCCESS_;
@@ -4885,8 +4460,7 @@
   //ppr->recfast_Nz0 += ppr->recfast_Nz_idm_b;
 
   if(pth->n_index_idm_b < -3){
-    //add special treatment here
-    //ppr->recfast_z_initial = 1.e12;
+    ppr->thermo_z_initial = 1.e12;
   }
 
   else{
@@ -4918,26 +4492,19 @@
         pth->cross_idm_b * fHe * 1/(m_b+pth->m_idm) * pow(T_diff_idm_b,(pth->n_index_idm_b+1.0)/2.0) *
         (3.e-4*pow(_c_,4.)/(8.*_PI_*_Mpc_over_m_*_G_*_eV_)); //conversion coefficient for the units
 
-<<<<<<< HEAD
       //printf("z_ini = %e lhs = %e rhs = %e H0 = %e Tcmb = %e\n", z_ini, lhs, rhs, pba->H0, pba->T_cmb);
 
     }
 
-    //if(z_ini*10 < ppr->recfast_z_initial){
-      //ppr->recfast_Nz_idm_b = 0;
-    //}
-    //else{
-      //ppr->recfast_z_initial = z_ini*50;
-    //}
+    if(z_ini >= ppr->thermo_z_initial){
+      ppr->thermo_z_initial = z_ini*50;
+      ppr->thermo_Nz_log = 10000; //DCH: TBD: don't hard code this!
+    }
 
   }
 
   if (pth->thermodynamics_verbose > 0)
-    //printf("the thermodynamycs integration for Tb and Tdm will start at z_ini = %e\n",ppr->recfast_z_initial);
-    printf("AAAAAHHHHHHHH\n");
+    printf("the thermodynamycs integration for Tb and Tdm will start at z_ini = %e\n",ppr->thermo_z_initial);
   return _SUCCESS_;
 
-}
-=======
-  return _SUCCESS_;}
->>>>>>> f0655d15
+}