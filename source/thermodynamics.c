--- conflicted
+++ resolved
@@ -320,14 +320,13 @@
   int index_tau_max;
   double dkappa_ini;
 
-<<<<<<< HEAD
   double g_dark, z_idm_dr, z_idr, tau_idm_dr, tau_idr, Gamma_heat_dark, dTdz_idm_dr, T_idm_dr, z, T_idr, dz, T_adia, z_adia;
 
   double tau_dark_fs;
   int index_tau_fs;
   int n, N_sub_steps;
   double dz_sub_step;
-=======
+
   /** barrier against crazy input parameters */
 
   if (pth->reio_z_or_tau == reio_tau) {
@@ -338,7 +337,6 @@
                _tau_reio_SMALL_,
                _tau_reio_BIG_);
   }
->>>>>>> 88b9dcf0
 
   /** - initialize pointers, allocate background vector */
 
