/** @file thermodynamics.c Documented thermodynamics module
 *
 * * Julien Lesgourgues, 6.09.2010
 * * Restructured by Nils Schoeneberg and Matteo Lucca, 27.02.2019
 * * Evolver implementation by Daniel Meinert, spring 2019
 *
 * Deals with the thermodynamical evolution.
 * This module has two purposes:
 *
 * - at the beginning, to initialize the thermodynamics, i.e. to
 *   integrate the thermodynamical equations, and store all
 *   thermodynamical quantities as a function of redshift inside an
 *   interpolation table.
 *
 * - to provide a routine which allow other modules to evaluate any
 *   thermodynamical quantities at a given redshift value (by
 *   interpolating within the interpolation table).
 *
 *
 * The logic is the following:
 *
 * - If RECFAST (v1.5) or HYREC are chosen, we use their respective
 *   differential equations to compute the free electron
 *   fraction x at each step requested by the z output array
 *
 * - small detail: one of the columns contains the maximum variation
 *   rate of a few relevant thermodynamical quantities. This rate
 *   will be used for defining automatically the sampling step size in
 *   the perturbation module. Hence, the exact value of this rate is
 *   unimportant, but its order of magnitude at a given z defines the
 *   sampling precision of the perturbation module. Hence, it is
 *   harmless to use a smoothing routine in order to make this rate
 *   look nicer, although this will not affect the final result
 *   significantly. The last step in the thermodynamics_init module is
 *   to perform this smoothing.
 *
 * In summary, the following functions can be called from other modules:
 *
 * -# thermodynamics_init at the beginning (but after background_init)
 * -# thermodynamics_at_z at any later time
 * -# thermodynamics_free at the end, when no more calls to thermodynamics_at_z are needed
 */

#include "thermodynamics.h"

#include "history.h"
#include "hyrectools.h"
#include "helium.h"
#include "wrap_hyrec.h"


/**
 * Thermodynamics quantities at given redshift z.
 * Evaluates all thermodynamics quantities at a given value of the redshift by reading the pre-computed table and interpolating.
 *
 * @param pba          Input: pointer to background structure
 * @param pth          Input: pointer to the thermodynamics structure (containing pre-computed table)
 * @param z            Input: redshift
 * @param inter_mode   Input: interpolation mode (normal or growing_closeby)
 * @param last_index   Input/Output: index of the previous/current point in the interpolation array (input only for closeby mode, output for both)
 * @param pvecback     Input: vector of background quantities (used only in case z>z_initial for getting ddkappa and dddkappa; in that case,
                            should be already allocated and filled, with format short_info or larger; in other cases, will be ignored)
 * @param pvecthermo Output: vector of thermodynamics quantities (assumed to be already allocated)
 * @return the error status
 */

int thermodynamics_at_z(
                        struct background * pba,
                        struct thermo * pth,
                        double z,
                        enum interpolation_method inter_mode,
                        int * last_index,
                        double * pvecback,
                        double * pvecthermo
                        ) {

  /** Summary: */

  /** - define local variables */
  double x0;

  /* The fact that z is in the pre-computed range 0 <= z <= z_initial will be checked in the interpolation routines below. Before
     trying to interpolate, allow the routine to deal with the case z > z_initial: then, all relevant quantities can be extrapolated
     using simple analytic approximations */

  if (z >= pth->z_table[pth->tt_size-1]) {

    /* ionization fraction assumed to remain constant at large z */
    x0= pth->thermodynamics_table[(pth->tt_size-1)*pth->th_size+pth->index_th_xe];
    pvecthermo[pth->index_th_xe] = x0;

    /* Calculate dkappa/dtau (dkappa/dtau = a n_e x_e sigma_T = a^{-2} n_e(today) x_e sigma_T in units of 1/Mpc) */
    pvecthermo[pth->index_th_dkappa] = (1.+z) * (1.+z) * pth->n_e * x0 * _sigma_ * _Mpc_over_m_;

    /* tau_d scales like (1+z)**2 */
    pvecthermo[pth->index_th_tau_d] = pth->thermodynamics_table[(pth->tt_size-1)*pth->th_size+pth->index_th_tau_d]*pow((1+z)/(1.+pth->z_table[pth->tt_size-1]),2);

    if (pth->compute_damping_scale == _TRUE_) {

      /* r_d scales like (1+z)**-3/2 */
      pvecthermo[pth->index_th_r_d] = pth->thermodynamics_table[(pth->tt_size-1)*pth->th_size+pth->index_th_r_d]*pow((1+z)/(1.+pth->z_table[pth->tt_size-1]),-1.5);

    }

    /* Calculate d2kappa/dtau2 = dz/dtau d/dz[dkappa/dtau] given that [dkappa/dtau] proportional to (1+z)^2 and dz/dtau = -H */
    pvecthermo[pth->index_th_ddkappa] = -pvecback[pba->index_bg_H] * 2. / (1.+z) * pvecthermo[pth->index_th_dkappa];
    pvecthermo[pth->index_th_ddkappa_noreio] = -pvecback[pba->index_bg_H] * 2. / (1.+z) * pvecthermo[pth->index_th_dkappa_noreio];

    /* Calculate d3kappa/dtau3 given that [dkappa/dtau] proportional to (1+z)^2 */
    pvecthermo[pth->index_th_dddkappa] = (pvecback[pba->index_bg_H]*pvecback[pba->index_bg_H]/ (1.+z) - pvecback[pba->index_bg_H_prime]) * 2. / (1.+z) * pvecthermo[pth->index_th_dkappa];

    /* \f$ exp^{-\kappa}, g, g', g'' \f$ can be set to zero: they are used only for computing the source functions in the
       perturbation module; but source functions only need to be sampled below z_initial (the condition that
       z_start_sources<z_initial is checked in the perturbation module) */
    pvecthermo[pth->index_th_exp_m_kappa] = 0.;
    pvecthermo[pth->index_th_g]=0.;
    pvecthermo[pth->index_th_g_reio]=0.;
    pvecthermo[pth->index_th_g_reco]=0.;
    pvecthermo[pth->index_th_dg]=0.;
    pvecthermo[pth->index_th_dg_reco]=0.;
    pvecthermo[pth->index_th_dg_reio]=0.;
    pvecthermo[pth->index_th_ddg]=0.;

    /* Calculate Tb */
    pvecthermo[pth->index_th_Tb] = pba->T_cmb*(1.+z);

    /* Tb derivative */
    pvecthermo[pth->index_th_dTb] = pba->T_cmb;

    /* Calculate baryon equation of state parameter wb = (k_B/mu) Tb */
    /* note that m_H / mu = 1 + (m_H/m_He-1) Y_p + x_e (1-Y_p) */
    pvecthermo[pth->index_th_wb] = _k_B_ / ( _c_ * _c_ * _m_H_ ) * (1. + (1./_not4_ - 1.) * pth->YHe + x0 * (1.-pth->YHe)) * pba->T_cmb * (1.+z);

    /* Calculate cb2 (cb2 = (k_B/mu) Tb (1-1/3 dlnTb/dlna) = (k_B/mu) Tb (1+1/3 (1+z) dlnTb/dz)) */
    /* note that m_H / mu = 1 + (m_H/m_He-1) Y_p + x_e (1-Y_p) */
    pvecthermo[pth->index_th_cb2] = pvecthermo[pth->index_th_wb] * 4. / 3.;

    /* derivatives of baryon sound speed (only computed if some non-minimal tight-coupling schemes is requested) */
    if (pth->compute_cb2_derivatives == _TRUE_) {

      /* since cb2 proportional to (1+z) or 1/a, its derivative wrt conformal time is given by dcb2 = - a H cb2 */
      pvecthermo[pth->index_th_dcb2] = - pvecback[pba->index_bg_H] * pvecback[pba->index_bg_a] * pvecthermo[pth->index_th_cb2];

      /* then its second derivative is given by ddcb2 = - a H' cb2 */
      pvecthermo[pth->index_th_ddcb2] = - pvecback[pba->index_bg_H_prime] * pvecback[pba->index_bg_a] * pvecthermo[pth->index_th_cb2];
    }

    /* in this regime, variation rate = dkappa/dtau */
    pvecthermo[pth->index_th_rate] = pvecthermo[pth->index_th_dkappa];

     /* quantities related to DM interacting with DR */
    if (pba->has_idm_dr == _TRUE_) {

      /* calculate dmu_idm_dr and approximate its derivatives as zero */
      pvecthermo[pth->index_th_dmu_idm_dr] = pth->a_idm_dr*pow((1.+z)/1.e7,pth->nindex_idm_dr)*pba->Omega0_idm_dr*pow(pba->h,2);
      pvecthermo[pth->index_th_ddmu_idm_dr] =  -pvecback[pba->index_bg_H] * pth->nindex_idm_dr / (1+z) * pvecthermo[pth->index_th_dmu_idm_dr];
      pvecthermo[pth->index_th_dddmu_idm_dr] = (pvecback[pba->index_bg_H]*pvecback[pba->index_bg_H]/ (1.+z) - pvecback[pba->index_bg_H_prime])
        *  pth->nindex_idm_dr / (1.+z) * pvecthermo[pth->index_th_dmu_idm_dr];

      /* calculate dmu_idr (self interaction) */
      pvecthermo[pth->index_th_dmu_idr] = pth->b_idr*pow((1.+z)/1.e7,pth->nindex_idm_dr)*pba->Omega0_idr*pow(pba->h,2);

      /* extrapolate optical depth of idm_dr and idr */
      pvecthermo[pth->index_th_tau_idm_dr] = pth->thermodynamics_table[(pth->tt_size-1)*pth->th_size+pth->index_th_tau_idm_dr]+
        (pth->thermodynamics_table[(pth->tt_size-1)*pth->th_size+pth->index_th_tau_idm_dr]-pth->thermodynamics_table[(pth->tt_size-2)*pth->th_size+pth->index_th_tau_idm_dr])
        *(z-pth->z_table[pth->tt_size-1])/(pth->z_table[pth->tt_size-1]-pth->z_table[pth->tt_size-2]);

      pvecthermo[pth->index_th_tau_idr] = pth->thermodynamics_table[(pth->tt_size-1)*pth->th_size+pth->index_th_tau_idr]+
        (pth->thermodynamics_table[(pth->tt_size-1)*pth->th_size+pth->index_th_tau_idr]-pth->thermodynamics_table[(pth->tt_size-2)*pth->th_size+pth->index_th_tau_idr])
        *(z-pth->z_table[pth->tt_size-1])/(pth->z_table[pth->tt_size-1]-pth->z_table[pth->tt_size-2]);

      /* extrapolate idm_dr visibility function */
      pvecthermo[pth->index_th_g_idm_dr] = pth->thermodynamics_table[(pth->tt_size-1)*pth->th_size+pth->index_th_g_idm_dr];

      /* calculate interacting dark matter sound speed */
      pvecthermo[pth->index_th_cidm_dr2] = 4*_k_B_*pba->T_idr*(1.+z)/_eV_/3./pth->m_idm_dr;

      /* calculate interacting dark matter temperature (equal to idr temperature at this redhsift) */
      pvecthermo[pth->index_th_Tidm_dr] = pba->T_idr*(1.+z);
    }

  }

  /** - interpolate in table with array_interpolate_spline (normal mode) or array_interpolate_spline_growing_closeby (closeby mode) */

  else {

    /* some very specific cases require linear interpolation because of a break in the derivative of the functions */
    if (((pth->reio_parametrization == reio_half_tanh) && (z < 2*pth->z_reio))
        || ((pth->reio_parametrization == reio_inter) && (z < 50.))) {

      class_call(array_interpolate_linear(pth->z_table,
                                          pth->tt_size,
                                          pth->thermodynamics_table,
                                          pth->th_size,
                                          z,
                                          last_index,
                                          pvecthermo,
                                          pth->th_size,
                                          pth->error_message),
                 pth->error_message,
                 pth->error_message);
    }

    /* in the "normal" case, use spline interpolation */
    else {

      if (inter_mode == inter_normal) {

        class_call(array_interpolate_spline(pth->z_table,
                                            pth->tt_size,
                                            pth->thermodynamics_table,
                                            pth->d2thermodynamics_dz2_table,
                                            pth->th_size,
                                            z,
                                            last_index,
                                            pvecthermo,
                                            pth->th_size,
                                            pth->error_message),
                   pth->error_message,
                   pth->error_message);
      }

      if (inter_mode == inter_closeby) {

        class_call(array_interpolate_spline_growing_closeby(pth->z_table,
                                                            pth->tt_size,
                                                            pth->thermodynamics_table,
                                                            pth->d2thermodynamics_dz2_table,
                                                            pth->th_size,
                                                            z,
                                                            last_index,
                                                            pvecthermo,
                                                            pth->th_size,
                                                            pth->error_message),
                   pth->error_message,
                   pth->error_message);

      }
    }
  }
  return _SUCCESS_;
}

/**
 * Initialize the thermo structure, and in particular the
 * thermodynamics interpolation table.
 *
 * @param ppr   Input: pointer to precision structure
 * @param pba   Input: pointer to background structure
 * @param pth   Input/Output: pointer to initialized thermo structure
 * @return the error status
 */

int thermodynamics_init(
                        struct precision * ppr,
                        struct background * pba,
                        struct thermo * pth
                        ) {

  /** Summary: */

  /** - define local variables */

  /* vector of background values for calling background_at_tau */
  double * pvecback;

  /* structures for storing temporarily information on recombination and reionization */
  struct thermo_workspace * ptw;

  if (pth->thermodynamics_verbose > 0) {
    switch (pth->recombination) {

    case recfast:
      printf("Computing thermodynamics using RecFast v1.5\n");
      break;

    case hyrec:
      printf("Computing thermodynamics using HyRec 2020\n");
      break;

    default:
      class_stop(pth->error_message,"pth->recombination=%d different from all known cases",pth->recombination);
      break;
    }
  }

  /** - compute and check primordial Helium mass fraction rho_He/(rho_H+rho_He) */

  if (pth->YHe == _YHE_BBN_) {
    class_call(thermodynamics_helium_from_bbn(ppr,pba,pth),
               pth->error_message,
               pth->error_message);
  }
  if (pth->thermodynamics_verbose > 0) {
    printf(" -> with primordial helium mass fraction Y_He = %.4f\n",pth->YHe);
  }

  /** - infer primordial helium-to-hydrogen nucleon ratio n_He/n_H
   * It is calculated via n_He/n_H = rho_He/(m_He/m_H * rho_H) = YHe * rho_b / (m_He/m_H * (1-YHe) rho_b) = YHe / (m_He/m_H * (1-YHe))*/
  pth->fHe = pth->YHe/(_not4_ *(1.-pth->YHe));

  /** - infer number of hydrogen nuclei today in m**-3 */
  pth->n_e = 3.*pow(pba->H0 * _c_ / _Mpc_over_m_,2)*pba->Omega0_b/(8.*_PI_*_G_*_m_H_)*(1.-pth->YHe);

  /** -  If there is idm-dr, we want the thermodynamics table to
   * start at a much larger z, in order to capture the possible
   * non-trivial behavior of the dark matter interaction rate at early times*/
  if (pba->has_idm_dr == _TRUE_) {
    ppr->thermo_z_initial = 1.e9;
    ppr->thermo_Nz_log = 10000;
  }

  /** - test whether all parameters are in the correct regime */
  class_call(thermodynamics_checks(ppr,pba,pth),
             pth->error_message,
             pth->error_message);

  /** - allocate and assign all temporary structures and indices */
  class_alloc(ptw, sizeof(struct thermo_workspace), pth->error_message);
  class_call(thermodynamics_workspace_init(ppr,pba,pth,ptw),
             pth->error_message,
             pth->error_message);

  class_call(thermodynamics_indices(pba,pth,ptw),
             pth->error_message,
             pth->error_message);

  class_alloc(pvecback,pba->bg_size*sizeof(double),pba->error_message);

  class_call(thermodynamics_lists(ppr,pba,pth,ptw),
             pth->error_message,
             pth->error_message);

  /** - initialize injection struct (not temporary) */
  if (pth->has_exotic_injection == _TRUE_) {
    class_call(injection_init(ppr,
                              pba,
                              pth),
               (pth->in).error_message,
               pth->error_message);
  }

  /** - assign reionisation parameters */
  class_call(thermodynamics_set_parameters_reionization(ppr,
                                                        pba,
                                                        pth,
                                                        ptw->ptrp),
             pth->error_message,
             pth->error_message);

  /** - solve recombination and reionization and store values of \f$ z, x_e, d \kappa / d \tau, T_b, c_b^2 \f$  */
  class_call(thermodynamics_solve(ppr,pba,pth,ptw,pvecback),
             pth->error_message,
             pth->error_message);

  /** - the differential equation system is now completely solved  */

  /** - fill missing columns (quantities not computed during the differential evolution but related) */
  class_call(thermodynamics_calculate_remaining_quantities(ppr,pba,pth,pvecback),
             pth->error_message,
             pth->error_message);

  /** - send to standard outpout information on thermal history */
  if (pth->thermodynamics_verbose > 0) {
    class_call(thermodynamics_output_summary(pba,pth),
               pth->error_message,
               pth->error_message);
  }

  /** - free workspace and local variables */
  class_call(thermodynamics_workspace_free(pth,ptw),
             pth->error_message,
             pth->error_message);

  free(pvecback);

  return _SUCCESS_;
}


/**
 * Free all memory space allocated by thermodynamics_init.
 *
 * @param pth Input/Output: pointer to thermo structure (to be freed)
 * @return the error status
 */
int thermodynamics_free(
                        struct thermo * pth
                        ) {

  if (pth->has_exotic_injection == _TRUE_) {
    /* Free all injection-related functions */
    class_call(injection_free(pth),
               (pth->in).error_message,
               pth->error_message);
  }

  /* Free thermodynamics-related functions */
  free(pth->z_table);
  free(pth->tau_table);
  free(pth->thermodynamics_table);
  free(pth->d2thermodynamics_dz2_table);

  return _SUCCESS_;
}

<<<<<<< HEAD

/**
 * Test the thermo structure parameters for bounds and critical values.
 * Tests BBN Y_He fraction, annihilation injection parameters, divisions by zero, differential equation solving
 *
 * @param ppr   Input: pointer to precision structure
 * @param pba   Input: pointer to background structure
 * @param pth   Input: pointer to initialized thermo structure
 * @return the error status
 */
int thermodynamics_test_parameters(struct precision * ppr,
                                   struct background* pba,
                                   struct thermo * pth){

  /** Summary: */

  /** - check BBN Y_He fracion */
  class_test((pth->YHe < _YHE_SMALL_)||(pth->YHe > _YHE_BIG_),
             pth->error_message,
             "Y_He=%g out of bounds (%g<Y_He<%g)",pth->YHe,_YHE_SMALL_,_YHE_BIG_);

  /** - tests in order to prevent divisions by zero */
  class_test(_not4_ == 0.,
             pth->error_message,
             "stop to avoid division by zero");
  class_test(pth->YHe == 1.,
             pth->error_message,
             "stop to avoid division by zero");

  /** - tests for the differential equation solving */
  class_test(-ppr->thermo_z_initial > ppr->recfast_z_He_3,
             pth->error_message,
             "increase zinitial, as it is after HeliumIII recombination starts.");

  return _SUCCESS_;

}


/**
 * Assign value to each relevant index in vectors of thermodynamical quantities, and the reionization parameters
 *
 * @param pth   Input/Output: pointer to thermo structure
 * @param ptw   Input/Output: pointer to thermo workspace
 * @return the error status
 */
int thermodynamics_indices(struct thermo * pth,
                           struct thermo_workspace * ptw){

  /** Summary: */

  /** - define local variables */
  struct thermo_reionization_parameters* ptrp = ptw->ptrp;
  /* a running index for the vector of thermodynamics quantities */
  int index;

  /** - initialization of all indices and flags in thermo structure */
  index = 0;

  /* Free electron fraction */
  class_define_index(pth->index_th_xe,_TRUE_,index,1);
  class_define_index(pth->index_th_xe_noreio,_TRUE_,index,1);
   /* Optical depth and related quantities */
  class_define_index(pth->index_th_dkappa,_TRUE_,index,1);
  class_define_index(pth->index_th_ddkappa,_TRUE_,index,1);
  class_define_index(pth->index_th_ddkappa_noreio,_TRUE_,index,1);
  class_define_index(pth->index_th_dddkappa_noreio,_TRUE_,index,1);
  class_define_index(pth->index_th_dddkappa,_TRUE_,index,1);
  class_define_index(pth->index_th_exp_m_kappa,_TRUE_,index,1);
  class_define_index(pth->index_th_dkappa_noreio,_TRUE_,index,1);
  /* Visibility function + derivatives */
  class_define_index(pth->index_th_g,_TRUE_,index,1);
  class_define_index(pth->index_th_dg,_TRUE_,index,1);
  class_define_index(pth->index_th_dg_reco,_TRUE_,index,1);
  class_define_index(pth->index_th_dg_reio,_TRUE_,index,1);
  class_define_index(pth->index_th_ddg,_TRUE_,index,1);
  class_define_index(pth->index_th_g_reco,_TRUE_,index,1);
  class_define_index(pth->index_th_g_reio,_TRUE_,index,1);
  /* Baryon quantities, Temperature, Sound Speed, Drag time end */
  class_define_index(pth->index_th_Tb,_TRUE_,index,1);
  class_define_index(pth->index_th_cb2,_TRUE_,index,1);
  class_define_index(pth->index_th_tau_d,_TRUE_,index,1);
  /* Derivatives of baryon sound speed (only computed if some non-minimal tight-coupling schemes is requested) */
  class_define_index(pth->index_th_dcb2,pth->compute_cb2_derivatives,index,1);
  class_define_index(pth->index_th_ddcb2,pth->compute_cb2_derivatives,index,1);
  /* Important quantity defining the stepsize in perturbations.c */
  class_define_index(pth->index_th_rate,_TRUE_,index,1);
  /* Damping scale */
  class_define_index(pth->index_th_r_d,pth->compute_damping_scale,index,1);

  /* end of thermodynamics indices */

  pth->th_size = index;

  /** - initialization of all indicies of parameters of reionization function */

  index=0;

  class_define_index(ptrp->index_reio_start,_TRUE_,index,1);
  index++;

  /* case where x_e(z) taken like in CAMB (other cases can be added) */
  if ((pth->reio_parametrization == reio_camb) || (pth->reio_parametrization == reio_half_tanh)) {

    class_define_index(ptrp->index_reio_redshift,_TRUE_,index,1);
    class_define_index(ptrp->index_reio_exponent,_TRUE_,index,1);
    class_define_index(ptrp->index_reio_width,_TRUE_,index,1);
    class_define_index(ptrp->index_reio_xe_before,_TRUE_,index,1);
    class_define_index(ptrp->index_reio_xe_after,_TRUE_,index,1);
    class_define_index(ptrp->index_helium_fullreio_fraction,_TRUE_,index,1);
    class_define_index(ptrp->index_helium_fullreio_redshift,_TRUE_,index,1);
    class_define_index(ptrp->index_helium_fullreio_width,_TRUE_,index,1);
  }

  /* case where x_e(z) is binned */
  if (pth->reio_parametrization == reio_bins_tanh) {

    /* the code will not only copy here the "bin centers" passed in input. It will add an initial and final value for (z,xe). So
       this array has a dimension bigger than the bin center array */

    ptrp->reio_num_z=pth->binned_reio_num+2; /* add two values: beginning and end of reio */

    class_define_index(ptrp->index_reio_first_z,_TRUE_,index,ptrp->reio_num_z);
    class_define_index(ptrp->index_reio_first_xe,_TRUE_,index,ptrp->reio_num_z);
    class_define_index(ptrp->index_reio_step_sharpness,_TRUE_,index,1);
    class_define_index(ptrp->index_reio_xe_before,_TRUE_,index,1);
  }

  /* case where x_e(z) has many tanh jumps */
  if (pth->reio_parametrization == reio_many_tanh) { //TODO :: is this the same as above?!

    /* the code will not only copy here the "jump centers" passed in input. It will add an initial and final value for (z,xe). So
       this array has a dimension bigger than the jump center array */

    ptrp->reio_num_z=pth->many_tanh_num+2; /* add two values: beginning and end of reio */

    class_define_index(ptrp->index_reio_first_z,_TRUE_,index,ptrp->reio_num_z);
    class_define_index(ptrp->index_reio_first_xe,_TRUE_,index,ptrp->reio_num_z);
    class_define_index(ptrp->index_reio_step_sharpness,_TRUE_,index,1);
    class_define_index(ptrp->index_reio_xe_before,_TRUE_,index,1);
  }

  /* case where x_e(z) must be interpolated */
  if (pth->reio_parametrization == reio_inter) {

    ptrp->reio_num_z=pth->reio_inter_num;

    class_define_index(ptrp->index_reio_first_z,_TRUE_,index,ptrp->reio_num_z);
    class_define_index(ptrp->index_reio_first_xe,_TRUE_,index,ptrp->reio_num_z);
    class_define_index(ptrp->index_reio_xe_before,_TRUE_,index,1);
  }

  ptrp->reio_num_params = index;

  /* flags for calling the interpolation routine */
  pth->inter_normal=0;
  pth->inter_closeby=1;

  return _SUCCESS_;

}


/**
 * Initialize the lists (of redshift, tau, etc.) of the thermodynamics struct
 *
 * @param ppr   Input: pointer to precision structure
 * @param pba   Input: pointer to background structure
 * @param pth   Input/Output: pointer to thermo structure
 * @param ptw   Input: pointer to thermo workspace
 * @return the error status
 */
int thermodynamics_lists(struct precision * ppr,
                         struct background* pba,
                         struct thermo* pth,
                         struct thermo_workspace* ptw){

  /** Summary: */

  /** Define local variables */
  int index_tau, index_z;
  double zinitial,zlinear;

  pth->tt_size = ptw->Nz_tot;

  /** - allocate tables*/
  class_alloc(pth->tau_table,pth->tt_size*sizeof(double),pth->error_message);
  class_alloc(pth->z_table,pth->tt_size*sizeof(double),pth->error_message);
  class_alloc(pth->thermodynamics_table,pth->th_size*pth->tt_size*sizeof(double),pth->error_message);
  class_alloc(pth->d2thermodynamics_dz2_table,pth->th_size*pth->tt_size*sizeof(double),pth->error_message);

  /** - define time sampling */
  /* Initial z, and the z at which we switch to linear sampling */
  zinitial = ppr->thermo_z_initial;
  zlinear  = ppr->thermo_z_linear;
  /* -> Between zinitial and reionization_z_start_max, we use the spacing of recombination sampling */
  for(index_z=0; index_z <ptw->Nz_reco_log; index_z++) {
    pth->z_table[(pth->tt_size-1) - index_z] = -(-exp((log(zinitial)-log(zlinear))*(double)(ptw->Nz_reco_log-1-index_z) / (double)(ptw->Nz_reco_log-1)+log(zlinear)));
  }
  /* -> Between zinitial and reionization_z_start_max, we use the spacing of recombination sampling */
  for(index_z=0; index_z <ptw->Nz_reco_lin; index_z++) {
    pth->z_table[(pth->tt_size-1)-(index_z+ptw->Nz_reco_log)] = -(-(zlinear-ppr->reionization_z_start_max) * (double)(ptw->Nz_reco_lin-1-index_z) / (double)(ptw->Nz_reco_lin) - ppr->reionization_z_start_max);
  }
  /* -> Between reionization_z_start_max and 0, we use the spacing of reionization sampling, leaving out the first point to not double-count it */
  for(index_z=0; index_z <ptw->Nz_reio; index_z++) {
    pth->z_table[(pth->tt_size-1)-(index_z+ptw->Nz_reco)] = -(-ppr->reionization_z_start_max * (double)(ptw->Nz_reio-1-index_z) / (double)(ptw->Nz_reio));
  }

  for (index_tau=0; index_tau < pth->tt_size; index_tau++) {
    class_call(background_tau_of_z(pba,
                                   pth->z_table[index_tau],
                                   pth->tau_table+index_tau),
               pba->error_message,
               pth->error_message);
  }

  /** - store initial value of conformal time in the structure */
  pth->tau_ini = pth->tau_table[pth->tt_size-1];

  return _SUCCESS_;

}


=======
>>>>>>> 03552684
/**
 * Infer the primordial helium mass fraction from standard BBN
 * calculations, as a function of the baryon density and expansion
 * rate during BBN.
 *
 * This module is simpler then the one used in arXiv:0712.2826 because
 * it neglects the impact of a possible significant chemical
 * potentials for electron neutrinos. The full code with xi_nu_e could
 * be introduced here later.
 *
 * @param ppr   Input: pointer to precision structure
 * @param pba   Input: pointer to background structure
 * @param pth   Input/Output: pointer to initialized thermo structure
 * @return the error status
 */
int thermodynamics_helium_from_bbn(
                                   struct precision * ppr,
                                   struct background * pba,
                                   struct thermo * pth
                                   ) {

  /** Summary: */

  /** Define local variables */
  FILE * fA;
  char line[_LINE_LENGTH_MAX_];
  char * left;

  int num_omegab=0;
  int num_deltaN=0;

  double * omegab=NULL;
  double * deltaN=NULL;
  double * YHe=NULL;
  double * ddYHe=NULL;
  double * YHe_at_deltaN=NULL;
  double * ddYHe_at_deltaN=NULL;

  int array_line=0;
  double DeltaNeff;
  double omega_b;
  int last_index;
  double Neff_bbn, z_bbn, * pvecback;

  /** - Infer effective number of neutrinos at the time of BBN */
  class_alloc(pvecback,pba->bg_size*sizeof(double),pba->error_message);

  /** - We randomly choose 0.1 MeV to be the temperature of BBN */
  z_bbn = 0.1*1e6/(_eV_over_Kelvin_*pba->T_cmb)-1.0;

  class_call(background_at_z(pba,
                             z_bbn,
                             long_info,
                             inter_normal,
                             &last_index,
                             pvecback),
             pba->error_message,
             pth->error_message);

  Neff_bbn = (pvecback[pba->index_bg_Omega_r]
              *pvecback[pba->index_bg_rho_crit]
              -pvecback[pba->index_bg_rho_g])
    /(7./8.*pow(4./11.,4./3.)*pvecback[pba->index_bg_rho_g]);

  free(pvecback);

  //  printf("Neff early = %g, Neff at bbn: %g\n",pba->Neff,Neff_bbn);

  /** - compute Delta N_eff as defined in bbn file, i.e. \f$ \Delta N_{eff}=0\f$ means \f$ N_{eff}=3.046\f$ */
  DeltaNeff = Neff_bbn - 3.046;

  /* the following file is assumed to contain (apart from comments and blank lines):
     - the two numbers (num_omegab, num_deltaN) = number of values of BBN free parameters
     - three columns (omegab, deltaN, YHe) where omegab = Omega0_b h^2 and deltaN = Neff-3.046 by definition
     - omegab and deltaN are assumed to be arranged as:
     omegab1 deltaN1 YHe
     omegab2 deltaN1 YHe
     .....
     omegab1 delatN2 YHe
     omegab2 deltaN2 YHe
     .....
  */

  class_open(fA,ppr->sBBN_file, "r",pth->error_message);

  /* go through each line */
  while (fgets(line,_LINE_LENGTH_MAX_-1,fA) != NULL) {

    /* eliminate blank spaces at beginning of line */
    left=line;
    while (left[0]==' ') {
      left++;
    }

    /* check that the line is neither blank neither a comment. In ASCII, left[0]>39 means that first non-blank character might
       be the beginning of some data (it is not a newline, a #, a %, etc.) */
    if (left[0] > 39) {

      /* if the line contains data, we must interpret it. If (num_omegab, num_deltaN)=(0,0), the current line must contain
         their values. Otherwise, it must contain (omegab, delatN, YHe). */
      if ((num_omegab==0) && (num_deltaN==0)) {

        /* read (num_omegab, num_deltaN), infer size of arrays and allocate them */
        class_test(sscanf(line,"%d %d",&num_omegab,&num_deltaN) != 2,
                   pth->error_message,
                   "could not read value of parameters (num_omegab,num_deltaN) in file %s\n",ppr->sBBN_file);

        class_alloc(omegab,num_omegab*sizeof(double),pth->error_message);
        class_alloc(deltaN,num_deltaN*sizeof(double),pth->error_message);
        class_alloc(YHe,num_omegab*num_deltaN*sizeof(double),pth->error_message);
        class_alloc(ddYHe,num_omegab*num_deltaN*sizeof(double),pth->error_message);
        class_alloc(YHe_at_deltaN,num_omegab*sizeof(double),pth->error_message);
        class_alloc(ddYHe_at_deltaN,num_omegab*sizeof(double),pth->error_message);
        array_line=0;

      }
      else{

        /* read (omegab, deltaN, YHe) */
        class_test(sscanf(line,"%lg %lg %lg",&(omegab[array_line%num_omegab]),
                                             &(deltaN[array_line/num_omegab]),
                                             &(YHe[array_line])
                          ) != 3,
                   pth->error_message,
                   "could not read value of parameters (omegab,deltaN,YHe) in file %s\n",ppr->sBBN_file);
        array_line ++;
      }
    }
  }

  fclose(fA);

  /** - spline in one dimension (along deltaN) */
  class_call(array_spline_table_lines(deltaN,
                                      num_deltaN,
                                      YHe,
                                      num_omegab,
                                      ddYHe,
                                      _SPLINE_NATURAL_,
                                      pth->error_message),
             pth->error_message,
             pth->error_message);

  omega_b=pba->Omega0_b*pba->h*pba->h;

  class_test(omega_b < omegab[0],
             pth->error_message,
             "You have asked for an unrealistic small value omega_b = %e. The corresponding value of the primordial helium fraction cannot be found in the interpolation table. If you really want this value, you should fix YHe to a given value rather than to BBN",
             omega_b);

  class_test(omega_b > omegab[num_omegab-1],
             pth->error_message,
             "You have asked for an unrealistic high value omega_b = %e. The corresponding value of the primordial helium fraction cannot be found in the interpolation table. If you really want this value, you should fix YHe to a given value rather than to BBN",
             omega_b);

  class_test(DeltaNeff < deltaN[0],
             pth->error_message,
             "You have asked for an unrealistic small value of Delta N_eff = %e. The corresponding value of the primordial helium fraction cannot be found in the interpolation table. If you really want this value, you should fix YHe to a given value rather than to BBN",
             DeltaNeff);

  class_test(DeltaNeff > deltaN[num_deltaN-1],
             pth->error_message,
             "You have asked for an unrealistic high value of Delta N_eff = %e. The corresponding value of the primordial helium fraction cannot be found in the interpolation table. If you really want this value, you should fix YHe to a given value rather than to BBN",
             DeltaNeff);

  /** - interpolate in one dimension (along deltaN) */
  class_call(array_interpolate_spline(deltaN,
                                      num_deltaN,
                                      YHe,
                                      ddYHe,
                                      num_omegab,
                                      DeltaNeff,
                                      &last_index,
                                      YHe_at_deltaN,
                                      num_omegab,
                                      pth->error_message),
             pth->error_message,
             pth->error_message);

  /** - spline in remaining dimension (along omegab) */
  class_call(array_spline_table_lines(omegab,
                                      num_omegab,
                                      YHe_at_deltaN,
                                      1,
                                      ddYHe_at_deltaN,
                                      _SPLINE_NATURAL_,
                                      pth->error_message),
             pth->error_message,
             pth->error_message);

  /** - interpolate in remaining dimension (along omegab) */
  class_call(array_interpolate_spline(omegab,
                                      num_omegab,
                                      YHe_at_deltaN,
                                      ddYHe_at_deltaN,
                                      1,
                                      omega_b,
                                      &last_index,
                                      &(pth->YHe),
                                      1,
                                      pth->error_message),
             pth->error_message,
             pth->error_message);

  /** - deallocate arrays */
  free(omegab);
  free(deltaN);
  free(YHe);
  free(ddYHe);
  free(YHe_at_deltaN);
  free(ddYHe_at_deltaN);

  return _SUCCESS_;
}

/**
 * Check the thermo structure parameters for bounds and critical values.
 *
 * @param ppr   Input: pointer to precision structure
 * @param pba   Input: pointer to background structure
 * @param pth   Input: pointer to initialized thermo structure
 * @return the error status
 */

int thermodynamics_checks(
                          struct precision * ppr,
                          struct background* pba,
                          struct thermo * pth
                          ) {

  /** Summary: */

  /** - check BBN Y_He fracion */
  class_test((pth->YHe < _YHE_SMALL_)||(pth->YHe > _YHE_BIG_),
             pth->error_message,
             "Y_He=%g out of bounds (%g<Y_He<%g)",pth->YHe,_YHE_SMALL_,_YHE_BIG_);

  /** - tests in order to prevent divisions by zero */
  class_test(pth->YHe == 1.,
             pth->error_message,
             "stop to avoid division by zero");

  /** - test initial condition for recombination */
  class_test(ppr->thermo_z_initial < ppr->recfast_z_He_3,
             pth->error_message,
             "increase z_initial in order to start before HeliumIII recombination");

  return _SUCCESS_;
}

/**
 * Initialize the thermodynamics workspace.
 *
 * The workspace contains the arrays used for solving differential
 * equations (dubbed thermo_diffeq_workspace), and storing all
 * approximations, reionization parameters, heating parameters.
 *
 * @param ppr        Input: pointer to precision structure
 * @param pba        Input: pointer to background structure
 * @param pth        Input: pointer to the thermodynamics structure
 * @param ptw        Input/Output: pointer to thermodynamics workspace
 * @return the error status
 */

int thermodynamics_workspace_init(
                                  struct precision * ppr,
                                  struct background * pba,
                                  struct thermo * pth,
                                  struct thermo_workspace * ptw
                                  ) {

  /** Summary: */

  /** Define local variables */
  int index_ap;

  /** - number of z values */
  ptw->Nz_reco_lin = ppr->thermo_Nz_lin;
  ptw->Nz_reco_log = ppr->thermo_Nz_log;
  ptw->Nz_reco = ptw->Nz_reco_lin + ptw->Nz_reco_log;
  ptw->Nz_reio = ppr->reionization_z_start_max / ppr->reionization_sampling;
  ptw->Nz_tot = ptw->Nz_reio + ptw->Nz_reco;

  /** - relevant cosmological parameters */

  /* primordial helium mass fraction */
  ptw->YHe = pth->YHe;
  /* primordial helium-to-hydrogen nucleon ratio */
  ptw->fHe = pth->fHe;
  /* Hubble parameter today in SI units */
  ptw->SIunit_H0 = pba->H0 * _c_ / _Mpc_over_m_;
  /* H number density today in SI units*/
  ptw->SIunit_nH0 = 3.*ptw->SIunit_H0*ptw->SIunit_H0*pba->Omega0_b/(8.*_PI_*_G_*_m_H_)*(1.-ptw->YHe);
  /* CMB temperature today in Kelvin */
  ptw->Tcmb = pba->T_cmb;

  /** - relevant constants */

  /* Prefactor in non-relativistic number density for temperature -- (2*pi*m_e) and unit conversion */
  ptw->const_NR_numberdens = 2.*_PI_*(_m_e_/_h_P_)*(_k_B_/_h_P_);
  /* Ionization energy for HI -- temperature equivalent in Kelvin */
  ptw->const_Tion_H = _h_P_*_c_*_L_H_ion_/_k_B_;
  /* Ionization energy for HeI -- temperature equivalent in Kelvin */
  ptw->const_Tion_HeI = _h_P_*_c_*_L_He1_ion_/_k_B_;
  /* Ionization energy for HeII -- temperature equivalent in Kelvin */
  ptw->const_Tion_HeII = _h_P_*_c_*_L_He2_ion_/_k_B_;

  /* the field reionization_optical_depth is computed and filled later */

  /** - Allocate and initialize differential equation workspace */
  class_alloc(ptw->ptdw,
              sizeof(struct thermo_diffeq_workspace),
              pth->error_message);

  // Initialize ionisation fraction.
  ptw->ptdw->x_reio = 1.+2.*ptw->fHe;
  ptw->ptdw->x_noreio = 1.+2.*ptw->fHe;

  /** - define approximations */
  index_ap=0;
  /* Approximations have to appear in chronological order here! */
  class_define_index(ptw->ptdw->index_ap_brec,_TRUE_,index_ap,1); // before H- and He-recombination
  class_define_index(ptw->ptdw->index_ap_He1,_TRUE_,index_ap,1);  // during 1st He-recombination (HeIII)
  class_define_index(ptw->ptdw->index_ap_He1f,_TRUE_,index_ap,1); // in between 1st and 2nd He recombination
  class_define_index(ptw->ptdw->index_ap_He2,_TRUE_,index_ap,1);  // beginning of 2nd He-recombination (HeII)
  class_define_index(ptw->ptdw->index_ap_H,_TRUE_,index_ap,1);    // beginning of H-recombination (HI)
  class_define_index(ptw->ptdw->index_ap_frec,_TRUE_,index_ap,1); // during and after full H- and HeII-recombination
  class_define_index(ptw->ptdw->index_ap_reio,_TRUE_,index_ap,1); // during reionization
  ptw->ptdw->ap_size=index_ap;

  /*fix current approximation scheme to before recombination */
  ptw->ptdw->ap_current = ptw->ptdw->index_ap_brec;

  /** - store all ending redshifts for each approximation */
  class_alloc(ptw->ptdw->ap_z_limits,ptw->ptdw->ap_size*sizeof(double),pth->error_message);

  ptw->ptdw->ap_z_limits[ptw->ptdw->index_ap_brec] =
    ppr->recfast_z_He_1+ppr->recfast_delta_z_He_1; // beginning 1st He-recombination
  ptw->ptdw->ap_z_limits[ptw->ptdw->index_ap_He1] =
    ppr->recfast_z_He_2+ppr->recfast_delta_z_He_2; // end 1st He-recombination
  ptw->ptdw->ap_z_limits[ptw->ptdw->index_ap_He1f] =
    ppr->recfast_z_He_3+ppr->recfast_delta_z_He_3; // beginning 2nd He-recombination
  ptw->ptdw->ap_z_limits[ptw->ptdw->index_ap_He2] =
    ppr->recfast_z_early_H_recombination;          // beginning early H-recombination
  ptw->ptdw->ap_z_limits[ptw->ptdw->index_ap_H] =
    ppr->recfast_z_full_H_recombination;           // beginning full recombination equations
  ptw->ptdw->ap_z_limits[ptw->ptdw->index_ap_frec] =
    ppr->reionization_z_start_max;                 // beginning reionization
  ptw->ptdw->ap_z_limits[ptw->ptdw->index_ap_reio] = 0.0; // today

  /** - store smoothing deltas for transitions at the beginning of each aproximation */
  class_alloc(ptw->ptdw->ap_z_limits_delta,ptw->ptdw->ap_size*sizeof(double),pth->error_message);

  ptw->ptdw->ap_z_limits_delta[ptw->ptdw->index_ap_brec] = 0.;
  ptw->ptdw->ap_z_limits_delta[ptw->ptdw->index_ap_He1] = ppr->recfast_delta_z_He_1;
  ptw->ptdw->ap_z_limits_delta[ptw->ptdw->index_ap_He1f] = ppr->recfast_delta_z_He_2;
  ptw->ptdw->ap_z_limits_delta[ptw->ptdw->index_ap_He2] = ppr->recfast_delta_z_He_3;
  ptw->ptdw->ap_z_limits_delta[ptw->ptdw->index_ap_H] = ppr->recfast_delta_z_early_H_recombination;
  ptw->ptdw->ap_z_limits_delta[ptw->ptdw->index_ap_frec] = ppr->recfast_delta_z_full_H_recombination;
  ptw->ptdw->ap_z_limits_delta[ptw->ptdw->index_ap_reio] = ppr->recfast_delta_z_reio;

  /* With recombination computed by HyRec or Recfast, we need to allocate and initialize the wrappers */

  switch (pth->recombination) {

  case hyrec:
    class_alloc(ptw->ptdw->phyrec,
                sizeof(struct thermohyrec),
                pth->error_message);

    ptw->ptdw->phyrec->thermohyrec_verbose = pth->hyrec_verbose;
    class_call(thermodynamics_hyrec_init(ppr,pba,pth,ptw->SIunit_nH0,pba->T_cmb,ptw->fHe, ptw->ptdw->ap_z_limits[ptw->ptdw->index_ap_brec],ptw->ptdw->phyrec),
               ptw->ptdw->phyrec->error_message,
               pth->error_message);
    break;

  case recfast:
    class_alloc(ptw->ptdw->precfast,
                sizeof(struct thermorecfast),
                pth->error_message);

    class_call(recfast_init(ppr,pba,pth,ptw->ptdw->precfast,pth->recfast_photoion_mode,ptw->fHe),
               ptw->ptdw->precfast->error_message,
               pth->error_message);

    break;
  }

  /** - Allocate reionisation parameter workspace */
  class_alloc(ptw->ptrp,
              sizeof(struct thermo_reionization_parameters),
              pth->error_message);

  return _SUCCESS_;

}

/**
 * Assign value to each relevant index in vectors of thermodynamical
 * quantities, and the reionization parameters
 *
 * @param pba   Input: pointer to background structure
 * @param pth   Input/Output: pointer to thermo structure
 * @param ptw   Input/Output: pointer to thermo workspace
 * @return the error status
 */

int thermodynamics_indices(
                           struct background * pba,
                           struct thermo * pth,
                           struct thermo_workspace * ptw
                           ) {

  /** Summary: */

  /** - define local variables */
  struct thermo_reionization_parameters* ptrp = ptw->ptrp;
  /* a running index for the vector of thermodynamics quantities */
  int index_th;
  /* a running index for the vector of reionization parameters */
  int index_re;

  /** - initialization of all indices and flags in thermo structure */
  index_th = 0;

  /* Free electron fraction */
  class_define_index(pth->index_th_xe,_TRUE_,index_th,1);
  /* Optical depth and related quantities */
  class_define_index(pth->index_th_dkappa,_TRUE_,index_th,1);
  class_define_index(pth->index_th_ddkappa,_TRUE_,index_th,1);
  class_define_index(pth->index_th_dddkappa,_TRUE_,index_th,1);
  class_define_index(pth->index_th_exp_m_kappa,_TRUE_,index_th,1);
  /* Visibility function + derivatives */
  class_define_index(pth->index_th_g,_TRUE_,index_th,1);
  class_define_index(pth->index_th_dg,_TRUE_,index_th,1);
  class_define_index(pth->index_th_ddg,_TRUE_,index_th,1);
  /* Baryon quantities, Temperature, Sound Speed, Drag time end */
  class_define_index(pth->index_th_Tb,_TRUE_,index_th,1);
  class_define_index(pth->index_th_dTb,_TRUE_,index_th,1);
  class_define_index(pth->index_th_wb,_TRUE_,index_th,1);
  class_define_index(pth->index_th_cb2,_TRUE_,index_th,1);
  class_define_index(pth->index_th_tau_d,_TRUE_,index_th,1);
  /* Derivatives of baryon sound speed (only computed if some non-minimal tight-coupling schemes is requested) */
  class_define_index(pth->index_th_dcb2,pth->compute_cb2_derivatives,index_th,1);
  class_define_index(pth->index_th_ddcb2,pth->compute_cb2_derivatives,index_th,1);
  /* IDM-DR quantities */
  class_define_index(pth->index_th_dmu_idm_dr,pba->has_idm_dr,index_th,1);
  class_define_index(pth->index_th_ddmu_idm_dr,pba->has_idm_dr,index_th,1);
  class_define_index(pth->index_th_dddmu_idm_dr,pba->has_idm_dr,index_th,1);
  class_define_index(pth->index_th_tau_idm_dr,pba->has_idm_dr,index_th,1);
  class_define_index(pth->index_th_tau_idr,pba->has_idm_dr,index_th,1);
  class_define_index(pth->index_th_g_idm_dr,pba->has_idm_dr,index_th,1);
  class_define_index(pth->index_th_cidm_dr2,pba->has_idm_dr,index_th,1);
  class_define_index(pth->index_th_Tidm_dr,pba->has_idm_dr,index_th,1);
  class_define_index(pth->index_th_dmu_idr,pba->has_idm_dr,index_th,1);
  /* Quantity defining the stepsize in perturbations.c */
  class_define_index(pth->index_th_rate,_TRUE_,index_th,1);
  /* Damping scale */
  class_define_index(pth->index_th_r_d,pth->compute_damping_scale,index_th,1);

  /* end of thermodynamics indices */

  pth->th_size = index_th;

  /** - initialization of all indices of parameters of reionization function */

  index_re=0;

  class_define_index(ptrp->index_re_reio_start,_TRUE_,index_re,1);

<<<<<<< HEAD
      pth->thermodynamics_table[index_tau*pth->th_size+pth->index_th_ddkappa] =
        1./6./pth->thermodynamics_table[(pth->tt_size-1-index_tau)*pth->th_size+pth->index_th_dkappa]
        *(R*R/(1+R)+16./15.)/(1.+R);
    }
=======
  switch (pth->reio_parametrization) {

    /* case with no reionization requested */
  case reio_none:
    class_define_index(ptrp->index_re_xe_before,_TRUE_,index_re,1);
    break;
>>>>>>> 03552684

    /* case where x_e(z) taken like in CAMB (other cases can be added) */
  case reio_camb:
  case reio_half_tanh:
    class_define_index(ptrp->index_re_reio_redshift,_TRUE_,index_re,1);
    class_define_index(ptrp->index_re_reio_exponent,_TRUE_,index_re,1);
    class_define_index(ptrp->index_re_reio_width,_TRUE_,index_re,1);
    class_define_index(ptrp->index_re_xe_before,_TRUE_,index_re,1);
    class_define_index(ptrp->index_re_xe_after,_TRUE_,index_re,1);
    class_define_index(ptrp->index_re_helium_fullreio_fraction,_TRUE_,index_re,1);
    class_define_index(ptrp->index_re_helium_fullreio_redshift,_TRUE_,index_re,1);
    class_define_index(ptrp->index_re_helium_fullreio_width,_TRUE_,index_re,1);
    break;

    /* case where x_e(z) is interpolated by tanh between plateaux */
  case reio_bins_tanh:

    /* the code will not only copy here the "bin centers" passed in input. It will add an initial and final value for (z,xe). So
       this array has a dimension bigger than the bin center array */

    ptrp->re_z_size=pth->binned_reio_num+2; /* add two values: beginning and end of reio */

    class_define_index(ptrp->index_re_first_z,_TRUE_,index_re,ptrp->re_z_size);
    class_define_index(ptrp->index_re_first_xe,_TRUE_,index_re,ptrp->re_z_size);
    class_define_index(ptrp->index_re_step_sharpness,_TRUE_,index_re,1);
    class_define_index(ptrp->index_re_xe_before,_TRUE_,index_re,1);
    break;

    /* case where x_e(z) is interpolated by tanh between knots */
  case reio_many_tanh:

    /* the code will not only copy here the "jump centers" passed in input. It will add an initial and final value for (z,xe). So
       this array has a dimension bigger than the jump center array */

    ptrp->re_z_size=pth->many_tanh_num+2; /* add two values: beginning and end of reio */

    class_define_index(ptrp->index_re_first_z,_TRUE_,index_re,ptrp->re_z_size);
    class_define_index(ptrp->index_re_first_xe,_TRUE_,index_re,ptrp->re_z_size);
    class_define_index(ptrp->index_re_step_sharpness,_TRUE_,index_re,1);
    class_define_index(ptrp->index_re_xe_before,_TRUE_,index_re,1);
    break;

    /* case where x_e(z) is linearly interpolated between knots */
  case reio_inter:

    ptrp->re_z_size=pth->reio_inter_num;

    class_define_index(ptrp->index_re_first_z,_TRUE_,index_re,ptrp->re_z_size);
    class_define_index(ptrp->index_re_first_xe,_TRUE_,index_re,ptrp->re_z_size);
    class_define_index(ptrp->index_re_xe_before,_TRUE_,index_re,1);
    break;

  default:
    class_stop(pth->error_message,
               "value of reio_parametrization=%d unclear",pth->reio_parametrization);
    break;
  }
  ptrp->re_size = index_re;

  return _SUCCESS_;

}

/**
 * Initialize the lists (of redshift, tau, etc.) of the thermodynamics struct
 *
 * @param ppr   Input: pointer to precision structure
 * @param pba   Input: pointer to background structure
 * @param pth   Input/Output: pointer to thermo structure
 * @param ptw   Input: pointer to thermo workspace
 * @return the error status
 */

int thermodynamics_lists(
                         struct precision * ppr,
                         struct background* pba,
                         struct thermo* pth,
                         struct thermo_workspace* ptw
                         ) {

<<<<<<< HEAD
  /** Define local quantities */
  /* Visibility function value */
  double g;
  double g_reco;
  /* kappa derivative values*/
  double dkappa,ddkappa,dddkappa,expmkappa;
  double dkappa_noreio, ddkappa_noreio;
  int index_tau;
=======
  /** Summary: */
>>>>>>> 03552684

  /** Define local variables */
  int index_tau, index_z;
  double zinitial,zlinear;

<<<<<<< HEAD
  /** - --> second derivative with respect to tau of dkappa (in view of spline interpolation) */
  class_call(array_spline_table_line_to_line(pth->tau_table,
                                             pth->tt_size,
                                             pth->thermodynamics_table,
                                             pth->th_size,
                                             pth->index_th_dkappa_noreio,
                                             pth->index_th_dddkappa_noreio,
                                             _SPLINE_EST_DERIV_,
                                             pth->error_message),
             pth->error_message,
             pth->error_message);

  /** - --> first derivative with respect to tau of dkappa (using spline interpolation) */
  class_call(array_derive_spline_table_line_to_line(pth->tau_table,
                                                    pth->tt_size,
                                                    pth->thermodynamics_table,
                                                    pth->th_size,
                                                    pth->index_th_dkappa,
                                                    pth->index_th_dddkappa,
                                                    pth->index_th_ddkappa,
                                                    pth->error_message),
             pth->error_message,
             pth->error_message);

  /** - --> first derivative with respect to tau of dkappa (using spline interpolation) */
  class_call(array_derive_spline_table_line_to_line(pth->tau_table,
                                                    pth->tt_size,
                                                    pth->thermodynamics_table,
                                                    pth->th_size,
                                                    pth->index_th_dkappa_noreio,
                                                    pth->index_th_dddkappa_noreio,
                                                    pth->index_th_ddkappa_noreio,
                                                    pth->error_message),
             pth->error_message,
             pth->error_message);

  /** - --> compute -kappa = [int_{tau_today}^{tau} dtau dkappa/dtau], store temporarily in column "g" */
  class_call(array_integrate_spline_table_line_to_line(pth->tau_table,
                                                       pth->tt_size,
                                                       pth->thermodynamics_table,
                                                       pth->th_size,
                                                       pth->index_th_dkappa,
                                                       pth->index_th_dddkappa,
                                                       pth->index_th_g,
                                                       pth->error_message),
             pth->error_message,
             pth->error_message);
=======
  pth->tt_size = ptw->Nz_tot;

  /** - allocate tables*/
  class_alloc(pth->tau_table,pth->tt_size*sizeof(double),pth->error_message);
  class_alloc(pth->z_table,pth->tt_size*sizeof(double),pth->error_message);
  class_alloc(pth->thermodynamics_table,pth->th_size*pth->tt_size*sizeof(double),pth->error_message);
  class_alloc(pth->d2thermodynamics_dz2_table,pth->th_size*pth->tt_size*sizeof(double),pth->error_message);
>>>>>>> 03552684

  /** - define time sampling */

  /* Initial z, and the z at which we switch to linear sampling */
  zinitial = ppr->thermo_z_initial;
  zlinear  = ppr->thermo_z_linear;

  /* -> Between zinitial and reionization_z_start_max, we use the spacing of recombination sampling */
  for(index_z=0; index_z <ptw->Nz_reco_log; index_z++) {
    pth->z_table[(pth->tt_size-1) - index_z] = -(-exp((log(zinitial)-log(zlinear))*(double)(ptw->Nz_reco_log-1-index_z) / (double)(ptw->Nz_reco_log-1)+log(zlinear)));
  }

<<<<<<< HEAD
    dkappa_noreio = pth->thermodynamics_table[index_tau*pth->th_size+pth->index_th_dkappa_noreio];
    ddkappa_noreio = pth->thermodynamics_table[index_tau*pth->th_size+pth->index_th_ddkappa_noreio];

    /** - ---> compute g */
    g = dkappa * expmkappa;
    g_reco = dkappa_noreio * expmkappa;
=======
  /* -> Between zinitial and reionization_z_start_max, we use the spacing of recombination sampling */
  for(index_z=0; index_z <ptw->Nz_reco_lin; index_z++) {
    pth->z_table[(pth->tt_size-1)-(index_z+ptw->Nz_reco_log)] = -(-(zlinear-ppr->reionization_z_start_max) * (double)(ptw->Nz_reco_lin-1-index_z) / (double)(ptw->Nz_reco_lin) - ppr->reionization_z_start_max);
  }
>>>>>>> 03552684

  /* -> Between reionization_z_start_max and 0, we use the spacing of reionization sampling, leaving out the first point to not double-count it */
  for(index_z=0; index_z <ptw->Nz_reio; index_z++) {
    pth->z_table[(pth->tt_size-1)-(index_z+ptw->Nz_reco)] = -(-ppr->reionization_z_start_max * (double)(ptw->Nz_reio-1-index_z) / (double)(ptw->Nz_reio));
  }

<<<<<<< HEAD
    /** - ---> compute g' (the plus sign of the second term is correct, see def of -kappa in thermodynamics module!) */
    pth->thermodynamics_table[index_tau*pth->th_size+pth->index_th_dg] =
      (ddkappa + dkappa * dkappa) * expmkappa;
    pth->thermodynamics_table[index_tau*pth->th_size+pth->index_th_dg_reco] =
      (ddkappa_noreio + dkappa_noreio * dkappa) * expmkappa;
    pth->thermodynamics_table[index_tau*pth->th_size+pth->index_th_dg_reio] =
        pth->thermodynamics_table[index_tau*pth->th_size+pth->index_th_dg]
        - pth->thermodynamics_table[index_tau*pth->th_size+pth->index_th_dg_reco];
=======
  for (index_tau=0; index_tau < pth->tt_size; index_tau++) {
    class_call(background_tau_of_z(pba,
                                   pth->z_table[index_tau],
                                   pth->tau_table+index_tau),
               pba->error_message,
               pth->error_message);
  }
>>>>>>> 03552684

  /** - store initial value of conformal time in the structure */
  pth->tau_ini = pth->tau_table[pth->tt_size-1];

<<<<<<< HEAD
    /** - ---> store g */
    pth->thermodynamics_table[index_tau*pth->th_size+pth->index_th_g] = g;
    pth->thermodynamics_table[index_tau*pth->th_size+pth->index_th_g_reco] = g_reco;
    pth->thermodynamics_table[index_tau*pth->th_size+pth->index_th_g_reio] = g - g_reco;
=======
  return _SUCCESS_;
}

/**
 * This routine initializes reionization_parameters for the chosen scheme of reionization function.
 *
 * @param ppr        Input: pointer to precision structure
 * @param pba        Input: pointer to background structure
 * @param pth        Input: pointer to the thermodynamics structure
 * @param preio      Input/Output: pointer to the reionization parameters structure
 * @return the error status
 */

int thermodynamics_set_parameters_reionization(
                                               struct precision * ppr,
                                               struct background * pba,
                                               struct thermo * pth,
                                               struct thermo_reionization_parameters * preio
                                               ) {

  /** Summary: */

  /** Define local variables */
  int bin;
  int point;
  double xe_input,xe_actual,z_sup;

  /** - allocate the vector of parameters defining the function \f$ X_e(z) \f$ */
  class_alloc(preio->reionization_parameters,preio->re_size*sizeof(double),pth->error_message);

  class_test(ppr->reionization_sampling <= 0.0,
             pth->error_message,
             "stop to avoid division by zero. Reionization stepsize has to be larger than zero");

  switch (pth->reio_parametrization) {

    /** - (a) no reionization */
  case reio_none:
    preio->reionization_parameters[preio->index_re_reio_start] = 0.;
    break;

    /** - (b) if reionization implemented like in CAMB, or half tanh like in  1209.0247 */
  case reio_camb:
  case reio_half_tanh:

    /** - --> set values of these parameters, excepted those depending on the reionization redshift */

    if (pth->reio_parametrization == reio_camb) {
      /* xe_after_reio: H + singly ionized He (checked before that denominator is non-zero) */
      preio->reionization_parameters[preio->index_re_xe_after] = 1. + pth->YHe/(_not4_*(1.-pth->YHe));
    }
    if (pth->reio_parametrization == reio_half_tanh) {
      /* xe_after_reio: neglect He ionization */
      preio->reionization_parameters[preio->index_re_xe_after] = 1.;
      //+ 2*pth->YHe/(_not4_*(1.-pth->YHe));    /* xe_after_reio: H + fully ionized He */
    }

    preio->reionization_parameters[preio->index_re_reio_exponent] = pth->reionization_exponent; /* reio_exponent */
    preio->reionization_parameters[preio->index_re_reio_width] = pth->reionization_width;    /* reio_width */
    preio->reionization_parameters[preio->index_re_helium_fullreio_fraction] = pth->YHe/(_not4_*(1.-pth->YHe)); /* helium_fullreio_fraction (checked before that denominator is non-zero) */
    preio->reionization_parameters[preio->index_re_helium_fullreio_redshift] = pth->helium_fullreio_redshift; /* helium_fullreio_redshift */
    preio->reionization_parameters[preio->index_re_helium_fullreio_width] = pth->helium_fullreio_width;    /* helium_fullreio_width */

    class_test(preio->reionization_parameters[preio->index_re_reio_exponent]==0,
               pth->error_message,
               "stop to avoid division by zero");

    class_test(preio->reionization_parameters[preio->index_re_reio_width]==0,
               pth->error_message,
               "stop to avoid division by zero");

    class_test(preio->reionization_parameters[preio->index_re_helium_fullreio_width]==0,
               pth->error_message,
               "stop to avoid division by zero");

    /** - --> if reionization redshift given as an input, initialize the remaining values*/

    if (pth->reio_z_or_tau == reio_z) {

      /* reionization redshift */
      preio->reionization_parameters[preio->index_re_reio_redshift] = pth->z_reio;

      /* infer starting redshift for hydrogen */

      if (pth->reio_parametrization == reio_camb) {

        preio->reionization_parameters[preio->index_re_reio_start] = preio->reionization_parameters[preio->index_re_reio_redshift]+
                                                                  ppr->reionization_start_factor*pth->reionization_width;

        /* if starting redshift for helium is larger, take that one (does not happen in realistic models) */
        if (preio->reionization_parameters[preio->index_re_reio_start] <
            pth->helium_fullreio_redshift+ppr->reionization_start_factor*pth->helium_fullreio_width)

          preio->reionization_parameters[preio->index_re_reio_start] =
            pth->helium_fullreio_redshift+ppr->reionization_start_factor*pth->helium_fullreio_width;

      }
      else {

        preio->reionization_parameters[preio->index_re_reio_start] = pth->z_reio;
      }

      class_test(preio->reionization_parameters[preio->index_re_reio_start] > ppr->reionization_z_start_max,
                 pth->error_message,
                 "starting redshift for reionization > reionization_z_start_max = %e\n",ppr->reionization_z_start_max);

    }

    /** - --> if reionization optical depth given as an input, find reionization redshift by bisection and initialize the remaining values */
    if (pth->reio_z_or_tau == reio_tau) {
      z_sup = ppr->reionization_z_start_max-ppr->reionization_start_factor*pth->reionization_width;
      class_test(z_sup < 0.,
                 pth->error_message,
                 "parameters are such that reionization cannot take place before today while starting after z_start_max; need to increase z_start_max");

      /* maximum possible reionization redshift */
      preio->reionization_parameters[preio->index_re_reio_redshift] = z_sup;
      /* maximum possible starting redshift */
      preio->reionization_parameters[preio->index_re_reio_start] = ppr->reionization_z_start_max;
    }
    break;

    /** - (c) if reionization implemented with reio_bins_tanh scheme */
  case reio_bins_tanh:

    /* this algorithm requires at least two bin centers (i.e. at least 4 values in the (z,xe) array, counting the edges). */
    class_test(pth->binned_reio_num<2,
               pth->error_message,
               "current implementation of binned reio requires at least two bin centers");

    /* check that this input can be interpreted by the code */
    for (bin=1; bin<pth->binned_reio_num; bin++) {
      class_test(pth->binned_reio_z[bin-1]>=pth->binned_reio_z[bin],
                 pth->error_message,
                 "value of reionization bin centers z_i expected to be passed in growing order: %e, %e",
                 pth->binned_reio_z[bin-1],
                 pth->binned_reio_z[bin]);
    }

    /* the code will not only copy here the "bin centers" passed in input. It will add an initial and final value for (z,xe).
       First, fill all entries except the first and the last */
    for (bin=1; bin<preio->re_z_size-1; bin++) {
      preio->reionization_parameters[preio->index_re_first_z+bin] = pth->binned_reio_z[bin-1];
      preio->reionization_parameters[preio->index_re_first_xe+bin] = pth->binned_reio_xe[bin-1];
    }

    /* find largest value of z in the array. We choose to define it as z_(i_max) + 2*(the distance between z_(i_max) and z_(i_max-1)). E.g. if
       the bins are in 10,12,14, the largest z will be 18. */
    preio->reionization_parameters[preio->index_re_first_z+preio->re_z_size-1] =
      preio->reionization_parameters[preio->index_re_first_z+preio->re_z_size-2]
      +2.*(preio->reionization_parameters[preio->index_re_first_z+preio->re_z_size-2]
        -preio->reionization_parameters[preio->index_re_first_z+preio->re_z_size-3]);

    /* copy this value in reio_start */
    preio->reionization_parameters[preio->index_re_reio_start] = preio->reionization_parameters[preio->index_re_first_z+preio->re_z_size-1];

    /* check it's not too big */
    class_test(preio->reionization_parameters[preio->index_re_reio_start] > ppr->reionization_z_start_max,
               pth->error_message,
               "starting redshift for reionization = %e, reionization_z_start_max = %e, you must change the binning or increase reionization_z_start_max",
               preio->reionization_parameters[preio->index_re_reio_start],
               ppr->reionization_z_start_max);

    /* find smallest value of z in the array. We choose to define it as z_0 - (the distance between z_1 and z_0). E.g. if
       the bins are in 10,12,14, the stop redshift will be 8. */
    preio->reionization_parameters[preio->index_re_first_z] =
      2.*preio->reionization_parameters[preio->index_re_first_z+1]
      -preio->reionization_parameters[preio->index_re_first_z+2];

    /* check it's not too small */
    /* 6.06.2015: changed this test to simply imposing that the first z is at least zero */
    /*
    class_test(preio->reionization_parameters[preio->index_re_first_z] < 0,
               pth->error_message,
               "final redshift for reionization = %e, you must change the binning or redefine the way in which the code extrapolates below the first value of z_i",preio->reionization_parameters[preio->index_re_first_z]);
    */
    if (preio->reionization_parameters[preio->index_re_first_z] < 0) {
      preio->reionization_parameters[preio->index_re_first_z] = 0.;
    }

    /* infer xe after reio */
    preio->reionization_parameters[preio->index_re_first_xe] = 1. + pth->YHe/(_not4_*(1.-pth->YHe)); /* xe_after_reio: H + singly ionized He (note: segmentation fault impossible,
                                                                                                          checked before that denominator is non-zero) */

    /* pass step sharpness parameter */
    preio->reionization_parameters[preio->index_re_step_sharpness] = pth->binned_reio_step_sharpness;
    break;

    /** - (d) if reionization implemented with reio_many_tanh scheme */
  case reio_many_tanh:

    /* this algorithm requires at least one jump centers */
    class_test(pth->many_tanh_num<1,
               pth->error_message,
               "current implementation of reio_many_tanh requires at least one jump center");

    /* check that z input can be interpreted by the code */
    for (bin=1; bin<pth->many_tanh_num; bin++) {
      class_test(pth->many_tanh_z[bin-1]>=pth->many_tanh_z[bin],
                 pth->error_message,
                 "value of reionization bin centers z_i expected to be passed in growing order: %e, %e",
                 pth->many_tanh_z[bin-1],
                 pth->many_tanh_z[bin]);

    }

    /* the code will not only copy here the "jump centers" passed in input. It will add an initial and final value for (z,xe).
       First, fill all entries except the first and the last */
    for (bin=1; bin<preio->re_z_size-1; bin++) {

      preio->reionization_parameters[preio->index_re_first_z+bin] = pth->many_tanh_z[bin-1];

      /* check that xe input can be interpreted by the code */
      xe_input = pth->many_tanh_xe[bin-1];
      if (xe_input >= 0.) {
        xe_actual = xe_input;
      }
      //-1 means "after hydrogen + first helium recombination"
      else if ((xe_input<-0.9) && (xe_input>-1.1)) {
        xe_actual = 1. + pth->YHe/(_not4_*(1.-pth->YHe));
      }
      //-2 means "after hydrogen + second helium recombination"
      else if ((xe_input<-1.9) && (xe_input>-2.1)) {
        xe_actual = 1. + 2.*pth->YHe/(_not4_*(1.-pth->YHe));
      }
      //other negative number is nonsense
      else {
        class_stop(pth->error_message,
                   "Your entry for many_tanh_xe[%d] is %e, this makes no sense (either positive or 0,-1,-2)",
                   bin-1,pth->many_tanh_xe[bin-1]);
      }

      preio->reionization_parameters[preio->index_re_first_xe+bin] = xe_actual;
    }

    /* find largest value of z in the array. We choose to define it as z_(i_max) + ppr->reionization_start_factor*step_sharpness. */
    preio->reionization_parameters[preio->index_re_first_z+preio->re_z_size-1] =
      preio->reionization_parameters[preio->index_re_first_z+preio->re_z_size-2]
      +ppr->reionization_start_factor*pth->many_tanh_width;

    /* copy this value in reio_start */
    preio->reionization_parameters[preio->index_re_reio_start] = preio->reionization_parameters[preio->index_re_first_z+preio->re_z_size-1];

    /* check it's not too big */
    class_test(preio->reionization_parameters[preio->index_re_reio_start] > ppr->reionization_z_start_max,
               pth->error_message,
               "starting redshift for reionization = %e, reionization_z_start_max = %e, you must change the binning or increase reionization_z_start_max",
               preio->reionization_parameters[preio->index_re_reio_start],
               ppr->reionization_z_start_max);

    /* find smallest value of z in the array. We choose to define it as z_0 - ppr->reionization_start_factor*step_sharpness, but at least zero. */
    preio->reionization_parameters[preio->index_re_first_z] =
      preio->reionization_parameters[preio->index_re_first_z+1]
      -ppr->reionization_start_factor*pth->many_tanh_width;

    if (preio->reionization_parameters[preio->index_re_first_z] < 0) {
      preio->reionization_parameters[preio->index_re_first_z] = 0.;
    }

    /* infer xe after reio */
    preio->reionization_parameters[preio->index_re_first_xe] = preio->reionization_parameters[preio->index_re_first_xe+1];

    /* if we want to model only hydrogen reionization and neglect both helium reionization */
    //preio->reionization_parameters[preio->index_re_first_xe] = 1.;

    /* if we want to model only hydrogen + first helium reionization and neglect second helium reionization */
    //preio->reionization_parameters[preio->index_re_first_xe] = 1. + pth->YHe/(_not4_*(1.-pth->YHe));

    /* if we want to model hydrogen + two helium reionization */
    //preio->reionization_parameters[preio->index_re_first_xe] = 1. + 2.*pth->YHe/(_not4_*(1.-pth->YHe));

    /* pass step sharpness parameter */
    class_test(pth->many_tanh_width<=0,
               pth->error_message,
               "many_tanh_width must be strictly positive, you passed %e",
               pth->many_tanh_width);

    preio->reionization_parameters[preio->index_re_step_sharpness] = pth->many_tanh_width;
    break;

    /** - (e) if reionization implemented with reio_inter scheme */
  case reio_inter:

    /* this parametrization requires at least one point (z,xe) */
    class_test(pth->reio_inter_num<1,
               pth->error_message,
               "current implementation of reio_inter requires at least one point (z,xe)");

    /* this parametrization requires that the first z value is zero */
    class_test(pth->reio_inter_z[0] != 0.,
               pth->error_message,
               "For reio_inter scheme, the first value of reio_inter_z[...]  should always be zero, you passed %e",
               pth->reio_inter_z[0]);

    /* check that z input can be interpreted by the code */
    for (point=1; point<pth->reio_inter_num; point++) {
      class_test(pth->reio_inter_z[point-1]>=pth->reio_inter_z[point],
                 pth->error_message,
                 "value of reionization bin centers z_i expected to be passed in growing order, unlike: %e, %e",
                 pth->reio_inter_z[point-1],
                 pth->reio_inter_z[point]);
    }

    /* this parametrization requires that the last x_i value is zero (the code will substitute it with the value that one would get in
       absence of reionization, as compute by the recombination code) */
    class_test(pth->reio_inter_xe[pth->reio_inter_num-1] != 0.,
               pth->error_message,
               "For reio_inter scheme, the last value of reio_inter_xe[...]  should always be zero, you passed %e",
               pth->reio_inter_xe[pth->reio_inter_num-1]);

    /* copy here the (z,xe) values passed in input. */
    for (point=0; point<preio->re_z_size; point++) {

      preio->reionization_parameters[preio->index_re_first_z+point] = pth->reio_inter_z[point];

      /* check that xe input can be interpreted by the code */
      xe_input = pth->reio_inter_xe[point];
      if (xe_input >= 0.) {
        xe_actual = xe_input;
      }
      //-1 means "after hydrogen + first helium recombination"
      else if ((xe_input<-0.9) && (xe_input>-1.1)) {
        xe_actual = 1. + pth->YHe/(_not4_*(1.-pth->YHe));
      }
      //-2 means "after hydrogen + second helium recombination"
      else if ((xe_input<-1.9) && (xe_input>-2.1)) {
        xe_actual = 1. + 2.*pth->YHe/(_not4_*(1.-pth->YHe));
      }
      //other negative number is nonsense
      else {
        class_stop(pth->error_message,
                   "Your entry for reio_inter_xe[%d] is %e, this makes no sense (either positive or 0,-1,-2)",
                   point,pth->reio_inter_xe[point]);
      }

      preio->reionization_parameters[preio->index_re_first_xe+point] = xe_actual;
    }

    /* copy highest redshift in reio_start */
    preio->reionization_parameters[preio->index_re_reio_start] = preio->reionization_parameters[preio->index_re_first_z+preio->re_z_size-1];

    /* check it's not too big */
    class_test(preio->reionization_parameters[preio->index_re_reio_start] > ppr->reionization_z_start_max,
               pth->error_message,
               "starting redshift for reionization = %e, reionization_z_start_max = %e, you must change the binning or increase reionization_z_start_max",
               preio->reionization_parameters[preio->index_re_reio_start],
               ppr->reionization_z_start_max);
    break;

  default:
    class_stop(pth->error_message,
               "value of reio_parametrization=%d unclear",pth->reio_parametrization);
    break;
  }

  return _SUCCESS_;

}

/**
 * Integrate thermodynamics with your favorite recombination code. The default options are HyRec and Recfast.
 *
 * Integrate thermodynamics with HyRec or Recfast, allocate and fill part of the thermodynamics interpolation table (the rest is filled in
 * thermodynamics_init).
 *
 * Version modified by Daniel Meinert and Nils Schoeneberg to use the ndf15 evolver or any other evolver inherent to CLASS,
 * modified again by Nils Schoeneberg to use wrappers
 *
 * @param ppr      Input: pointer to precision structure
 * @param pba      Input: pointer to background structure
 * @param pth      Input/Output: pointer to thermodynamics structure where results are stored
 * @param ptw      Input: pointer to thermo_workspace structure used to communicate with generic evolver
 * @param pvecback Input: pointer to an allocated (but empty) vector of background variables
 * @return the error status
 *
 * Integrate thermodynamics with your favorite recombination code. The default options are HyRec and Recfast.
 */
>>>>>>> 03552684

int thermodynamics_solve(
                         struct precision * ppr,
                         struct background * pba,
                         struct thermo * pth,
                         struct thermo_workspace * ptw,
                         double * pvecback
                         ) {
  /** Summary: */

  /** - define local variables */
  /* Index of current approximation scheme */
  int index_ap;
  /* number of time intervals of one approximation scheme */
  int interval_number;
  /* index running over such time intervals */
  int index_interval;
  /* edge of intervals where approximation scheme is uniform: z_ini, z_switch_1, ..., z_end */
  double * interval_limit;
  /* other z sampling variables */
  int i;
  double * mz_output;

  /* contains all fixed parameters which should be passed to thermodynamics_derivs */
  struct thermodynamics_parameters_and_workspace tpaw;

  /* function pointer to ODE evolver and names of possible evolvers */
  extern int evolver_rk();
  extern int evolver_ndf15();
  int (*generic_evolver)() = evolver_ndf15;

  /** - choose evolver */
  switch (ppr->thermo_evolver) {
  case rk:
    generic_evolver = evolver_rk;
    break;
  case ndf15:
    generic_evolver = evolver_ndf15;
    break;
  }

  /** - define the fields of the 'thermodynamics parameter and workspace' structure */
  tpaw.pba = pba;
  tpaw.ppr = ppr;
  tpaw.pth = pth;
  tpaw.pvecback = pvecback;
  tpaw.ptw = ptw;

  /** - define time sampling: create a local array of minus z values
        called mz (from mz=-zinitial growing towards mz=0) */

  class_alloc(mz_output,pth->tt_size*sizeof(double), pth->error_message);
  for(i=0; i < pth->tt_size; ++i) {
    mz_output[i] = -pth->z_table[pth->tt_size-1-i];
  }

  /** - define intervals for each approximation scheme */

  /* create the array of interval limits */
  class_alloc(interval_limit,(ptw->ptdw->ap_size+1)*sizeof(double),pth->error_message);
  /* fix interval number to number of approximations */
  interval_number = ptw->ptdw->ap_size;
  /* integration starts at z_ini and ends at z_end */
  interval_limit[0]= mz_output[0];
  interval_limit[ptw->ptdw->ap_size] = mz_output[ptw->Nz_tot-1];
  /* each interval ends with the proper ending redshift of its approximation */
  for(index_ap=0; index_ap < ptw->ptdw->ap_size-1; index_ap++) {
    interval_limit[index_ap+1] = -ptw->ptdw->ap_z_limits[index_ap];
  }

  /** - loop over intervals over which approximation scheme is
        uniform. For each interval: */

  for (index_interval=0; index_interval<interval_number; index_interval++) {

    /** - --> (a) fix current approximation scheme. */

    ptw->ptdw->ap_current = index_interval;

    /** - --> (b) define the vector of quantities to be integrated
                  over. If the current interval starts from the
                  initial time zinitial, fill the vector with initial
                  conditions. If it starts from an approximation
                  switching point, redistribute correctly the values
                  from the previous to the new vector. The vector consists of:
    - for both RECFAST and HYREC: Tmat, x_H, x_He, + others for exotic models */

    class_call(thermodynamics_vector_init(ppr,
                                          pba,
                                          pth,
                                          interval_limit[index_interval],
                                          ptw),
               pth->error_message,
               pth->error_message);

    /* find the value of last_index_back at z = - interval_limit[index_interval], in order to speed up
       subsequent interpolations in thermodynamics_derivs */
    class_call(background_at_z(pba,
                               -interval_limit[index_interval],
                               normal_info,
                               inter_normal,
                               &(ptw->last_index_back),
                               pvecback),
               pba->error_message,
               pth->error_message);

    /** - --> (c1) If we have the optical depth tau_reio as input the
       last evolver step (reionization approximation) is done
       separately in a loop, to find the approximate redshift of
       reionization given the input of tau_reio, using a bisection
       method. This is similar to the general CLASS shooting method,
       but doing this step here is more davantageous since we only
       need to do repeatedly the last approximation step of the
       integration, instead of the full background and thermodynamics
       module */
    if ((pth->reio_z_or_tau == reio_tau) && (index_interval == ptw->ptdw->index_ap_reio)) {

      class_call(thermodynamics_reionization_evolve_with_tau(&tpaw,
                                                             interval_limit[index_interval],
                                                             interval_limit[index_interval+1],
                                                             mz_output,
                                                             pth->tt_size),
                 pth->error_message,
                 pth->error_message);
    }

    /** --> (c2) otherwise, just integrate quantities over the current interval. */
    else{

      class_call(generic_evolver(thermodynamics_derivs,
                                 interval_limit[index_interval],
                                 interval_limit[index_interval+1],
                                 ptw->ptdw->ptv->y,
                                 ptw->ptdw->ptv->used_in_output,
                                 ptw->ptdw->ptv->ti_size,
                                 &tpaw,
                                 ppr->tol_thermo_integration,
                                 ppr->smallest_allowed_variation,
                                 thermodynamics_timescale,  // timescale
                                 ppr->thermo_integration_stepsize, // stepsize = this number * timescale
                                 mz_output, // values of z for output
                                 pth->tt_size, // size of previous array
                                 thermodynamics_sources, // function for output
                                 NULL, // print variables
                                 pth->error_message),
                   pth->error_message,
                   pth->error_message);
    }

  }

  /** - Compute reionization optical depth, if not supplied as input parameter */
  if (pth->reio_z_or_tau == reio_z) {

    class_call(thermodynamics_reionization_get_tau(ppr,
                                                   pba,
                                                   pth,
                                                   ptw),
               pth->error_message,
               pth->error_message);

    pth->tau_reio=ptw->reionization_optical_depth;

  }

  /** - free quantities allocated at the beginning of the routine */
  if (ptw->ptdw->ap_size != 0) {
    class_call(thermodynamics_vector_free(ptw->ptdw->ptv),
               pth->error_message,
               pth->error_message);
  }

  free(interval_limit);
  free(mz_output);

  return _SUCCESS_;

}

/**
 * Calculate those thermodynamics quantities which are not inside of
 * the thermodynamics table already.
 *
 * @param ppr        Input: pointer to precision structure
 * @param pba        Input: pointer to background structure
 * @param pth        Input/Output: pointer to initialized thermo structure
 * @param pvecback   Input: pointer to some allocated pvecback
 * @return the error status
 */

int thermodynamics_calculate_remaining_quantities(
                                                  struct precision * ppr,
                                                  struct background * pba,
                                                  struct thermo* pth,
                                                  double* pvecback
                                                  ) {

  /** Summary: */

  /* The temporary quantities stored in columns ddkappa and dddkappa will not be used anymore, so they can and WILL be overwritten by other
     intermediate steps of other computations */

  class_call(thermodynamics_calculate_conformal_drag_time(pba,pth,pvecback),
             pth->error_message,
             pth->error_message);

  if (pth->compute_damping_scale == _TRUE_) {
    class_call(thermodynamics_calculate_damping_scale(pba,pth,pvecback),
               pth->error_message,
               pth->error_message);
  }

  class_call(thermodynamics_calculate_opticals(ppr,pth),
             pth->error_message,
             pth->error_message);

  if (pba->has_idr == _TRUE_) {
    class_call(thermodynamics_calculate_idm_dr_quantities(ppr,pba,pth,pvecback),
               pth->error_message,
               pth->error_message);
  }

  /** - fill tables of second derivatives with respect to z (in view of spline interpolation) */
  class_call(array_spline_table_lines(pth->z_table,
                                      pth->tt_size,
                                      pth->thermodynamics_table,
                                      pth->th_size,
                                      pth->d2thermodynamics_dz2_table,
                                      _SPLINE_EST_DERIV_,
                                      pth->error_message),
             pth->error_message,
             pth->error_message);

  class_call(thermodynamics_calculate_recombination_quantities(ppr,pba,pth,pvecback),
             pth->error_message,
             pth->error_message);

  class_call(thermodynamics_calculate_drag_quantities(ppr,pba,pth,pvecback),
             pth->error_message,
             pth->error_message);

  return _SUCCESS_;
}

/**
 * In verbose mode, print basic information on the thermal history
 *
 * @param pba   Input: pointer to background structure
 * @param pth   Input/Output: pointer to initialized thermo structure
 * @return the error status
 */

int thermodynamics_output_summary(
                                  struct background* pba,
                                  struct thermo* pth
                                  ) {

  /** Summary: */

  /** Define local variables */
  double tau_reio;

  /** - print the main results */
  if (pba->has_idm_dr == _TRUE_) {
    if ((pth->thermodynamics_table[(pth->tt_size-1)*pth->th_size+pth->index_th_tau_idm_dr]>1.) && (pth->thermodynamics_table[(pth->tt_size-1)*pth->th_size+pth->index_th_tau_idr]>1.)) {
      printf(" -> idr decouples at tau_idr = %e Mpc\n",pth->tau_idr);
      printf(" -> idm_dr decouples at tau_idm_dr = %e Mpc\n",pth->tau_idm_dr);
    }
    else{
      printf(" -> computation of decoupling time of idm_dr and idr skipped, because z would not be in z_table\n");
    }
  }
  printf(" -> recombination at z = %f\n",pth->z_rec);
  printf("    corresponding to conformal time = %f Mpc\n",pth->tau_rec);
  printf("    with comoving sound horizon = %f Mpc\n",pth->rs_rec);
  printf("    angular diameter distance = %f Mpc\n",pth->da_rec);
  printf("    and sound horizon angle 100*theta_s = %f\n",100.*pth->rs_rec/pth->ra_rec);
  if (pth->compute_damping_scale == _TRUE_) {
    printf("    and with comoving photon damping scale = %f Mpc\n",pth->rd_rec);
    printf("    or comoving damping wavenumber k_d = %f 1/Mpc\n",2.*_PI_/pth->rd_rec);
  }
  printf(" -> baryon drag stops at z = %f\n",pth->z_d);
  printf("    corresponding to conformal time = %f Mpc\n",pth->tau_d);
  printf("    with comoving sound horizon rs = %f Mpc\n",pth->rs_d);

  switch (pth->reio_parametrization) {

  case reio_none:
    /* the information returned by this line could be interesting when
       using reio_none + exotic energy ionjection, since there could
       still be a global minimum of x_e(z) */
    printf(" -> no reionization requested, optical depth = %f\n",pth->tau_reio);
    break;

  case reio_camb:
  case reio_half_tanh:
    switch (pth->reio_z_or_tau) {
    case reio_tau:
      printf(" -> reionization at z = %f\n",pth->z_reio);
      break;
    case reio_z:
      printf(" -> reionization with optical depth = %f\n",pth->tau_reio);
      break;
    }
    class_call(background_tau_of_z(pba,pth->z_reio,&tau_reio),
               pba->error_message,
               pth->error_message);
    printf("    corresponding to conformal time = %f Mpc\n",tau_reio);
    break;

  case reio_bins_tanh:
    printf(" -> binned reionization gives optical depth = %f\n",pth->tau_reio);
    break;

  case reio_many_tanh:
    printf(" -> many-step reionization gives optical depth = %f\n",pth->tau_reio);
    break;

  case reio_inter:
    printf(" -> interpolated reionization history gives optical depth = %f\n",pth->tau_reio);
    break;

  default:
    class_stop(pth->error_message,
               "value of reio_parametrization=%d unclear",pth->reio_parametrization);
    break;
  }

  if (pth->thermodynamics_verbose > 1) {
    printf(" -> free-streaming approximation can be turned on as soon as tau=%g Mpc\n",pth->tau_free_streaming);
  }
  if ((pba->has_idr)&&(pth->thermodynamics_verbose > 1)) {
    printf(" -> dark free-streaming approximation can be turned on as soon as tau=%g Mpc\n",
           pth->tau_idr_free_streaming);
  }

  return _SUCCESS_;
}

/**
 * Free the thermo_workspace structure (with the exception of the thermo_vector '->ptv' field, which is freed separately in
 * thermo_vector_free).
 *
 * @param ptw        Input: pointer to perturb_workspace structure to be freed
 * @return the error status
 */
int thermodynamics_workspace_free(
                                  struct thermo* pth,
                                  struct thermo_workspace * ptw
                                  ) {

  free(ptw->ptdw->ap_z_limits);
  free(ptw->ptdw->ap_z_limits_delta);

  switch (pth->recombination) {

  case hyrec:
    class_call(thermodynamics_hyrec_free(ptw->ptdw->phyrec),
               ptw->ptdw->phyrec->error_message,
               pth->error_message);
    free(ptw->ptdw->phyrec);
    break;

  case recfast:
    free(ptw->ptdw->precfast);
    break;
  }

  free(ptw->ptrp->reionization_parameters);
  free(ptw->ptdw);
  free(ptw->ptrp);

  free(ptw);

  return _SUCCESS_;
}

/**
 * Initialize the field '->ptv' of a thermo_diffeq_workspace structure, which is a thermo_vector structure. This structure contains indices
 * and values of all quantities which need to be integrated with respect to time (and only them: quantities fixed analytically or obeying
 * constraint equations are NOT included in this vector).
 *
 * The routine sets and allocates the vector y, dy and used_in_output with the right size depending on the current approximation scheme
 * stored in the workspace. Moreover the initial conditions for each approximation scheme are calculated and set correctly.
 *
 *
 * @param ppr        Input: pointer to precision structure
 * @param pba        Input: pointer to background structure
 * @param pth        Input: pointer to the thermodynamics structure
 * @param mz         Input: negative redshift
 * @param ptw        Input/Output: pointer to thermodynamics workspace
 *
 * @return the error status
 */

int thermodynamics_vector_init(
                               struct precision * ppr,
                               struct background * pba,
                               struct thermo * pth,
                               double mz,
                               struct thermo_workspace * ptw
                               ) {

  /** Summary: */

  /** Define local variables */
  int index_ti;
  /* ptdw->ptv unallocated if ap_current == index_ap_brec, allocated and filled otherwise */
  struct thermo_vector * ptv;
  struct thermo_diffeq_workspace * ptdw = ptw->ptdw;

  double z;

  class_alloc(ptv,sizeof(struct thermo_vector),pth->error_message);

  /* mz = Minus z is inverted*/
  z = -mz;

  /* Start from no component */
  index_ti = 0;

  /* Add common indices (Have to be added before) */
  class_define_index(ptv->index_ti_D_Tmat,_TRUE_,index_ti,1);

  /* Add all components that should be evolved */
  if (ptdw->ap_current == ptdw->index_ap_brec) {
    /* Nothing else to add */
  }
  else if (ptdw->ap_current == ptdw->index_ap_He1) {
    /* Nothing else to add */
  }
  else if (ptdw->ap_current == ptdw->index_ap_He1f) {
    /* Nothing else to add */
  }
  else if (ptdw->ap_current == ptdw->index_ap_He2) {
    /* Nothing else to add */
  }
  else if (ptdw->ap_current == ptdw->index_ap_H) {
    class_define_index(ptv->index_ti_x_He,_TRUE_,index_ti,1);
  }
  else if (ptdw->ap_current == ptdw->index_ap_frec) {
    class_define_index(ptv->index_ti_x_He,_TRUE_,index_ti,1);
    class_define_index(ptv->index_ti_x_H,_TRUE_,index_ti,1);
  }
  else if (ptdw->ap_current == ptdw->index_ap_reio) {
    class_define_index(ptv->index_ti_x_He,_TRUE_,index_ti,1);
    class_define_index(ptv->index_ti_x_H,_TRUE_,index_ti,1);
  }

  /* We have now obtained the full size */
  ptv->ti_size = index_ti;

  /* Allocate all arrays used during the evolution */
  class_calloc(ptv->y,ptv->ti_size,sizeof(double),pth->error_message);
  class_alloc(ptv->dy,ptv->ti_size*sizeof(double),pth->error_message);
  class_alloc(ptv->used_in_output,ptv->ti_size*sizeof(int),pth->error_message);

  for (index_ti=0; index_ti<ptv->ti_size; index_ti++) {
    ptv->used_in_output[index_ti] = _TRUE_;
  }

  /* setting intial conditions for each approximation: */
  /* - in the first scheme (brec = before recombination), we need initial condition for the matter temperature given by the photon temperature */
  if (ptdw->ap_current == ptdw->index_ap_brec) {
    /* Store Tmat in workspace for later use */
    ptdw->Tmat = ptw->Tcmb*(1.+z);

    /* Set the new vector and its indices */
    ptdw->ptv = ptv;

    ptdw->ptv->y[ptdw->ptv->index_ti_D_Tmat] = 0.;

    ptdw->require_H = _FALSE_;
    ptdw->require_He = _FALSE_;
  }
  /* - in this scheme we start to evolve Helium and thus need to set its initial condition via the analytic function */
  else if (ptdw->ap_current == ptdw->index_ap_H) {
    /* Store Tmat in workspace for later use */
    ptdw->Tmat = ptdw->ptv->y[ptdw->ptv->index_ti_D_Tmat] + ptw->Tcmb*(1.+z);

    /* Obtain initial contents of new vector analytically, especially x_He */
    class_call(thermodynamics_ionization_fractions(z,ptdw->ptv->y,pth,ptw,ptdw->ap_current-1),
               pth->error_message,
               pth->error_message);

    /* Set the new vector and its indices */
    ptv->y[ptv->index_ti_D_Tmat] = ptdw->ptv->y[ptdw->ptv->index_ti_D_Tmat];
    ptv->y[ptv->index_ti_x_He] = ptdw->x_He;

    /* Free the old vector and its indices */
    class_call(thermodynamics_vector_free(ptdw->ptv),
               pth->error_message,
               pth->error_message);

    /* Copy the new vector into the position of the old one*/
    ptdw->ptv = ptv;

    ptdw->require_H = _FALSE_;
    ptdw->require_He = _TRUE_;
  }
  /* - in the scheme of full recombination (=frec) we evolve all quantities and thus need to set their initial conditions.
       Tmat and x_He are solely taken from the previous scheme, x_H is set via the analytic function */
  else if (ptdw->ap_current == ptdw->index_ap_frec) {
    /* Store Tmat in workspace for later use */
    ptdw->Tmat = ptdw->ptv->y[ptdw->ptv->index_ti_D_Tmat] + ptw->Tcmb*(1.+z);

    /* Obtain initial contents of new vector analytically, especially x_H */
    class_call(thermodynamics_ionization_fractions(z,ptdw->ptv->y,pth,ptw,ptdw->ap_current-1),
               pth->error_message,
               pth->error_message);

    /* Set the new vector and its indices */
    ptv->y[ptv->index_ti_D_Tmat] = ptdw->ptv->y[ptdw->ptv->index_ti_D_Tmat];
    ptv->y[ptv->index_ti_x_H] = ptdw->x_H;
    ptv->y[ptv->index_ti_x_He] = ptdw->ptv->y[ptdw->ptv->index_ti_x_He];

    /* Free the old vector and its indices */
    class_call(thermodynamics_vector_free(ptdw->ptv),
               pth->error_message,
               pth->error_message);

    /* Copy the new vector into the position of the old one*/

    ptdw->ptv = ptv;

    ptdw->require_H = _TRUE_;
    ptdw->require_He = _TRUE_;
  }
  /* - during reionization we continue to evolve all quantities. Now all three intial conditions are just taken from the previous scheme */
  else if (ptdw->ap_current == ptdw->index_ap_reio) {

    /* Set the new vector and its indices */
    ptv->y[ptv->index_ti_D_Tmat] = ptdw->ptv->y[ptdw->ptv->index_ti_D_Tmat];
    ptv->y[ptv->index_ti_x_H] = ptdw->ptv->y[ptdw->ptv->index_ti_x_H];
    ptv->y[ptv->index_ti_x_He] = ptdw->ptv->y[ptdw->ptv->index_ti_x_He];

    /* Free the old vector and its indices */
    class_call(thermodynamics_vector_free(ptdw->ptv),
               pth->error_message,
               pth->error_message);

    /* Copy the new vector into the position of the old one*/

    ptdw->ptv = ptv;

    ptdw->require_H = _TRUE_;
    ptdw->require_He = _TRUE_;
  }
  /* - in all other approximations we only evolve Tmat and set its initial conditions from the previous scheme */
  else{
    /* Store Tmat in workspace for later use */
    ptdw->Tmat = ptdw->ptv->y[ptdw->ptv->index_ti_D_Tmat] + ptw->Tcmb*(1.+z);

    /* Set the new vector and its indices */
    ptv->y[ptv->index_ti_D_Tmat] = ptdw->ptv->y[ptdw->ptv->index_ti_D_Tmat];

    /* Free the old vector and its indices */
    class_call(thermodynamics_vector_free(ptdw->ptv),
               pth->error_message,
               pth->error_message);

    /* Copy the new vector into the position of the old one*/
    ptdw->ptv = ptv;

    ptdw->require_H = _FALSE_;
    ptdw->require_He = _FALSE_;
  }

  return _SUCCESS_;
}

/**
 * If the input for reionization is tau_reio, thermodynamics_solve()
 * calls this function instead of the evolver for dealing with the
 * last era (the reionization era).
 *
 * Instead of computing the evolution of quantities during
 * reionization for a fixed z_reio, as the evolver would do, this
 * function finds z_reio by bisection. First we make an initial guess
 * for z_reio with reionization_z_start_max and then find a z_reio
 * which leads to the given tau_reio (in the range of tolerance
 * reionization_optical_depth_tol).
 *
 * @param ptpaw      Input: pointer to parameters and workspace
 * @param mz_ini     Input: initial redshift
 * @param mz_end     Input: ending redshift
 * @param mz_output  Input: pointer to redshift array at which output should be written
 * @param mz_size    Input: number of redshift values in this array
 * @return the error status
 */

int thermodynamics_reionization_evolve_with_tau(
                                                struct thermodynamics_parameters_and_workspace * ptpaw,
                                                double mz_ini,
                                                double mz_end,
                                                double * mz_output,
                                                int mz_size
                                                ) {

  /** Summary: */

  /** Define local variables */
  int counter;
  double z_sup,z_mid,z_inf;
  double tau_sup,tau_mid,tau_inf;

  int index_ti;
  int last_index_back_mz_ini;

  struct precision * ppr;
  struct background * pba;
  struct thermo * pth;
  struct thermo_workspace * ptw;

  /* function pointer to ODE evolver and names of possible evolvers */
  extern int evolver_rk();
  extern int evolver_ndf15();
  int (*generic_evolver)() = evolver_ndf15;

  /* pointers towards two thermo vector stuctures (see below) */

  struct thermo_vector * ptvs; // Vector for storing the initial conditions
  struct thermo_vector * ptv; // Temporary vector as workspace

  /** - Remame fields to avoid heavy notations */

  ppr = ptpaw->ppr;
  pba = ptpaw->pba;
  pth = ptpaw->pth;
  ptw = ptpaw->ptw;

  /** - Choose evolver */

  switch (ppr->thermo_evolver) {
  case rk:
    generic_evolver = evolver_rk;
    break;
  case ndf15:
    generic_evolver = evolver_ndf15;
    break;
  }

  /** - ptvs will be a pointer towards the same thermo vector that was
        used in the previous approximation schemes; it contains values
        that will serve here to set initial conditions. */

  ptvs = ptw->ptdw->ptv;

  /** - ptv is a pointer towards a whole new thermo vector used for
        the calculations in the bisection, that we must allocate and
        initialize */

  class_alloc(ptv,sizeof(struct thermo_vector),pth->error_message);

  /* allocate vector indices dynamically */
  index_ti = 0;
  class_define_index(ptv->index_ti_D_Tmat,_TRUE_,index_ti,1);
  class_define_index(ptv->index_ti_x_He,_TRUE_,index_ti,1);
  class_define_index(ptv->index_ti_x_H,_TRUE_,index_ti,1);
  ptv->ti_size = index_ti;

  /* Allocate all arrays used during the evolution */
  class_calloc(ptv->y,ptv->ti_size,sizeof(double),pth->error_message);
  class_alloc(ptv->dy,ptv->ti_size*sizeof(double),pth->error_message);
  class_alloc(ptv->used_in_output,ptv->ti_size*sizeof(int),pth->error_message);

  for (index_ti=0; index_ti<ptv->ti_size; index_ti++) {
    ptv->used_in_output[index_ti] = _TRUE_;
  }

  /** - Initialize the values of the temporary vector */

  ptv->y[ptv->index_ti_D_Tmat] = ptvs->y[ptvs->index_ti_D_Tmat];
  ptv->y[ptv->index_ti_x_H] = ptvs->y[ptvs->index_ti_x_H];
  ptv->y[ptv->index_ti_x_He] = ptvs->y[ptvs->index_ti_x_He];

  ptw->ptdw->ptv = ptv;

  /** - Evolve quantities through reionization assuming upper value of z_reio */

  z_sup = ppr->reionization_z_start_max-ppr->reionization_start_factor*pth->reionization_width;
  class_test(z_sup < 0.,
             pth->error_message,
             "parameters are such that reionization cannot take place before today while starting after z_start_max; need to increase z_start_max");

  /* maximum possible reionization redshift */
  ptw->ptrp->reionization_parameters[ptw->ptrp->index_re_reio_redshift] = z_sup;
  /* maximum possible starting redshift */
  switch (pth->reio_parametrization) {
  case reio_camb:
    ptw->ptrp->reionization_parameters[ptw->ptrp->index_re_reio_start] = ppr->reionization_z_start_max;
    break;
  case reio_half_tanh:
    ptw->ptrp->reionization_parameters[ptw->ptrp->index_re_reio_start] = z_sup;
    break;
  default:
    class_stop(pth->error_message,"Should not be there: tau_reio acan be an input only for reio_camb and reio_half_tanh");
    break;
  }

  /* ptaw->ptw->last_index_back has been properly set according to the
     redshift z = -mz_inbi, we should keep memory of it */
  last_index_back_mz_ini = ptpaw->ptw->last_index_back;

  /* Calculate a first ionization history at upper limit */
  class_call(generic_evolver(thermodynamics_derivs,
                             mz_ini,
                             mz_end,
                             ptv->y,
                             ptv->used_in_output,
                             ptv->ti_size,
                             ptpaw,
                             ppr->tol_thermo_integration,
                             ppr->smallest_allowed_variation,
                             thermodynamics_timescale,  // timescale
                             ppr->thermo_integration_stepsize, // stepsize
                             mz_output, // values of z for output
                             mz_size, // size of previous array
                             thermodynamics_sources, // function for output
                             NULL, // print variables
                             pth->error_message),
             pth->error_message,
             pth->error_message);

  /* infer corresponding tau_reio */
  class_call(thermodynamics_reionization_get_tau(ppr,
                                                 pba,
                                                 pth,
                                                 ptw),
             pth->error_message,
             pth->error_message);

  tau_sup=ptw->reionization_optical_depth;

  class_test(tau_sup < pth->tau_reio,
             pth->error_message,
             "parameters are such that reionization cannot start after z_start_max");

  /** - Restore initial conditions */

  ptv->y[ptv->index_ti_D_Tmat] = ptvs->y[ptvs->index_ti_D_Tmat];
  ptv->y[ptv->index_ti_x_H] = ptvs->y[ptvs->index_ti_x_H];
  ptv->y[ptv->index_ti_x_He] = ptvs->y[ptvs->index_ti_x_He];

  /** - Evolve quantities through reionization assuming lower value of z_reio */

  z_inf = 0.;

  /* minimum possible reionization redshift */
  ptw->ptrp->reionization_parameters[ptw->ptrp->index_re_reio_redshift] = z_inf;
  /* minimum possible starting redshift */
  switch (pth->reio_parametrization) {
  case reio_camb:
    ptw->ptrp->reionization_parameters[ptw->ptrp->index_re_reio_start] = ppr->reionization_start_factor*pth->reionization_width;
    if (ptw->ptrp->reionization_parameters[ptw->ptrp->index_re_reio_start] < pth->helium_fullreio_redshift+ppr->reionization_start_factor*pth->helium_fullreio_width) {
      ptw->ptrp->reionization_parameters[ptw->ptrp->index_re_reio_start] = pth->helium_fullreio_redshift+ppr->reionization_start_factor*pth->helium_fullreio_width;
    }
  case reio_half_tanh:
    ptw->ptrp->reionization_parameters[ptw->ptrp->index_re_reio_start] = z_inf;
    break;
  default:
    class_stop(pth->error_message,"Should not be there: tau_reio acan be an input only for reio_camb and reio_half_tanh");
    break;
  }

  /* reset ptaw->ptw->last_index_back to match the redshift z = -mz_inbi */
  ptpaw->ptw->last_index_back = last_index_back_mz_ini;

  /* Calculate a second ionization history at lower limit */
  class_call(generic_evolver(thermodynamics_derivs,
                             mz_ini,
                             mz_end,
                             ptv->y,
                             ptv->used_in_output,
                             ptv->ti_size,
                             ptpaw,
                             ppr->tol_thermo_integration,
                             ppr->smallest_allowed_variation,
                             thermodynamics_timescale,  // timescale
                             ppr->thermo_integration_stepsize, // stepsize
                             mz_output, // values of z for output
                             mz_size, // size of previous array
                             thermodynamics_sources, // function for output
                             NULL, // print variables
                             pth->error_message),
             pth->error_message,
             pth->error_message);

  /* infer corresponding tau_reio */
  class_call(thermodynamics_reionization_get_tau(ppr,
                                                 pba,
                                                 pth,
                                                 ptw),
             pth->error_message,
             pth->error_message);

  tau_inf=ptw->reionization_optical_depth;

  class_test(tau_inf > pth->tau_reio,
             pth->error_message,
             "CLASS cannot reach the low value of tau_reio that was selected, even when setting z_reio as low as 0.\nThis means that some additional physical component is requiring some minimal tau_reio_min = %.10e.\nThis is usually caused by strong energy injections or other modifications of the x_e(z) behaviour.",tau_inf);

  /** - Restore initial conditions */

  ptv->y[ptv->index_ti_D_Tmat] = ptvs->y[ptvs->index_ti_D_Tmat];
  ptv->y[ptv->index_ti_x_H] = ptvs->y[ptvs->index_ti_x_H];
  ptv->y[ptv->index_ti_x_He] = ptvs->y[ptvs->index_ti_x_He];

  /** - Evolve quantities through reionization, trying intermediate values of z_reio by bisection */

  counter=0;
  while ((tau_sup-tau_inf) > pth->tau_reio * ppr->reionization_optical_depth_tol) {
    z_mid=0.5*(z_sup+z_inf);

    /* reionization redshift */
    ptw->ptrp->reionization_parameters[ptw->ptrp->index_re_reio_redshift] = z_mid;

    /* infer starting redshift for hydrogen (Note, that this is only the start of the ADDITIONAL tanh re-ionization function)*/
    switch (pth->reio_parametrization) {
    case reio_camb:
      ptw->ptrp->reionization_parameters[ptw->ptrp->index_re_reio_start] = ptw->ptrp->reionization_parameters[ptw->ptrp->index_re_reio_redshift]+ppr->reionization_start_factor*pth->reionization_width;
      /* if starting redshift for helium is larger, take that one
       *    (does not happen in realistic models) */
      if (ptw->ptrp->reionization_parameters[ptw->ptrp->index_re_reio_start] < pth->helium_fullreio_redshift+ppr->reionization_start_factor*pth->helium_fullreio_width) {
        ptw->ptrp->reionization_parameters[ptw->ptrp->index_re_reio_start] = pth->helium_fullreio_redshift+ppr->reionization_start_factor*pth->helium_fullreio_width;
      }
      break;
    case reio_half_tanh:
      ptw->ptrp->reionization_parameters[ptw->ptrp->index_re_reio_start] = z_mid;
      break;
    default:
      class_stop(pth->error_message,"Should not be there: tau_reio acan be an input only for reio_camb and reio_half_tanh");
      break;
    }

    class_test(ptw->ptrp->reionization_parameters[ptw->ptrp->index_re_reio_start] > ppr->reionization_z_start_max,
               pth->error_message,
               "starting redshift for reionization > reionization_z_start_max = %e",ppr->reionization_z_start_max);

    /* reset ptaw->ptw->last_index_back to match the redshift z = -mz_inbi */
    ptpaw->ptw->last_index_back = last_index_back_mz_ini;

    /* Compute a new ionization history */
    class_call(generic_evolver(thermodynamics_derivs,
                               mz_ini,
                               mz_end,
                               ptv->y,
                               ptv->used_in_output,
                               ptv->ti_size,
                               ptpaw,
                               ppr->tol_thermo_integration,
                               ppr->smallest_allowed_variation,
                               thermodynamics_timescale,  // timescale
                               ppr->thermo_integration_stepsize, // stepsize
                               mz_output, // values of z for output
                               mz_size, // size of previous array
                               thermodynamics_sources, // function for output
                               NULL, // print variables
                               pth->error_message),
               pth->error_message,
               pth->error_message);

    /* infer corresponding tau_reio */
    class_call(thermodynamics_reionization_get_tau(ppr,
                                                   pba,
                                                   pth,
                                                   ptw),
               pth->error_message,
               pth->error_message);

    tau_mid=ptw->reionization_optical_depth;

    /* trial */
    if (tau_mid > pth->tau_reio) {
        z_sup=z_mid;
        tau_sup=tau_mid;
    }
    else {
        z_inf=z_mid;
        tau_inf=tau_mid;
    }

    /* Restore initial conditions */
    ptv->y[ptv->index_ti_D_Tmat] = ptvs->y[ptvs->index_ti_D_Tmat];
    ptv->y[ptv->index_ti_x_H] = ptvs->y[ptvs->index_ti_x_H];
    ptv->y[ptv->index_ti_x_He] = ptvs->y[ptvs->index_ti_x_He];

    /* counter to avoid infinite loop */
    counter++;
    class_test(counter > _MAX_IT_,
               pth->error_message,
               "while searching for reionization_optical_depth, maximum number of iterations exceeded");
  }

  /** - Store the ionization redshift in the thermodynamics structure */
  pth->z_reio = ptw->ptrp->reionization_parameters[ptw->ptrp->index_re_reio_redshift];

  /** - Free tempeoraty thermo vector */
  class_call(thermodynamics_vector_free(ptv),
             pth->error_message,
             pth->error_message);

  /* point ptw->ptdw->ptv to same location as when entering the function */
  ptw->ptdw->ptv = ptvs;

 return _SUCCESS_;
}

/**
 * Subroutine evaluating the derivative of thermodynamical quantities
 * with respect to negative redshift mz=-z.
 *
 * Automatically recognizes the current approximation interval and
 * computes the derivatives for this interval of the vector y, which contains:
 *   - for RECFAST: Tmat, x_H, x_He, + others for exotic models
 *   - for HyRec: Tmat only (because total x is integrated inside HyRec) + others for exotic models
 *
 * Derivatives are obtained either by calling HyRec or by using
 * RECFAST version 1.4, modified by Daniel Meinert and Nils
 * Schoeneberg for better precision and smoothness at early times.
 *
 * This is one of the few functions in the code which are passed to the generic_evolver routine.  Since generic_evolver
 * should work with functions passed from various modules, the format of the arguments is a bit special:
 *
 * - fixed parameters and workspaces are passed through a generic pointer. Here, this pointer contains the precision, background
 *   and thermo structures, plus a background vector, but generic_evolver doesn't know its precise structure.
 *
 * - the error management is hy,bit special: errors are not written as usual to pth->error_message, but to a generic error_message
 *   passed in the list of arguments.
 *
 * @param mz                       Input: negative redshift mz = -z
 * @param y                        Input: vector of variable to integrate
 * @param dy                       Output: its derivative (already allocated)
 * @param parameters_and_workspace Input: pointer to fixed parameters (e.g. indices) and workspace (already allocated)
 * @param error_message            Output: error message
 */

int thermodynamics_derivs(
                          double mz,
                          double * y,
                          double * dy,
                          void * parameters_and_workspace,
                          ErrorMsg error_message
                          ) {
  /** Summary: */

  /** Define local variables */
  /* Index for iterating over derivatives */
  int index_ti;

  /* Shorthand notations */
  double z,x,nH,Trad,Tmat,x_H,x_He,Hz,eps,depsdlna,dHdlna,heat_capacity,rate_gamma_b;

  /* Shorthand notations for all of the structs */
  struct thermodynamics_parameters_and_workspace * ptpaw;
  struct precision * ppr;
  struct background * pba;
  struct thermo * pth;
  double * pvecback;
  struct thermo_workspace * ptw;
  struct thermo_diffeq_workspace * ptdw;
  struct thermo_vector * ptv;
  struct thermorecfast * precfast;
  struct injection * pin;
  int ap_current;

  /* Redshift */
  z = -mz;

  /** - Rename structure fields (just to avoid heavy notations) */

  /* structures */
  ptpaw = parameters_and_workspace;
  ppr = ptpaw->ppr;
  pba = ptpaw->pba;
  pth = ptpaw->pth;
  pin = &(pth->in);
  /* vector of background quantities */
  pvecback = ptpaw->pvecback;
  /* thermodynamics workspace & vector */
  ptw = ptpaw->ptw;
  ptdw = ptw->ptdw;
  ptv = ptdw->ptv;
  /* pointer to Recfast/HyRec wrappers */
  precfast = ptdw->precfast;
  /* Approximation flag */
  ap_current = ptdw->ap_current;

  /** - Get background/thermo quantities in this point */

  class_call(background_at_z(pba,
                             z,
                             long_info,
                             inter_closeby,
                             &(ptw->last_index_back),
                             pvecback),
             pba->error_message,
             error_message);

  /* Hz is H in inverse seconds (while pvecback returns [H0/c] in inverse Mpcs) */
  Hz = pvecback[pba->index_bg_H] * _c_ / _Mpc_over_m_;

  /* Total number density of Hydrogen nuclei in SI units */
  nH = ptw->SIunit_nH0 * (1.+z) * (1.+z) * (1.+z);

  /* Photon temperature in Kelvins. Modify this for some non-trivial photon temperature changes */
  Trad = ptw->Tcmb * (1.+z);

  /** Set Tmat from the evolver (it is always evolved) and store it in the workspace. */
  Tmat = y[ptv->index_ti_D_Tmat] + ptw->Tcmb*(1.+z);

  /** - The input vector y contains thermodynamic variables like the
     matter temperature and, depending on recombination codes and
     approximations, also other quantities like (x_H,x_He).  The goal
     of this function is: 1) Depending on the chosen code and current
     approximation, to use either analytical approximations or the
     vector y to calculate x_e; 2) To compute re-ionization effects on
     x_e; The output of this function is stored in the workspace ptdw */

  class_call(thermodynamics_ionization_fractions(z,y,pth,ptw,ap_current),
             pth->error_message,
             error_message);

  /* Save the output in local variables */
  x = ptdw->x_reio;

  /** - If needed, calculate heating effects (i.e. any possible energy deposition rates
        affecting the evolution equations for x and Tmat) */

<<<<<<< HEAD
  x = ptdw->x_noreio;

  /** - HyRec */
  if(pth->recombination == hyrec && phyrec->to_store == _TRUE_){
    class_call(thermodynamics_hyrec_calculate_xe(pth,phyrec,z,Hz,Tmat,Trad,&x,&dxdlna),
               phyrec->error_message,
=======
  if (pth->has_exotic_injection == _TRUE_) {
    /* In case of energy injection, we currently neglect the contribution to helium ionization for RecFast ! */
    /* Note that we calculate here the energy injection INCLUDING reionization ! */
    class_call(injection_calculate_at_z(pba,pth,x,z,Tmat,pvecback),
               pin->error_message,
>>>>>>> 03552684
               error_message);
  }

  /** - Derivative of the ionization fractions */
  x_H = ptdw->x_H;
  x_He = ptdw->x_He;
  x = ptdw->x_noreio;
  switch (pth->recombination) {

    /** --> use Recfast to get the derivatives d(x_H)/dz and d(x_He)/dz,
        and store the result directly in the vector dy. Recfast gets
        the derivative of the ionization fractions from recombination
        only (not from reionization). Of course, the full treatment
        would involve the actual evolution equations for x_H and x_He
        during reionization, but these are not yet fully
        implemented. */
  case recfast:
    /* Hydrogen equations */
    if (ptdw->require_H == _TRUE_) {
      class_call(recfast_dx_H_dz(pth,precfast,x_H,x,nH,z,Hz,Tmat,Trad,&(dy[ptv->index_ti_x_H])),
                 precfast->error_message,
                 error_message);
    }

    /* Helium equations */
    if (ptdw->require_He == _TRUE_) {
      class_call(recfast_dx_He_dz(pth,precfast,x_He,x,x_H,nH,z,Hz,Tmat,Trad,&(dy[ptv->index_ti_x_He])),
                 precfast->error_message,
                 error_message);
    }

    break;
  case hyrec:
    /* Hydrogen equations */
    if (ptdw->require_H == _TRUE_) {
      class_call(hyrec_dx_H_dz(pth,ptw->ptdw->phyrec,x_H,x_He,x,nH,z,Hz,Tmat,Trad,&(dy[ptv->index_ti_x_H])),
                 ptw->ptdw->phyrec->error_message,
                 error_message);
    }

    /* Helium equations */
    if (ptdw->require_He == _TRUE_) {
      class_call(hyrec_dx_He_dz(pth,ptw->ptdw->phyrec,x_H,x_He,x,nH,z,Hz,Tmat,Trad,&(dy[ptv->index_ti_x_He])),
                 ptw->ptdw->phyrec->error_message,
                 error_message);
    }
    break;
  }

  /** - Derivative of the matter temperature (relevant for both Recfast and HyRec cases) */

  /* Restore the real x for the temperature equations. */
  x = ptdw->x_reio;

  /* Using the following definitions and equations, we derive a few important quantities
     Using n_e = x * n_H, n_He = f * n_H, rho_He ~ YHe * rho_b, rho_H ~ (1-YHe)*rho_b)
     - Heat capacity of the IGM
        heat_capacity = (3/2)*k_B*(n_H+n_He+n_e) = (3/2)*k_B*(1+f+x)*n_H
     - Mean baryonic molecular mass
        mu_bar = (rho_H + rho_He + rho_e)/(n_H + n_He + n_e) ~ ( (1. + YHe/(1+YHe) + 0.) * rho_H )/( (1. + f + x) * n_H) = m_H / (1+x+f) /(1-YHe)
     - Photon-baryon momentum transfer rate
        R_g = (4/3 * rho_g/rho_b) * (sigma_T * n_e) = (4/3 * rho_g * sigma_T ) * x * (1-YHe)/m_H
     - Photon-Baryon interaction rate:
        rate_gamma_b = 2 * mu_bar / m_e * R_g =  2 * (sigma_T/m_e) * (4/3 * rho_g) * x / (1. + f + x)
  */
  /* Photon-Baryon temperature change rate  */
  rate_gamma_b = ( 2. * _sigma_/_m_e_/_c_ ) * ( 4./3. * pvecback[pba->index_bg_rho_g] * _Jm3_over_Mpc2_ ) * x / (1.+x+ptw->fHe);
  /* Heat capacity of the IGM */
  heat_capacity = (3./2.)*_k_B_*nH*(1.+ptw->fHe+x);

 /*
  * A note on the temperature definition:
  *
  * All equations work with D_Tmat = Tmat - Trad
  *
  * Thus all derivatives are calculated as dD_Tmat/dz = dTmat/dz - Tcmb
  **/

 /*
  * A note on the 'early' time steady state expansion (activated here before HeIII recombination):
  *
  * Note: dTr/dz = Tr/(1+z) = Tcmb
  *
  * The early system of CMB and matter is very tightly coupled anyway, so we can expand in the following way:
  * The full equation is dTm/dz = (Tm-Tr)/e /(1+z) + 2 Tm/(1+z). Here e = H*(1+x+f)/(cT*Tr^4*x) << 1 at early times
  *
  * Find the first order solution in e, by multiplying in (1+z)*e, and approximate
  *  e*(dTm/dz)*(1+z) ~ e*(dTr/dz)*(1+z) + O(e^2) ~ e * Tr
  *
  * You find e*Tr = (Tm-Tr) + 2 Tm * e
  * Thus Tm = (1+e)/(1+2*e) * Tr = Tr * (1-e) + O(e^2)
  *
  * This is the steady state solution, which is the SAME as e.g. in HyRec
  * In our notation, eps = e*Tr, so we get Tm = Tr - eps
  *
  * So, taking the derivative of the right hand side, we obtain dTm/dz = Tcmb - eps*(dln(eps)/dz)
  *
  * Now use the form of eps = Tr*e = H*(1+x+f)/(cT*Tr^3*x) to derive the remaining terms in the below formula
  * => dln(eps)/dlna = dln(H)/dlna  - (1+f)/(1+x+f)*dln(x)/dlna + 3*dln(Tr)/dlna
  *
  * We also approximate dln(x)/dlna << 1, since we are before HeIII recombination, thus finding
  * => dln(eps)/dlna ~ dln(H)/dlna + 3
  *
  * dD_Tmat/dz = d(-eps)/dz = - eps * dln(eps)/dz = eps *dln(eps)/dlna /(1.+z)
  **/

  if ( ap_current == ptdw->index_ap_brec) {
    /* Early time steady state equation */
    dHdlna = (1.+z)*pvecback[pba->index_bg_H_prime]/pvecback[pba->index_bg_H] * _c_ / _Mpc_over_m_;
    eps =  Trad * Hz / rate_gamma_b;
    depsdlna = dHdlna/Hz + 3.;
    /* Recfast v 1.5: add here a smoothing term as suggested by Adam Moss */
    dy[ptdw->ptv->index_ti_D_Tmat] = eps * depsdlna / (1.+z);
  }

  else {
    /* Full equations at later times */
    dy[ptv->index_ti_D_Tmat] =
      + 2.*Tmat/(1.+z)                                                          /* Adiabatic expansion */
      + rate_gamma_b * (Tmat-Trad) / (Hz*(1.+z))                                /* Coupling to photons*/
      - ptw->Tcmb;                                                              /* dTrad/dz */

    if (pth->has_exotic_injection == _TRUE_) {
      dy[ptv->index_ti_D_Tmat] -= pin->pvecdeposition[pin->index_dep_heat] / heat_capacity / (Hz*(1.+z));  /* Heating from energy injection */
    }
  }

  /** - If we have extreme heatings, recombination does not fully happen
   * and/or re-ionization happens before a redshift of
   * reionization_z_start_max (default = 50).  We want to catch this
   * unphysical regime, because it would lead to further errors
   * (and/or unphysical calculations) within our recombination codes
   */

  class_test((x>1.0) && (z < ppr->z_end_reco_test) && (z > ppr->reionization_z_start_max),
             error_message,
             "At redshift %.5g : Recombination did not complete by redshift %.5g, or re-ionization happened before %.5g.\nIf this is a desired behavior, please adjust z_end_reco_test and/or reionization_z_start_max.",
             z,ppr->z_end_reco_test,ppr->reionization_z_start_max);

  /** - invert all derivatives (because the evolver evolves with -z, not with +z) */

  for(index_ti=0;index_ti<ptdw->ptv->ti_size;index_ti++) {
    dy[index_ti]=-dy[index_ti];
  }

  return _SUCCESS_;
}

/**
 * This function is relevant for the rk evolver, not ndf15. It
 * estimates a timescale 'delta z' over which quantitites vary. The rk
 * evolver divides large intervals in steps given by this timescale
 * multiplied by ppr->thermo_integration_stepsize.
 *
 * This is one of the few functions in the code which is passed to the generic_evolver routine. Since generic_evolver
 * should work with functions passed from various modules, the format of the arguments is a bit special:
 *
 * - fixed parameters and workspaces are passed through a generic pointer. generic_evolver doesn't know the content of this
 *   pointer.
 *
 * - the error management is a bit special: errors are not written as usual to pth->error_message, but to a generic error_message passed
 *   in the list of arguments.
 *
 * @param z             Input: redshift
 * @param thermo_...    Input: pointer to parameters and workspace
 * @param timescale     Output: pointer to the timescale
 * @param error_message Output: possible errors are written here
 * @return the error status
 */

int thermodynamics_timescale(
                             double mz,
                             void * thermo_parameters_and_workspace,
                             double * timescale,
                             ErrorMsg error_message
                             ) {

  int index_z;
  struct thermodynamics_parameters_and_workspace * ptpaw;

  ptpaw = thermo_parameters_and_workspace;

  /* We could evaluate the timescale automatically, e.g, as [x / (dx/dz)]. */

  /* But for simplicity, we assume that the array of values of z to
     sample (pth->z_table) has been chosen in such way that the
     quantities vary only by a small amount over each step. Thus we
     define our step as delta(-z) = ((-z_i+1) - (-z_i)) = (z_i -
     z_i+1) */

  /* find index_z such that pth->z_table[index_z] > z > pth->z_table[index_z+1] */
  class_call(array_hunt_ascending(ptpaw->pth->z_table,
                                   ptpaw->pth->tt_size,
                                   -mz,
                                   &index_z,
                                   error_message),
             error_message,
             error_message);

  *timescale = ptpaw->pth->z_table[index_z+1] - ptpaw->pth->z_table[index_z];

  return _SUCCESS_;
}

/**
 * This function is passed to the generic evolver and is called whenever we want to store values for a given mz.
 *
 * The ionization fraction is either computed within a call to
 * thermodynamics_derivs(). Moreover there is an automatic smoothing
 * enabled which smoothes out the the ionization_fraction after each
 * approximation switch. This is also the place where HyRec is asked
 * to evolve x(z) using its internal system of differential equations
 * over the next range [z_i, z_i+1], and to store the result in a
 * temporary table.
 *
 * This is one of the few functions in the code which is passed to the generic_evolver routine. Since generic_evolver
 * should work with functions passed from various modules, the format of the arguments is a bit special:
 *
 * - fixed parameters and workspaces are passed through a generic pointer. generic_evolver doesn't know the content of this
 *   pointer.
 *
 * - the error management is a bit special: errors are not written as usual to pth->error_message, but to a generic error_message passed
 *   in the list of arguments.
 *
 * All quantities are computed by a simple call to thermodynamics_derivs, which computes all necessary quantities
 * and stores them in the ptdw thermo_diffeq_workspace structure
 *
 * @param mz                       Input: negative redshift, belonging to array mz_output
 * @param y                        Input: vector of evolved thermodynamical quantities
 * @param dy                       Input: derivatives of this vector w.r.t redshift
 * @param index_z                  Input: index in the array mz_output
 * @param parameters_and_workspace Input/Output: in input, all parameters needed by thermodynamics_derivs; in output, recombination table
 * @param error_message            Output: error message
 * @return the error status
 */

int thermodynamics_sources(
                           double mz,
                           double * y,
                           double * dy,
                           int index_z,
                           void * thermo_parameters_and_workspace,
                           ErrorMsg error_message
                           ) {

  /** Summary: */

  /** Define local variables */
  /* Shorthand notations */
  double z,x=0.,Tmat,Trad,dTmat;
  /* Recfast smoothing */
  double x_previous, weight,s;
  /* Structures as shorthand_notation */
  struct thermodynamics_parameters_and_workspace * ptpaw;
  struct thermo * pth;
  struct thermo_workspace * ptw;
  struct thermo_diffeq_workspace * ptdw;
  struct thermo_vector * ptv;
  int ap_current;

  /* Redshift */
  z = -mz;

  /** - Rename structure fields (just to avoid heavy notations) */

  /* Structs */
  ptpaw = thermo_parameters_and_workspace;
  pth = ptpaw->pth;
  /* Thermo workspace & vector */
  ptw = ptpaw->ptw;
  ptdw = ptw->ptdw;
  ptv = ptdw->ptv;
  /* Approximation flag */
  ap_current = ptdw->ap_current;

  if (pth->has_exotic_injection == _TRUE_) {
    /* Tell heating module that it should store the heating at this z in its internal table */
    (pth->in).to_store = _TRUE_;
  }

  /** - Recalculate all quantities at this current redshift: we need
        at least pvecback, ptdw->x_reio, dy[ptv->index_ti_D_Tmat] */

  class_call(thermodynamics_derivs(mz,y,dy,thermo_parameters_and_workspace,error_message),
             error_message,
             error_message);

  /* Assign local variables (note that pvecback is filled through derivs) */
  Trad = ptw->Tcmb*(1.+z);
  Tmat = y[ptv->index_ti_D_Tmat] + Trad;
  /* Note that dy[index_ti_Q] represents dQ/d(-z), thus we need -dy here */
  dTmat = -dy[ptv->index_ti_D_Tmat] + Trad/(1.+z);

  /* get x */
  x = ptdw->x_reio;

  /** - In the recfast case, we manually smooth the results a bit */

  /* Smoothing if we are shortly after an approximation switch, i.e. if z is within 2 delta after the switch*/
  if ((ap_current != 0) && (z > ptdw->ap_z_limits[ap_current-1]-2*ptdw->ap_z_limits_delta[ap_current])) {

    class_call(thermodynamics_ionization_fractions(z,y,pth,ptw,ap_current-1),
               pth->error_message,
               error_message);

    x_previous = ptdw->x_reio;
    // get s from 0 to 1
    s = (ptdw->ap_z_limits[ap_current-1]-z)/(2*ptdw->ap_z_limits_delta[ap_current]);
    // infer f2(x) = smooth function interpolating from 0 to 1
    weight = f2(s);

    /* get smoothed x */
    x = weight*x+(1.-weight)*x_previous;
  }

  /** - Store the results in the table. Results are obtained in order of decreasing z, and stored in order of growing z */

  /* ionization fraction */
  pth->thermodynamics_table[(pth->tt_size-index_z-1)*pth->th_size+pth->index_th_xe] = x;

  /* Tb */
  pth->thermodynamics_table[(pth->tt_size-index_z-1)*pth->th_size+pth->index_th_Tb] = Tmat;

  /* Baryon temperature derivative */
  pth->thermodynamics_table[(pth->tt_size-index_z-1)*pth->th_size+pth->index_th_dTb] = dTmat;

  /* wb = (k_B/mu) Tb */
  pth->thermodynamics_table[(pth->tt_size-index_z-1)*pth->th_size+pth->index_th_wb]
    = _k_B_ / ( _c_ * _c_ * _m_H_ ) * (1. + (1./_not4_ - 1.) * ptw->YHe + x * (1.-ptw->YHe)) * Tmat;

  /* cb2 = (k_B/mu) Tb (1-1/3 dlnTb/dlna) = (k_B/mu) Tb (1 + 1/3 (1+z) dlnTb/dz) */
  pth->thermodynamics_table[(pth->tt_size-index_z-1)*pth->th_size+pth->index_th_cb2]
    = _k_B_ / ( _c_ * _c_ * _m_H_ ) * (1. + (1./_not4_ - 1.) * ptw->YHe + x * (1.-ptw->YHe)) * Tmat * (1. + (1.+z) * dTmat / Tmat / 3.);

  /* dkappa/dtau = a n_e x_e sigma_T = a^{-2} n_e(today) x_e sigma_T (in units of 1/Mpc) */
  pth->thermodynamics_table[(pth->tt_size-index_z-1)*pth->th_size+pth->index_th_dkappa]
    = (1.+z) * (1.+z) * ptw->SIunit_nH0 * x * _sigma_ * _Mpc_over_m_;

  return _SUCCESS_;
}

/**
 * Get the optical depth of reionization tau_reio for a given thermodynamical history.
 *
 * @param ppr        Input: pointer to precision structure
 * @param pba        Input: pointer to background structure
 * @param pth        Input: pointer to the thermodynamics structure
 * @param ptw        Input: pointer to thermodynamics workspace
 * @return the error status
 */

int thermodynamics_reionization_get_tau(
                                        struct precision * ppr,
                                        struct background * pba,
                                        struct thermo * pth,
                                        struct thermo_workspace * ptw
                                        ) {

  /** Summary: */

  /** Define local variables */
  /* running index inside thermodynamics table */
  int index_z,index_reio_start=0;
  double x_e_min;

  x_e_min = _HUGE_;

  /**
   * We are searching now for the start of reionization. This will be
   * the time at which the optical depth tau_reio will be computed.
   *
   * Note that the value reionization_parameters[index_reio_start] is
   * only the start of the reionization function added manually, but
   * not necessarily the total start of reionization. Reionization
   * could be longer/shifted by energy injection.
   *
   * The actual the definition of tau_reio is not unique and
   * unambiguous. We defined it here to be the optical depth up to the
   * time at which there is a global minimum in the free electron
   * fraction. We search for this time by iterating over the
   * thermodynamics table, in order to find the corresponding
   * index_reio_start.
   */

  for (index_z=0; index_z<pth->tt_size-1; index_z++) {
    if (pth->thermodynamics_table[index_z*pth->th_size+pth->index_th_xe] < x_e_min) {
      x_e_min = pth->thermodynamics_table[index_z*pth->th_size+pth->index_th_xe];
      index_reio_start = index_z;
    }
  }

  class_test(index_reio_start == pth->tt_size,
             pth->error_message,
             "reionization start = %e > largest redshift in thermodynamics table",pth->z_table[index_reio_start]);

  if (index_reio_start == 0) {
    /* the global minimum of xe(z) is at z=0. This is possible in
       models no reionization and no exotic energy
       injection. According to our definition of the reionization
       optical depth, tau_reio should then be zero. */
    ptw->reionization_optical_depth = 0;
    return _SUCCESS_;
  }

  /** - --> spline \f$ d \tau / dz \f$ with respect to z in view of
            integrating for optical depth between 0 and the just found
            starting index */
  class_call(array_spline_table_line_to_line(pth->tau_table,
                                             index_reio_start,
                                             pth->thermodynamics_table,
                                             pth->th_size,
                                             pth->index_th_dkappa,
                                             pth->index_th_dddkappa,
                                             _SPLINE_EST_DERIV_,
                                             pth->error_message),
             pth->error_message,
             pth->error_message);

  /** - --> integrate for optical depth */
  class_call(array_integrate_all_spline_table_line_to_line(pth->tau_table,
                                                           index_reio_start,
                                                           pth->thermodynamics_table,
                                                           pth->th_size,
                                                           pth->index_th_dkappa,
                                                           pth->index_th_dddkappa,
                                                           &(ptw->reionization_optical_depth),
                                                           pth->error_message),
             pth->error_message,
             pth->error_message);

  ptw->reionization_optical_depth *= -1; // tau and z go in reverse order, so we must flip the sign

  return _SUCCESS_;
}

/**
 * Free the thermo_vector structure, which is the '->ptv' field of the thermodynamics_differential_workspace ptdw structure
 *
 * @param tv        Input: pointer to thermo_vector structure to be freed
 * @return the error status
 */

int thermodynamics_vector_free(
                               struct thermo_vector * tv
                               ) {

  free(tv->y);
  free(tv->dy);
  free(tv->used_in_output);
  free(tv);

  return _SUCCESS_;
}

/**
 * Compute the baryon drag conformal time tau_d = [int_{tau_today}^{tau} dtau -dkappa_d/dtau]
 *
 * @param pba                Input: pointer to background structure
 * @param pth                Input/Output: pointer to initialized thermo structure
 * @param pvecback           Input: Initialized vector of background quantities
 * @return the error status
 */

int thermodynamics_calculate_conformal_drag_time(
                                                 struct background* pba,
                                                 struct thermo* pth,
                                                 double* pvecback
                                                 ) {

  /** Summary: */

  /** Define local variables */
  double R;
  int index_tau;
  int last_index_back;

  /** - compute minus the baryon drag interaction rate time, -dkappa_d/dtau = -[1/R * kappa'], with R = 3 rho_b / 4 rho_gamma,
        stored temporarily in column ddkappa */

  /* find the value of last_index_back for tau_table[0] in order to speed up subsequent interpolations in the loop */
  class_call(background_at_tau(pba,
                               pth->tau_table[0],
                               normal_info,
                               inter_normal,
                               &last_index_back,
                               pvecback),
             pba->error_message,
             pth->error_message);

  for (index_tau=0; index_tau < pth->tt_size; index_tau++) {

    class_call(background_at_tau(pba,
                                 pth->tau_table[index_tau],
                                 normal_info,
                                 inter_closeby,
                                 &last_index_back,
                                 pvecback),
               pba->error_message,
               pth->error_message);

    R = 3./4.*pvecback[pba->index_bg_rho_b]/pvecback[pba->index_bg_rho_g];

    pth->thermodynamics_table[index_tau*pth->th_size+pth->index_th_ddkappa] =
      -1./R*pth->thermodynamics_table[index_tau*pth->th_size+pth->index_th_dkappa];

  }

  /** - compute second derivative of this rate, -[1/R * kappa']'', stored temporarily in column dddkappa */
  class_call(array_spline_table_line_to_line(pth->tau_table,
                                             pth->tt_size,
                                             pth->thermodynamics_table,
                                             pth->th_size,
                                             pth->index_th_ddkappa,
                                             pth->index_th_dddkappa,
                                             _SPLINE_EST_DERIV_,
                                             pth->error_message),
             pth->error_message,
             pth->error_message);

  /** - compute tau_d = [int_{tau_today}^{tau} dtau -dkappa_d/dtau] */
  class_call(array_integrate_spline_table_line_to_line(pth->tau_table,
                                                       pth->tt_size,
                                                       pth->thermodynamics_table,
                                                       pth->th_size,
                                                       pth->index_th_ddkappa,
                                                       pth->index_th_dddkappa,
                                                       pth->index_th_tau_d,
                                                       pth->error_message),
             pth->error_message,
             pth->error_message);

  return _SUCCESS_;
}

/**
 * Compute the damping scale
 *   r_d = 2pi/k_d = 2pi * [int_{tau_ini}^{tau} dtau (1/kappa') 1/6 (R^2+16/15(1+R))/(1+R)^2]^1/2
 *                 =  2pi * [int_{tau_ini}^{tau} dtau (1/kappa') 1/6 (R^2/(1+R)+16/15)/(1+R)]^1/2
 *
 * which is like in CosmoTherm (CT), but slightly different from Wayne Hu (WH)'s thesis eq. (5.59):
 * The factor 16/15 in CT is 4/5 in WH, but 16/15 is taking more effects into account
 *
 * @param pba                Input: pointer to background structure
 * @param pth                Input/Output: pointer to initialized thermo structure
 * @param pvecback           Input: Initialized vector of background quantities
 * @return the error status
 */

int thermodynamics_calculate_damping_scale(
                                           struct background* pba,
                                           struct thermo* pth,
                                           double* pvecback
                                           ) {

  /** Summary: */

  /** Define local variables */
  double R;
  /* Initial time and dkappa/dtau */
  double tau_ini,dkappa_ini;
  double* tau_table_growing;
  int index_tau;
  int last_index_back;

  class_alloc(tau_table_growing,pth->tt_size*sizeof(double),pth->error_message);

  /* find the value of last_index_back for
     tau_table[pth->tt_size-1] = tau_table_growing[0] in order to
     speed up subsequent interpolations in the loop */
  class_call(background_at_tau(pba,
                               pth->tau_table[pth->tt_size-1],
                               normal_info,
                               inter_normal,
                               &last_index_back,
                               pvecback),
             pba->error_message,
             pth->error_message);

  /* compute integrand and store temporarily in column "ddkappa" */
  for (index_tau=0; index_tau < pth->tt_size; index_tau++) {

    tau_table_growing[index_tau] = pth->tau_table[pth->tt_size-1-index_tau];

    class_call(background_at_tau(pba,
                                 tau_table_growing[index_tau],
                                 normal_info,
                                 inter_closeby,
                                 &last_index_back,
                                   pvecback),
               pba->error_message,
               pth->error_message);

    R = 3./4.*pvecback[pba->index_bg_rho_b]/pvecback[pba->index_bg_rho_g];

    pth->thermodynamics_table[index_tau*pth->th_size+pth->index_th_ddkappa] =
      1./6./pth->thermodynamics_table[(pth->tt_size-1-index_tau)*pth->th_size+pth->index_th_dkappa]
      *(R*R/(1+R)+16./15.)/(1.+R);

  }

  /* compute second derivative of integrand, and store temporarily in column "dddkappa" */
  class_call(array_spline_table_line_to_line(tau_table_growing,
                                             pth->tt_size,
                                             pth->thermodynamics_table,
                                             pth->th_size,
                                             pth->index_th_ddkappa,
                                             pth->index_th_dddkappa,
                                             _SPLINE_EST_DERIV_,
                                             pth->error_message),
             pth->error_message,
             pth->error_message);

  /* compute integratal and store temporarily in column "g" */
  class_call(array_integrate_spline_table_line_to_line(tau_table_growing,
                                                       pth->tt_size,
                                                       pth->thermodynamics_table,
                                                       pth->th_size,
                                                       pth->index_th_ddkappa,
                                                       pth->index_th_dddkappa,
                                                       pth->index_th_g,
                                                       pth->error_message),
             pth->error_message,
             pth->error_message);

  free(tau_table_growing);

  /* we could now write the result as r_d = 2pi * sqrt(integral),
     but we will first better acount for the contribution frokm the tau_ini boundary.
     Close to this boundary, R=0 and the integrand is just 16/(15*6)/kappa'
     Using kappa' propto 1/a^2 and tau propro a during RD, we get the analytic result:
     int_0^{tau_ini} dtau / kappa' = tau_ini / 3 / kappa'_ini
     Thus r_d = 2pi * sqrt( 16/(15*6*3) * (tau_ini/ kappa'_ini) * integral) */

  tau_ini = pth->tau_table[pth->tt_size-1];
  dkappa_ini = pth->thermodynamics_table[(pth->tt_size-1)*pth->th_size+pth->index_th_dkappa];

  for (index_tau=0; index_tau < pth->tt_size; index_tau++) {

    pth->thermodynamics_table[index_tau*pth->th_size+pth->index_th_r_d] =
      2.*_PI_*sqrt(16./(15.*6.*3.)*tau_ini/dkappa_ini
                   +pth->thermodynamics_table[(pth->tt_size-1-index_tau)*pth->th_size+pth->index_th_g]);

  }

  return _SUCCESS_;
}

/**
 * Calculate quantities relating to optical phenomena like kappa' and exp(-kappa) and the visibility function,
 * optical depth, etc.
 *
 * @param ppr   Input: pointer to precision structure
 * @param pth   Input/Output: pointer to thermo structure
 * @return the error status
 */

int thermodynamics_calculate_opticals(
                                      struct precision* ppr,
                                      struct thermo* pth
                                      ) {

  /** Summary: */

  /** Define local quantities */
  /* Visibility function value */
  double g;
  /* kappa derivative values*/
  double dkappa,ddkappa,dddkappa,expmkappa;
  int index_tau;

  /** - --> second derivative with respect to tau of dkappa (in view of spline interpolation) */
  class_call(array_spline_table_line_to_line(pth->tau_table,
                                             pth->tt_size,
                                             pth->thermodynamics_table,
                                             pth->th_size,
                                             pth->index_th_dkappa,
                                             pth->index_th_dddkappa,
                                             _SPLINE_EST_DERIV_,
                                             pth->error_message),
             pth->error_message,
             pth->error_message);

  /** - --> first derivative with respect to tau of dkappa (using spline interpolation) */
  class_call(array_derive_spline_table_line_to_line(pth->tau_table,
                                                    pth->tt_size,
                                                    pth->thermodynamics_table,
                                                    pth->th_size,
                                                    pth->index_th_dkappa,
                                                    pth->index_th_dddkappa,
                                                    pth->index_th_ddkappa,
                                                    pth->error_message),
             pth->error_message,
             pth->error_message);

  /** - --> compute -kappa = [int_{tau_today}^{tau} dtau dkappa/dtau], store temporarily in column "g" */
  class_call(array_integrate_spline_table_line_to_line(pth->tau_table,
                                                       pth->tt_size,
                                                       pth->thermodynamics_table,
                                                       pth->th_size,
                                                       pth->index_th_dkappa,
                                                       pth->index_th_dddkappa,
                                                       pth->index_th_g,
                                                       pth->error_message),
             pth->error_message,
             pth->error_message);

  /** - --> compute visibility: \f$ g= (d \kappa/d \tau) e^{- \kappa} \f$ */

  /* loop on z (decreasing z, increasing time) */
  for (index_tau=pth->tt_size-1; index_tau>=0; index_tau--) {

    dkappa = pth->thermodynamics_table[index_tau*pth->th_size+pth->index_th_dkappa];
    ddkappa = pth->thermodynamics_table[index_tau*pth->th_size+pth->index_th_ddkappa];
    dddkappa = pth->thermodynamics_table[index_tau*pth->th_size+pth->index_th_dddkappa];
    expmkappa = exp(pth->thermodynamics_table[index_tau*pth->th_size+pth->index_th_g]);

    /** - ---> compute g */
    g = dkappa * expmkappa;

    /* for some very extreme models, in the last line, the exponential of a large negative number could go beyond the range covered by the "double" representation numbers, and be set to zero. To avoid a division by zero in the next steps, it is then better to set it to the minimum non-zero double (this has no impact on observables). */
    if (g==0.) g=DBL_MIN;

    /** - ---> compute exp(-kappa) */
    pth->thermodynamics_table[index_tau*pth->th_size+pth->index_th_exp_m_kappa] = expmkappa;

    /** - ---> compute g' (the plus sign of the second term is correct, see def of -kappa in thermodynamics module!) */
    pth->thermodynamics_table[index_tau*pth->th_size+pth->index_th_dg] =
      (ddkappa + dkappa * dkappa) * expmkappa;

    /** - ---> compute g''  */
    pth->thermodynamics_table[index_tau*pth->th_size+pth->index_th_ddg] =
      (dddkappa + dkappa * ddkappa * 3. + dkappa * dkappa * dkappa ) * expmkappa;

    /** - ---> store g */
    pth->thermodynamics_table[index_tau*pth->th_size+pth->index_th_g] = g;

    /** - ---> compute variation rate */
    class_test(pth->thermodynamics_table[index_tau*pth->th_size+pth->index_th_dkappa] == 0.,
               pth->error_message,
               "variation rate diverges");

    pth->thermodynamics_table[index_tau*pth->th_size+pth->index_th_rate] =
      sqrt(pow(dkappa,2)+pow(ddkappa/dkappa,2)+fabs(dddkappa/dkappa));

  }

  /** - smooth the rate (details of smoothing unimportant: only the
      order of magnitude of the rate matters) */
  class_call(array_smooth(pth->thermodynamics_table,
                          pth->th_size,
                          pth->tt_size,
                          pth->index_th_rate,
                          ppr->thermo_rate_smoothing_radius,
                          pth->error_message),
             pth->error_message,
             pth->error_message);

  /** - --> derivatives of baryon sound speed (only computed if some non-minimal tight-coupling schemes is requested) */
  if (pth->compute_cb2_derivatives == _TRUE_) {

    /** - ---> second derivative with respect to tau of cb2 */
    class_call(array_spline_table_line_to_line(pth->tau_table,
                                               pth->tt_size,
                                               pth->thermodynamics_table,
                                               pth->th_size,
                                               pth->index_th_cb2,
                                               pth->index_th_ddcb2,
                                               _SPLINE_EST_DERIV_,
                                               pth->error_message),
               pth->error_message,
               pth->error_message);

    /** - ---> first derivative with respect to tau of cb2 (using spline interpolation) */
    class_call(array_derive_spline_table_line_to_line(pth->tau_table,
                                                      pth->tt_size,
                                                      pth->thermodynamics_table,
                                                      pth->th_size,
                                                      pth->index_th_cb2,
                                                      pth->index_th_ddcb2,
                                                      pth->index_th_dcb2,
                                                      pth->error_message),
               pth->error_message,
               pth->error_message);
  }

  return _SUCCESS_;
}

/**
 * Compute the idm_dr quantities: idm-dr opacities, idr self-interaction rate,
 * dark optical depths, etc.
 *
 * @param ppr                Input: pointer to precision structure
 * @param pba                Input: pointer to background structure
 * @param pth                Input/Output: pointer to initialized thermo structure
 * @param pvecback           Input: Initialized vector of background quantities
 * @return the error status
 */

int thermodynamics_calculate_idm_dr_quantities(
                                               struct precision* ppr,
                                               struct background * pba,
                                               struct thermo* pth,
                                               double* pvecback
                                               ) {

  /** Summary: */

  /** - Define local variables */
  double z_idm_dr, z_idr, tau_idm_dr, tau_idr, Gamma_heat_idm_dr, dTdz_idm_dr, T_idm_dr, z, T_idr, dz, T_adia, z_adia;
  int index_tau_fs;
  int n, N_sub_steps;
  double dz_sub_step;
  int index_tau;
  double tau;
  int last_index_back;

  /* find the value of last_index_back for tau_table[0] in order to speed up subsequent interpolations in the loop */
  class_call(background_at_tau(pba,
                               pth->tau_table[0],
                               normal_info,
                               inter_normal,
                               &last_index_back,
                               pvecback),
             pba->error_message,
             pth->error_message);

  for (index_tau=0; index_tau < pth->tt_size; index_tau++) {

    class_call(background_at_tau(pba,
                                 pth->tau_table[index_tau],
                                 normal_info,
                                 inter_closeby,
                                 &last_index_back,
                                 pvecback),
               pba->error_message,
               pth->error_message);

    /* - idr interaction rate with idm_dr (i.e. idr opacity to idm_dr scattering) */
    pth->thermodynamics_table[index_tau*pth->th_size+pth->index_th_dmu_idm_dr] =
      pth->a_idm_dr*pow((1.+pth->z_table[index_tau])/1.e7,pth->nindex_idm_dr)*pba->Omega0_idm_dr*pow(pba->h,2);

    /* - idm_dr interaction rate with idr (i.e. idm_dr opacity
       to idr scattering), [Sinv*dmu_idm_dr] with Sinv = (4
       rho_idr) / (3 rho_idm_dr), stored temporarily in
       ddmu_idm_dr */
    pth->thermodynamics_table[index_tau*pth->th_size+pth->index_th_ddmu_idm_dr] =
      4./3.*pvecback[pba->index_bg_rho_idr]/pvecback[pba->index_bg_rho_idm_dr]
      *pth->thermodynamics_table[index_tau*pth->th_size+pth->index_th_dmu_idm_dr];

    /* - idr self-interaction rate */
    pth->thermodynamics_table[index_tau*pth->th_size+pth->index_th_dmu_idr] =
      pth->b_idr*pow((1.+pth->z_table[index_tau])/1.e7,pth->nindex_idm_dr)*pba->Omega0_idr*pow(pba->h,2);
  }

  /** - second derivative of idm_dr interaction rate (with idr), [Sinv*dmu_idm_dr]'', stored temporarily in column dddmu */
  class_call(array_spline_table_line_to_line(pth->tau_table,
                                             pth->tt_size,
                                             pth->thermodynamics_table,
                                             pth->th_size,
                                             pth->index_th_ddmu_idm_dr,
                                             pth->index_th_dddmu_idm_dr,
                                             _SPLINE_EST_DERIV_,
                                             pth->error_message),
             pth->error_message,
             pth->error_message);

  /** - compute optical depth of idm, tau_idm_dr = [int_{tau_today}^{tau} dtau [Sinv*dmu_idm_dr] ].
      This step gives -tau_idm_dr. The resulty is mutiplied by -1 later on. */
  class_call(array_integrate_spline_table_line_to_line(pth->tau_table,
                                                       pth->tt_size,
                                                       pth->thermodynamics_table,
                                                       pth->th_size,
                                                       pth->index_th_ddmu_idm_dr,
                                                       pth->index_th_dddmu_idm_dr,
                                                       pth->index_th_tau_idm_dr,
                                                       pth->error_message),
             pth->error_message,
             pth->error_message);


  /** - second derivative of idr interaction rate (with idm_dr), [dmu_idm_idr]'', stored temporarily in column dddmu */
  class_call(array_spline_table_line_to_line(pth->tau_table,
                                             pth->tt_size,
                                             pth->thermodynamics_table,
                                             pth->th_size,
                                             pth->index_th_dmu_idm_dr,
                                             pth->index_th_dddmu_idm_dr,
                                             _SPLINE_EST_DERIV_,
                                             pth->error_message),
             pth->error_message,
             pth->error_message);

  /** - compute optical depth of idr, tau_idr = [int_{tau_today}^{tau} dtau [dmu_idm_idr] ].
      This step gives -tau_idr. The resulty is mutiplied by -1 later on. */
  class_call(array_integrate_spline_table_line_to_line(pth->tau_table,
                                                       pth->tt_size,
                                                       pth->thermodynamics_table,
                                                       pth->th_size,
                                                       pth->index_th_dmu_idm_dr,
                                                       pth->index_th_dddmu_idm_dr,
                                                       pth->index_th_tau_idr,
                                                       pth->error_message),
             pth->error_message,
             pth->error_message);


  /* - restore correct sign for idm_dr and idr optical depth, and calculate idm_dr visibility function */
  /* loop on z (decreasing z, increasing time) */
  for (index_tau=pth->tt_size-1; index_tau>=0; index_tau--) {
    /* - --> restore the correct sign for tau_idm_dr */
    pth->thermodynamics_table[index_tau*pth->th_size+pth->index_th_tau_idm_dr] *= -1.;

    /* - --> restore the correct sign for tau_idr */
    pth->thermodynamics_table[index_tau*pth->th_size+pth->index_th_tau_idr] *= -1.;

    /* - --> visibility function for idm_dr : g_idm_dr = [Sinv*dmu_idm_dr] * exp(-tau_idm_dr) */
    pth->thermodynamics_table[index_tau*pth->th_size+pth->index_th_g_idm_dr] =
      pth->thermodynamics_table[index_tau*pth->th_size+pth->index_th_ddmu_idm_dr]
      * exp(-pth->thermodynamics_table[index_tau*pth->th_size+pth->index_th_tau_idm_dr]);
  }

  /* - fill columns for ddmu_idm_dr and dddmu_idm_dr with true values, and compute idm_dr temperature and sound speed */

  /** - --> second derivative with respect to tau of dmu_idm_dr (in view of spline interpolation) */
  class_call(array_spline_table_line_to_line(pth->tau_table,
                                             pth->tt_size,
                                             pth->thermodynamics_table,
                                             pth->th_size,
                                             pth->index_th_dmu_idm_dr,
                                             pth->index_th_dddmu_idm_dr,
                                             _SPLINE_EST_DERIV_,
                                             pth->error_message),
             pth->error_message,
             pth->error_message);

  /** - --> first derivative with respect to tau of dmu_idm_dr (using spline interpolation) */
  class_call(array_derive_spline_table_line_to_line(pth->tau_table,
                                                    pth->tt_size,
                                                    pth->thermodynamics_table,
                                                    pth->th_size,
                                                    pth->index_th_dmu_idm_dr,
                                                    pth->index_th_dddmu_idm_dr,
                                                    pth->index_th_ddmu_idm_dr,
                                                    pth->error_message),
             pth->error_message,
             pth->error_message);

  /** - --> now compute idm_dr temperature and sound speed in various regimes */

  /* (A) - initial value of T_idm_dr at the maximum z (minimum tau) */

  z = pth->z_table[pth->tt_size-1];

  class_call(background_at_z(pba, z, short_info, inter_normal, &last_index_back, pvecback),
             pba->error_message,
             pth->error_message);

  Gamma_heat_idm_dr = 2.*pba->Omega0_idr*pow(pba->h,2)*pth->a_idm_dr*pow((1.+z),(pth->nindex_idm_dr+1.))/pow(1.e7,pth->nindex_idm_dr);

  /* (A1) --> if Gamma is not much smaller than H, set T_idm_dr to T_idm_dr = T_idr = xi*T_gamma (tight coupling solution) */
  if (Gamma_heat_idm_dr > 1.e-3 * pvecback[pba->index_bg_a]*pvecback[pba->index_bg_H]) {
    T_idm_dr = pba->T_idr*(1.+z);
    dTdz_idm_dr = pba->T_idr;
  }

  /* (A2) --> otherwise, if Gamma << H, set initial T_idm_dr to the
     approximate analytic solution (Gamma/aH)/(1+(Gamma/aH)*T_idr)
     (eq. (A62) in ETHOS I ) */
  else {
    T_idr = pba->T_idr*(1.+z);
    T_idm_dr = Gamma_heat_idm_dr/(pvecback[pba->index_bg_a]*pvecback[pba->index_bg_H])
      /(1. + Gamma_heat_idm_dr/(pvecback[pba->index_bg_a]*pvecback[pba->index_bg_H]))*T_idr;
    dTdz_idm_dr = 2.*T_idm_dr - Gamma_heat_idm_dr/pvecback[pba->index_bg_H] * (T_idr - T_idm_dr);
  }

  pth->thermodynamics_table[(pth->tt_size-1)*pth->th_size+pth->index_th_Tidm_dr] = T_idm_dr;
  pth->thermodynamics_table[(pth->tt_size-1)*pth->th_size+pth->index_th_cidm_dr2] = _k_B_*T_idm_dr/_eV_/pth->m_idm_dr*(1.+dTdz_idm_dr/3./T_idm_dr);

  /* T_adia and z_adia will be used later. They are defined as "the
     last T_idm_dr(z) at which the temperature was evaluated
     explicitely, rather than scaled like a^{-2} (decoupled DM
     regime)". Here we just initialize them. They will be updated
     each time that we recompte T_idm_dr explicitely. */
  T_adia = T_idm_dr;
  z_adia = z;

  /* (B) - iterate over growing tau / decreasing z to find other
     values. At each new z we need to compute the following
     quantities: T_idr, T_idm_dr, Gamma_heat_idm_dr, a, H, dT_idm_dr,/dz,
     c_s_idm_dr^2. They all needed to be known from step to step, even
     if the final goal is only to store T_idm_dr, c_s_idm^2 */
  for (index_tau=pth->tt_size-2; index_tau>=0; index_tau--) {

    /* (B1) --> tight-coupling solution: Gamma >> H implies T_idm_dr=T_idr=xi*T_gamma */
    if (Gamma_heat_idm_dr > 1.e3 * pvecback[pba->index_bg_a]*pvecback[pba->index_bg_H]) {
      z = pth->z_table[index_tau];
      T_idr = pba->T_idr*(1.+z);
      T_idm_dr = T_idr;
      Gamma_heat_idm_dr = 2.*pba->Omega0_idr*pow(pba->h,2)*pth->a_idm_dr*pow((1.+z),(pth->nindex_idm_dr+1.))/pow(1.e7,pth->nindex_idm_dr);
      class_call(background_at_z(pba, z, short_info, inter_normal, &last_index_back, pvecback),
                 pba->error_message,
                 pth->error_message);
      dTdz_idm_dr =pba->T_idr;
    }

    /* (B2) --> intermediate solution: integrate differential equation equation dT_idm_dr/dz = 2 a T_DM - Gamma/H (T_idr - T_idm_dr) */
    else if (Gamma_heat_idm_dr > 1.e-3 * pvecback[pba->index_bg_a]*pvecback[pba->index_bg_H]) {

      dz = pth->z_table[index_tau+1] - pth->z_table[index_tau];

      /* (B2a) ----> if dz << H/Gamma the equation is not too stiff and the traditional forward Euler method converges */
      if (dz < pvecback[pba->index_bg_H]/Gamma_heat_idm_dr/10.) {
        z = pth->z_table[index_tau];
        T_idr = pba->T_idr*(1.+z);
        T_idm_dr -= dTdz_idm_dr*dz;
        Gamma_heat_idm_dr = 2.*pba->Omega0_idr*pow(pba->h,2)*pth->a_idm_dr*pow((1.+z),(pth->nindex_idm_dr+1.))/pow(1.e7,pth->nindex_idm_dr);
        class_call(background_at_z(pba, z, short_info, inter_normal, &last_index_back, pvecback),
                   pba->error_message,
                   pth->error_message);
        dTdz_idm_dr = 2.*pvecback[pba->index_bg_a]*T_idm_dr-Gamma_heat_idm_dr/(pvecback[pba->index_bg_H])*(T_idr-T_idm_dr);
      }

      /* (B2b) ----> otherwise, the equation is too stiff and the
         traditional forward Euler method diverges with this
         stepsize. But we can just decreasee dz to bring it back
         well within the convergence radius H/Gamma of the
         equation. */
      else {
        N_sub_steps = (int)(dz/ (pvecback[pba->index_bg_H]/Gamma_heat_idm_dr/10.))+1;
        dz_sub_step = dz/N_sub_steps;

        /* loop over sub-steps */
        for (n=0; n<N_sub_steps; n++) {

          /* evolve quantities over  sub-step with forward Euler method */

          z -= dz_sub_step;
          /* final redshift last sub-step overwritten to avoid small rounding error */
          if (n==(N_sub_steps-1)) z=pth->z_table[index_tau];

          T_idr = pba->T_idr*(1.+z);
          T_idm_dr -= dTdz_idm_dr*dz_sub_step;
          Gamma_heat_idm_dr = 2.*pba->Omega0_idr*pow(pba->h,2)*pth->a_idm_dr*pow((1.+z),(pth->nindex_idm_dr+1.))/pow(1.e7,pth->nindex_idm_dr);
          class_call(background_at_z(pba, z, short_info, inter_normal, &last_index_back, pvecback),
                     pba->error_message,
                     pth->error_message);
          dTdz_idm_dr = 2.*pvecback[pba->index_bg_a]*T_idm_dr-Gamma_heat_idm_dr/(pvecback[pba->index_bg_H])*(T_idr-T_idm_dr);
        }
      }

      /* update T_adia, z_adia */
      T_adia = T_idm_dr;
      z_adia = z;
    }

    /* (B3) --> decoupled solution: T_idm_dr scales like a^-2 */
    else {
      z = pth->z_table[index_tau];
      T_idr = pba->T_idr*(1.+z);
      T_idm_dr = T_adia * pow((1.+z)/(1.+z_adia),2);
      Gamma_heat_idm_dr = 2.*pba->Omega0_idr*pow(pba->h,2)*pth->a_idm_dr*pow((1.+z),(pth->nindex_idm_dr+1.))/pow(1.e7,pth->nindex_idm_dr);
      class_call(background_at_z(pba, z, short_info, inter_normal, &last_index_back, pvecback),
                 pba->error_message,
                 pth->error_message);
      dTdz_idm_dr = 2./(1+z)*T_idm_dr;
    }

    pth->thermodynamics_table[index_tau*pth->th_size+pth->index_th_Tidm_dr] = T_idm_dr;
    pth->thermodynamics_table[index_tau*pth->th_size+pth->index_th_cidm_dr2] = _k_B_*T_idm_dr/_eV_/pth->m_idm_dr*(1.+dTdz_idm_dr/3./T_idm_dr);
  }

  /** - Find interacting dark radiation free-streaming time */
  index_tau_fs = index_tau;

  if (pba->has_idm_dr == _TRUE_) {

    if (pth->nindex_idm_dr>=2) {
      index_tau=index_tau_fs-1;
      /* comment: using index_tau_max (index_tau_fs) instead of pth->tt_size-1 ensures that the switch is always after recombination (free streaming) */
    }
    else{
      index_tau=0;
    }

    class_call(background_tau_of_z(pba,pth->z_table[index_tau],&tau),
               pba->error_message,
               pth->error_message);

    while ((1./pth->thermodynamics_table[(index_tau)*pth->th_size+pth->index_th_dmu_idm_dr]/tau
            < ppr->idr_streaming_trigger_tau_c_over_tau) &&
           ((pth->nindex_idm_dr >= 2 && index_tau > 0) ||
            (pth->nindex_idm_dr < 2 && index_tau < pth->tt_size-1))) {

      if (pth->nindex_idm_dr>=2) {
        index_tau--;
      }
      else{
        index_tau++;
      }

      class_call(background_tau_of_z(pba,pth->z_table[index_tau],&tau),
                 pba->error_message,
                 pth->error_message);

      }

    pth->tau_idr_free_streaming = tau;
  }

  /* case of idr alone without idm_dr */
  else {
    index_tau=index_tau_fs-1;
    class_call(background_tau_of_z(pba,pth->z_table[index_tau],&tau),
               pba->error_message,
               pth->error_message)

    pth->tau_idr_free_streaming = tau;
  }

  /** - find idm_dr and idr drag times */
  if ((pth->thermodynamics_table[(pth->tt_size-1)*pth->th_size+pth->index_th_tau_idm_dr]>1.) && (pth->thermodynamics_table[(pth->tt_size-1)*pth->th_size+pth->index_th_tau_idr]>1.)) {
    index_tau=0;

    while ((pth->thermodynamics_table[(index_tau)*pth->th_size+pth->index_th_tau_idm_dr] < 1.) && (index_tau < pth->tt_size-1))
      index_tau++;

    z_idm_dr = pth->z_table[index_tau-1]+(1.-pth->thermodynamics_table[(index_tau-1)*pth->th_size+pth->index_th_tau_idm_dr])
      /(pth->thermodynamics_table[(index_tau)*pth->th_size+pth->index_th_tau_idm_dr]-pth->thermodynamics_table[(index_tau-1)*pth->th_size+pth->index_th_tau_idm_dr])
      *(pth->z_table[index_tau]-pth->z_table[index_tau-1]);

    class_call(background_tau_of_z(pba,z_idm_dr,&(tau_idm_dr)),
               pba->error_message,
               pth->error_message);

    index_tau=0;

    while ((pth->thermodynamics_table[(index_tau)*pth->th_size+pth->index_th_tau_idr] < 1.) && (index_tau < pth->tt_size-1))
      index_tau++;

    z_idr = pth->z_table[index_tau-1]+
      (1.-pth->thermodynamics_table[(index_tau-1)*pth->th_size+pth->index_th_tau_idr])
      /(pth->thermodynamics_table[(index_tau)*pth->th_size+pth->index_th_tau_idr]-pth->thermodynamics_table[(index_tau-1)*pth->th_size+pth->index_th_tau_idr])
      *(pth->z_table[index_tau]-pth->z_table[index_tau-1]);

    class_call(background_tau_of_z(pba,z_idr,&(tau_idr)),
               pba->error_message,
               pth->error_message);
  }
  /* - store final quantities */

  pth->tau_idr = tau_idr;
  pth->tau_idm_dr = tau_idm_dr;

  return _SUCCESS_;
}

/**
 * Calculate various quantities at the time of recombination, as well
 * as the time tau_cut at which visibility gets negligible and one can
 * assume pure free-streaming.
 *
 * @param ppr                Input: pointer to precision structure
 * @param pba                Input: pointer to background structure
 * @param pth                Input/Output: pointer to initialized thermo structure
 * @param pvecback           Input: pointer to some allocated pvecback
 * @return the error status
 */

int thermodynamics_calculate_recombination_quantities(
                                                      struct precision* ppr,
                                                      struct background * pba,
                                                      struct thermo* pth,
                                                      double* pvecback
                                                      ) {

  /** Summary: */

  /** Define local variables */
  double g_max;

  int index_tau;
  int index_tau_max;
  int last_index_back=0;

  double tau;

  /** - find maximum of g */
  index_tau=pth->tt_size-1;
  while (pth->z_table[index_tau]>_Z_REC_MAX_) {
    index_tau--;
  }

  class_test(pth->thermodynamics_table[(index_tau+1)*pth->th_size+pth->index_th_g] >
             pth->thermodynamics_table[index_tau*pth->th_size+pth->index_th_g],
             pth->error_message,
             "The visibility function is not increasing at redshift _Z_REC_MAX_=%g, which is the value imposed in thermodynamics.h\n This implies that recombination must have already happened at a too early time.",_Z_REC_MAX_);

  while (pth->thermodynamics_table[(index_tau+1)*pth->th_size+pth->index_th_g] <=
         pth->thermodynamics_table[index_tau*pth->th_size+pth->index_th_g]) {
    index_tau--;
  }

  g_max = pth->thermodynamics_table[index_tau*pth->th_size+pth->index_th_g];
  index_tau_max = index_tau;

  /* approximation for maximum of g, using cubic interpolation, assuming equally spaced z's */
  pth->z_rec=pth->z_table[index_tau+1]+0.5*(pth->z_table[index_tau+1]-pth->z_table[index_tau])
                                          *(pth->thermodynamics_table[(index_tau)*pth->th_size+pth->index_th_g]
                                                   -pth->thermodynamics_table[(index_tau+2)*pth->th_size+pth->index_th_g])
                                           /(pth->thermodynamics_table[(index_tau)*pth->th_size+pth->index_th_g]
                                                   -2.*pth->thermodynamics_table[(index_tau+1)*pth->th_size+pth->index_th_g]
                                                   +pth->thermodynamics_table[(index_tau+2)*pth->th_size+pth->index_th_g]
                                            );

  class_test(pth->z_rec+ppr->smallest_allowed_variation >= _Z_REC_MAX_,
             pth->error_message,
             "recombination (at z=%g) happens before _Z_REC_MAX_=%g, which is the maximum value imposed in thermodynamics.h",pth->z_rec+ppr->smallest_allowed_variation,_Z_REC_MAX_);

  class_test(pth->z_rec-ppr->smallest_allowed_variation <= _Z_REC_MIN_,
             pth->error_message,
             "recombination (at z=%g) happens after _Z_REC_MIN_=%g, which is the minimum value imposed in thermodynamics.h",pth->z_rec-ppr->smallest_allowed_variation,_Z_REC_MIN_);

  /** - find conformal recombination time using background_tau_of_z **/

  class_call(background_tau_of_z(pba,pth->z_rec,&(pth->tau_rec)),
             pba->error_message,
             pth->error_message);

  class_call(background_at_z(pba,pth->z_rec, long_info, inter_normal, &last_index_back, pvecback),
             pba->error_message,
             pth->error_message);

  pth->rs_rec=pvecback[pba->index_bg_rs];
  pth->ds_rec=pth->rs_rec/(1.+pth->z_rec);
  pth->da_rec=pvecback[pba->index_bg_ang_distance];
  pth->ra_rec=pth->da_rec*(1.+pth->z_rec);
  pth->angular_rescaling=pth->ra_rec/(pba->conformal_age-pth->tau_rec);

  /** - find damping scale at recombination (using linear interpolation) */
  if (pth->compute_damping_scale == _TRUE_) {

    pth->rd_rec = (pth->z_table[index_tau+1]-pth->z_rec)/(pth->z_table[index_tau+1]-pth->z_table[index_tau])*pth->thermodynamics_table[(index_tau)*pth->th_size+pth->index_th_r_d]
      +(pth->z_rec-pth->z_table[index_tau])/(pth->z_table[index_tau+1]-pth->z_table[index_tau])*pth->thermodynamics_table[(index_tau+1)*pth->th_size+pth->index_th_r_d];

  }

  /** - find time (always after recombination) at which tau_c/tau falls below some threshold, defining tau_free_streaming */
  class_call(background_tau_of_z(pba,pth->z_table[index_tau],&tau),
             pba->error_message,
             pth->error_message);

  while (1./pth->thermodynamics_table[(index_tau)*pth->th_size+pth->index_th_dkappa]/tau
         < ppr->radiation_streaming_trigger_tau_c_over_tau) {

    index_tau--;

    class_call(background_tau_of_z(pba,pth->z_table[index_tau],&tau),
               pba->error_message,
               pth->error_message);

  }

  pth->tau_free_streaming = tau;

  /** - find time above which visibility falls below a given fraction of its maximum */
  index_tau=index_tau_max;
  while ((pth->thermodynamics_table[(index_tau)*pth->th_size+pth->index_th_g] >
          g_max * ppr->neglect_CMB_sources_below_visibility)
         && (index_tau > 0))
    index_tau--;

  class_call(background_tau_of_z(pba,pth->z_table[index_tau],&(pth->tau_cut)),
             pba->error_message,
             pth->error_message);

  return _SUCCESS_;
}

/**
 * Calculate various quantities at the time of ending of baryon drag (It is precisely where tau_d crosses one)
 *
 * @param ppr                Input: pointer to precision structure
 * @param pba                Input: pointer to background structure
 * @param pth                Input/Output: pointer to initialized thermo structure
 * @param pvecback           Input: pointer to some allocated pvecback
 * @return the error status
 */

int thermodynamics_calculate_drag_quantities(
                                             struct precision* ppr,
                                             struct background * pba,
                                             struct thermo* pth,
                                             double* pvecback
                                             ) {

  /** Summary: */

  /** Define local variables */
  int index_tau;
  int last_index_back;

  /** - find baryon drag time (when tau_d crosses one, using linear interpolation) and sound horizon at that time */
  index_tau=0;
  while ((pth->thermodynamics_table[(index_tau)*pth->th_size+pth->index_th_tau_d] < 1.) && (index_tau < pth->tt_size)) {
    index_tau++;
  }

  pth->z_d = pth->z_table[index_tau-1]+
    (1.-pth->thermodynamics_table[(index_tau-1)*pth->th_size+pth->index_th_tau_d])
    /(pth->thermodynamics_table[(index_tau)*pth->th_size+pth->index_th_tau_d]-pth->thermodynamics_table[(index_tau-1)*pth->th_size+pth->index_th_tau_d])
    *(pth->z_table[index_tau]-pth->z_table[index_tau-1]);

  class_call(background_tau_of_z(pba,pth->z_d,&(pth->tau_d)),
             pba->error_message,
             pth->error_message);

  class_call(background_at_z(pba,pth->z_d, long_info, inter_normal, &last_index_back, pvecback),
             pba->error_message,
             pth->error_message);

  pth->rs_d=pvecback[pba->index_bg_rs];
  pth->ds_d=pth->rs_d/(1.+pth->z_d);

  return _SUCCESS_;
}

/**
 * Compute ionization fractions with the RecFast of HyRec algorithm.
 *
 * Compute ionization fractions using either the vector y or, in some
 * approximation schemes, some analytic approximations. The output of
 * this function is located in the ptw->ptdw workspace. We need to
 * assign:
 *
 * - in the RecFast scheme only:
 *   -- ptdw->x_H, ptdw-> x_He (all neglecting reionisation, which is accounted for later on);
 *
 * - in both schemes:
 *   -- ptdw->x_noreio (neglecting reionisation);
 *   -- ptdw->x_reio (if reionisation is going on; obtained by calling
 *                    thermodynamics_reionization_function() and adding something to ptdw->x_noreio)
 *
 * @param z            Input: redshift
 * @param y            Input: vector of quantities to integrate with evolver
 * @param pth          Input: pointer to thermodynamics structure
 * @param ptw          Input/Output: pointer to thermo workspace. Contains output for x, ...
 * @param current_ap   Input: index of current approximation scheme
 * @return the error status
 */

int thermodynamics_ionization_fractions(
                                        double z,
                                        double * y,
                                        struct thermo * pth,
                                        struct thermo_workspace * ptw,
                                        int current_ap
                                        ) {

  /** Summary: */

  /** Define local variables */
  struct thermo_diffeq_workspace * ptdw = ptw->ptdw;
  struct thermo_vector * ptv = ptdw->ptv;

  /* Thermo quantities */
  double x_H, x_He, xHeII, x, Tmat;
  /* Analytical quantities */
  double rhs, sqrt_val;

  /** - Calculate x_noreio from Recfast/Hyrec in each approximation
      regime. Store the results in the workspace. */
  /** - --> For credits, see external/wrap_recfast.c */

  /* Set Tmat from the y vector (it is always evolved). */
  Tmat = y[ptv->index_ti_D_Tmat] + ptw->Tcmb*(1.+z);

  /** - --> first regime: H and Helium fully ionized */
  if (current_ap == ptdw->index_ap_brec) {

    /* This is equivalent to the formula for HeIII --> HeII in Saha, just using rhs' = 1/rhs */
    rhs = ptw->SIunit_nH0/exp( 1.5*log(ptw->const_NR_numberdens*Tmat/(1.+z)/(1.+z)) - ptw->const_Tion_HeII/Tmat );
    sqrt_val = sqrt(pow(1.-rhs*(1.+ptw->fHe),2) + 4.*rhs*(1.+2*ptw->fHe));

    x = 2.*(1+2.*ptw->fHe)/(1.-rhs*(1.+ptw->fHe) + sqrt_val);

    ptdw->x_H = 1.;
    ptdw->x_He = 1.;

  }
  /** - --> second regime: first Helium recombination (analytic approximation) */
  else if (current_ap == ptdw->index_ap_He1) {

    /* Assuming Saha equilibrium for HeIII --> HeII */
    rhs = exp( 1.5*log(ptw->const_NR_numberdens*Tmat/(1.+z)/(1.+z)) - ptw->const_Tion_HeII/Tmat ) / ptw->SIunit_nH0;
    sqrt_val = sqrt(pow((rhs-1.-ptw->fHe),2) + 4.*(1.+2.*ptw->fHe)*rhs);

    x = 0.5*(sqrt_val - (rhs-1.-ptw->fHe));

    ptdw->x_H = 1.;
    ptdw->x_He = 1.;

  }
  /** - --> third regime: first Helium recombination finished, H and Helium fully ionized */
  else if (current_ap == ptdw->index_ap_He1f) {

    /* Assuming Saha equilibrium for HeII --> HeI with HII fully ionized, again expanding in rhs' = 1/rhs compared to below */
    rhs = 0.25*ptw->SIunit_nH0/exp( 1.5*log(ptw->const_NR_numberdens*Tmat/(1.+z)/(1.+z)) - ptw->const_Tion_HeI/Tmat );
    sqrt_val = sqrt(pow(1.-rhs,2) + 4.*rhs*(1.+ptw->fHe));

    x = 2.*(1+ptw->fHe)/(1.-rhs + sqrt_val);

    ptdw->x_H = 1.;
    ptdw->x_He = 1.;

  }
  /** - --> fourth regime: second Helium recombination starts (analytic approximation) */
  else if (current_ap == ptdw->index_ap_He2) {

    /* Assuming Saha equilibrium for HeII --> HeI with HII fully ionized */
    rhs = 4.*exp(1.5*log(ptw->const_NR_numberdens*Tmat/(1.+z)/(1.+z)) - ptw->const_Tion_HeI/Tmat ) / ptw->SIunit_nH0;
    sqrt_val = sqrt(pow((rhs-1.),2) + 4.*(1.+ptw->fHe)*rhs );

    x = 0.5*(sqrt_val - (rhs-1.));

    ptdw->x_H = 1.;
    ptdw->x_He = (x-1.)/ptw->fHe;

  }
  /** - --> fifth regime: Hydrogen recombination starts (analytic approximation)
      while Helium recombination continues (full equation) */
  else if (current_ap == ptdw->index_ap_H) {

    rhs = exp(1.5*log(ptw->const_NR_numberdens*Tmat/(1.+z)/(1.+z)) - ptw->const_Tion_H/Tmat)/ptw->SIunit_nH0;

    /* Assuming Saha equilibrium for HII->HI. Includes xHeII corrections from incomplete recombination of HeII --> HeI (non-zero x_HeII) */
    xHeII = y[ptv->index_ti_x_He]*ptw->fHe;
    x_H = 2./(1.+xHeII/rhs + sqrt((1.+xHeII/rhs)*(1.+xHeII/rhs)+4./rhs));

    x_He = y[ptv->index_ti_x_He];
    x = x_H + ptw->fHe * x_He;

    ptdw->x_H = x_H;
    ptdw->x_He = x_He;

  }
  /** - --> sixth regime: full Hydrogen and Helium equations */
  else if (current_ap == ptdw->index_ap_frec) {
    x_H = y[ptv->index_ti_x_H];
    x_He = y[ptv->index_ti_x_He];
    x = x_H + ptw->fHe * x_He;

    ptdw->x_H = x_H;
    ptdw->x_He = x_He;

  }
  /** - --> seventh regime: calculate x_noreio during reionization
      (i.e. x before taking reionisation into account) */
  else if (current_ap == ptdw->index_ap_reio) {

    x_H = y[ptv->index_ti_x_H];
    x_He = y[ptv->index_ti_x_He];
    x = x_H + ptw->fHe * x_He;

    ptdw->x_H = x_H;
    ptdw->x_He = x_He;

  }

  ptdw->x_noreio = x;

  /** - If z is during reionization, also calculate the reionized x */
  if (current_ap == ptdw->index_ap_reio) {

    /* set x from the evolver (which is very low ~10^-4) as 'xe_before' */
    ptw->ptrp->reionization_parameters[ptw->ptrp->index_re_xe_before] = x;

    /* compute x */
    class_call(thermodynamics_reionization_function(z,pth,ptw->ptrp,&x),
               pth->error_message,
               pth->error_message);
  }

  ptdw->x_reio = x;

  return _SUCCESS_;
}

/**
 * This subroutine contains the reionization function \f$ X_e(z) \f$ (one for each scheme) and gives x for a given z.
 *
 * @param z     Input: redshift
 * @param pth   Input: pointer to thermo structure, to know which scheme is used
 * @param preio Input: pointer to reionization parameters of the function \f$ X_e(z) \f$
 * @param x     Output: \f$ X_e(z) \f$
 */

int thermodynamics_reionization_function(
                                         double z,
                                         struct thermo * pth,
                                         struct thermo_reionization_parameters * preio,
                                         double * x
                                         ) {

  /** Summary: */

  /** - define local variables */
  double argument;
  int i;
  double z_jump;

  int jump;
  double center,before, after,width,one_jump;
  double z_min, z_max;

  switch (pth->reio_parametrization) {

    /** - no reionization means nothing to be added to xe_before */
  case reio_none:
    *x = preio->reionization_parameters[preio->index_re_xe_before];
    break;

    /** - implementation of ionization function similar to the one in CAMB */
  case reio_camb:

    /** - --> case z > z_reio_start */
    if (z > preio->reionization_parameters[preio->index_re_reio_start]) {
      *x = preio->reionization_parameters[preio->index_re_xe_before];
    }
    else {
      /** - --> case z < z_reio_start: hydrogen contribution (tanh of complicated argument) */
      argument = (pow((1.+preio->reionization_parameters[preio->index_re_reio_redshift]),
                    preio->reionization_parameters[preio->index_re_reio_exponent])
                   -pow((1.+z),preio->reionization_parameters[preio->index_re_reio_exponent]))
                 /(preio->reionization_parameters[preio->index_re_reio_exponent]
                 *pow((1.+preio->reionization_parameters[preio->index_re_reio_redshift]),
                    (preio->reionization_parameters[preio->index_re_reio_exponent]-1.)))
        /preio->reionization_parameters[preio->index_re_reio_width];

      *x = (preio->reionization_parameters[preio->index_re_xe_after]
            -preio->reionization_parameters[preio->index_re_xe_before])
        *(tanh(argument)+1.)/2.
        +preio->reionization_parameters[preio->index_re_xe_before];

      /** - --> case z < z_reio_start: helium contribution (tanh of simpler argument) */
      argument = (preio->reionization_parameters[preio->index_re_helium_fullreio_redshift] - z)
        /preio->reionization_parameters[preio->index_re_helium_fullreio_width];

      *x += preio->reionization_parameters[preio->index_re_helium_fullreio_fraction]
        *(tanh(argument)+1.)/2.;
    }
    break;

    /** - implementation of half-tangent like in 1209.0247 */
  case reio_half_tanh:

    /** - --> case z > z_reio_start */
    if (z > preio->reionization_parameters[preio->index_re_reio_start]) {
      *x = preio->reionization_parameters[preio->index_re_xe_before];
    }
    else {
      /** - --> case z < z_reio_start: hydrogen contribution (tanh of complicated argument) */
      argument = (pow((1.+preio->reionization_parameters[preio->index_re_reio_redshift]),
                    preio->reionization_parameters[preio->index_re_reio_exponent])
                   -pow((1.+z),preio->reionization_parameters[preio->index_re_reio_exponent]))
                 /(preio->reionization_parameters[preio->index_re_reio_exponent]
                 *pow((1.+preio->reionization_parameters[preio->index_re_reio_redshift]),
                    (preio->reionization_parameters[preio->index_re_reio_exponent]-1.)))
        /preio->reionization_parameters[preio->index_re_reio_width];

      /* argument goes from 0 to infty, not from -infty to infty like
         in reio_camb case. Thus tanh(argument) goes from 0 to 1, not
         from -1 to 1.  */

      *x = (preio->reionization_parameters[preio->index_re_xe_after]
            -preio->reionization_parameters[preio->index_re_xe_before])
        *tanh(argument)
        +preio->reionization_parameters[preio->index_re_xe_before];
    }
    break;

    /** - implementation of binned ionization function similar to astro-ph/0606552 */
  case reio_bins_tanh:

    /** - --> case z > z_reio_start */
    if (z > preio->reionization_parameters[preio->index_re_first_z+preio->re_z_size-1]) {
      *x = preio->reionization_parameters[preio->index_re_xe_before];
    }
    else if (z < preio->reionization_parameters[preio->index_re_first_z]) {
      *x = preio->reionization_parameters[preio->index_re_first_xe];
    }
    else {
      i = 0;
      while (preio->reionization_parameters[preio->index_re_first_z+i+1]<z) i++;

      /* fix the final xe to xe_before*/
      preio->reionization_parameters[preio->index_re_first_xe+preio->re_z_size-1] = preio->reionization_parameters[preio->index_re_xe_before];

      /* This is the expression of the tanh-like jumps of the reio_bins_tanh scheme until the 10.06.2015. It appeared to be
         not robust enough. It could lead to a kink in xe(z) near the maximum value of z at which reionisation is sampled. It has
         been replaced by the simpler and more robust expression below.

      *xe = preio->reionization_parameters[preio->index_re_first_xe+i]
        +0.5*(tanh((2.*(z-preio->reionization_parameters[preio->index_re_first_z+i])
                    /(preio->reionization_parameters[preio->index_re_first_z+i+1]
                      -preio->reionization_parameters[preio->index_re_first_z+i])-1.)
                   /preio->reionization_parameters[preio->index_re_step_sharpness])
              /tanh(1./preio->reionization_parameters[preio->index_re_step_sharpness])+1.)
        *(preio->reionization_parameters[preio->index_re_first_xe+i+1]
          -preio->reionization_parameters[preio->index_re_first_xe+i]);
      */

      /* compute the central redshift value of the tanh jump */
      if (i == preio->re_z_size-2) {
        z_jump = preio->reionization_parameters[preio->index_re_first_z+i]
          + 0.5*(preio->reionization_parameters[preio->index_re_first_z+i]
                 -preio->reionization_parameters[preio->index_re_first_z+i-1]);
      }
      else{
        z_jump =  0.5*(preio->reionization_parameters[preio->index_re_first_z+i+1]
                       + preio->reionization_parameters[preio->index_re_first_z+i]);
      }

<<<<<<< HEAD
  /** Define local variables */
  /* Redshift and ionization fraction/temperature */
  double z;
  double x,x_noreio,Tmat;
  /* Recfast smoothing */
  double x_previous,x_noreio_previous,weight,s;
  /* Structures as shorthand_notation */
  struct thermodynamics_parameters_and_workspace * ptpaw;
  struct precision * ppr;
  struct background * pba;
  struct thermo * pth;
  struct thermo_workspace * ptw;
  struct thermo_diffeq_workspace * ptdw;
  struct thermo_vector * ptv;
  int ap_current;
  struct thermorecfast * precfast;
  struct thermohyrec * phyrec;
=======
      /* implementation of the tanh jump */
      *x = preio->reionization_parameters[preio->index_re_first_xe+i]
        +0.5*(tanh((z-z_jump)
                   /preio->reionization_parameters[preio->index_re_step_sharpness])+1.)
        *(preio->reionization_parameters[preio->index_re_first_xe+i+1]
          -preio->reionization_parameters[preio->index_re_first_xe+i]);
    }
    break;
>>>>>>> 03552684

    /** - implementation of many tanh jumps */
  case reio_many_tanh:

    /** - --> case z > z_reio_start */
    if (z > preio->reionization_parameters[preio->index_re_first_z+preio->re_z_size-1]) {
      *x = preio->reionization_parameters[preio->index_re_xe_before];
    }
    else if (z > preio->reionization_parameters[preio->index_re_first_z]) {

      *x = preio->reionization_parameters[preio->index_re_xe_before];

      /* fix the final xe to xe_before*/
      preio->reionization_parameters[preio->index_re_first_xe+preio->re_z_size-1] = preio->reionization_parameters[preio->index_re_xe_before];

<<<<<<< HEAD
  /* Make super sure that our x is correct and uses the current derivative (see current_quantities for further comments) */
  class_call(thermodynamics_solve_current_quantities(z,y,pth,ptw,ap_current),
             pth->error_message,
             pth->error_message);
  x = ptdw->x_reio;
  x_noreio = ptdw->x_noreio;
=======
      for (jump=1; jump<preio->re_z_size-1; jump++) {
>>>>>>> 03552684

        center = preio->reionization_parameters[preio->index_re_first_z+preio->re_z_size-1-jump];

        /* before and after are meant with respect to growing z, not growing time */
        before = preio->reionization_parameters[preio->index_re_first_xe+preio->re_z_size-1-jump]
          -preio->reionization_parameters[preio->index_re_first_xe+preio->re_z_size-jump];
        after = 0.;
        width = preio->reionization_parameters[preio->index_re_step_sharpness];

        one_jump = before + (after-before)*(tanh((z-center)/width)+1.)/2.;

<<<<<<< HEAD
      x_previous = ptdw->x_reio;
      x_noreio_previous = ptdw->x_noreio;
      // get s from 0 to 1
      s = (ptdw->ap_z_limits[ap_current-1]-z)/(2*ptdw->ap_z_limits_delta[ap_current]);
      // infer f2(x) = smooth function interpolating from 0 to 1
      weight = f2(s);

      x = weight*x+(1.-weight)*x_previous;
      x_noreio = weight*x_noreio+(1.-weight)*x_noreio_previous;
=======
        *x += one_jump;
      }

>>>>>>> 03552684
    }
    else{
      *x = preio->reionization_parameters[preio->index_re_first_xe];
    }
    break;

    /** - implementation of reio_inter */
  case reio_inter:

    /** - --> case z > z_reio_start */
    if (z > preio->reionization_parameters[preio->index_re_first_z+preio->re_z_size-1]) {
      *x = preio->reionization_parameters[preio->index_re_xe_before];
    }
    else{
      i=0;
      while (preio->reionization_parameters[preio->index_re_first_z+i+1] < z) i++;

<<<<<<< HEAD
  /* ionization fraction */
  pth->thermodynamics_table[(pth->tt_size-index_z-1)*pth->th_size+pth->index_th_xe] = x;
  pth->thermodynamics_table[(pth->tt_size-index_z-1)*pth->th_size+pth->index_th_xe_noreio] = x_noreio;
=======
      z_min = preio->reionization_parameters[preio->index_re_first_z+i];
      z_max = preio->reionization_parameters[preio->index_re_first_z+i+1];
>>>>>>> 03552684

      /* fix the final xe to xe_before*/
      preio->reionization_parameters[preio->index_re_first_xe+preio->re_z_size-1] = preio->reionization_parameters[preio->index_re_xe_before];

      class_test(z<z_min,
                 pth->error_message,
                 "z out of range for reionization interpolation");

      class_test(z>z_max,
                 pth->error_message,
                 "z out of range for reionization interpolation");

<<<<<<< HEAD
  pth->thermodynamics_table[(pth->tt_size-index_z-1)*pth->th_size+pth->index_th_dkappa_noreio]
    = (1.+z) * (1.+z) * ptw->SIunit_nH0 * x_noreio * _sigma_ * _Mpc_over_m_;

  return _SUCCESS_;
=======
      argument =(z-preio->reionization_parameters[preio->index_re_first_z+i])
        /(preio->reionization_parameters[preio->index_re_first_z+i+1]
          -preio->reionization_parameters[preio->index_re_first_z+i]);
>>>>>>> 03552684

      *x = preio->reionization_parameters[preio->index_re_first_xe+i]
        + argument*(preio->reionization_parameters[preio->index_re_first_xe+i+1]
             -preio->reionization_parameters[preio->index_re_first_xe+i]);

      class_test(*x<0.,
                 pth->error_message,
                 "Interpolation gives negative ionization fraction\n",
                 argument,
                 preio->reionization_parameters[preio->index_re_first_xe+i],
                 preio->reionization_parameters[preio->index_re_first_xe+i+1]);
    }
    break;

  default:
    class_stop(pth->error_message,
               "value of reio_parametrization=%d unclear",pth->reio_parametrization);
    break;
  }
  return _SUCCESS_;
}

/**
 * Function for formatting the titles to be output
 *
 * @param pba        Input: pointer to background structure
 * @param pth        Input: pointer to the thermodynamics structure
 * @param titles     Input: titles string containing all titles
 * @return the error status
 */

int thermodynamics_output_titles(
                                 struct background * pba,
                                 struct thermo *pth,
                                 char titles[_MAXTITLESTRINGLENGTH_]
                                 ) {

  class_store_columntitle(titles,"z",_TRUE_);
  class_store_columntitle(titles,"conf. time [Mpc]",_TRUE_);
  class_store_columntitle(titles,"x_e",_TRUE_);
  class_store_columntitle(titles,"x_noreio",_TRUE_);
  class_store_columntitle(titles,"kappa' [Mpc^-1]",_TRUE_);
  //class_store_columntitle(titles,"kappa''",_TRUE_);
  //class_store_columntitle(titles,"kappa'''",_TRUE_);
  class_store_columntitle(titles,"exp(-kappa)",_TRUE_);
  class_store_columntitle(titles,"g [Mpc^-1]",_TRUE_);
  //class_store_columntitle(titles,"g'",_TRUE_);
  //class_store_columntitle(titles,"g''",_TRUE_);
  class_store_columntitle(titles,"g_reco",_TRUE_);
  class_store_columntitle(titles,"g_reio",_TRUE_);
  class_store_columntitle(titles,"Tb [K]",_TRUE_);
  class_store_columntitle(titles,"dTb [K]",_TRUE_);
  class_store_columntitle(titles,"w_b",_TRUE_);
  class_store_columntitle(titles,"c_b^2",_TRUE_);
  if (pba->has_idm_dr == _TRUE_) {
    class_store_columntitle(titles,"dmu_idm_dr",_TRUE_);
    //class_store_columntitle(titles,"ddmu_idm_dr",_TRUE_);
    //class_store_columntitle(titles,"dddmu_idm_dr",_TRUE_);
    class_store_columntitle(titles,"tau_idm_dr",_TRUE_);
    class_store_columntitle(titles,"tau_idr",_TRUE_);
    class_store_columntitle(titles,"g_idm_dr [Mpc^-1]",_TRUE_);
    class_store_columntitle(titles,"c_idm_dr^2",_TRUE_);
    class_store_columntitle(titles,"T_idm_dr",_TRUE_);
    class_store_columntitle(titles,"dmu_idr",_TRUE_);
  }
  class_store_columntitle(titles,"tau_d",_TRUE_);
  //class_store_columntitle(titles,"max. rate",_TRUE_);
  class_store_columntitle(titles,"r_d",pth->compute_damping_scale);

  return _SUCCESS_;
}

/**
 * Output the data for the output into files
 *
 * @param pba                 Input: pointer to background structure
 * @param pth                 Input: pointer to the thermodynamics structure
 * @param number_of_titles    Input: number of titles
 * @param data                Input: pointer to data file
 * @return the error status
 */

int thermodynamics_output_data(
                               struct background * pba,
                               struct thermo *pth,
                               int number_of_titles,
                               double *data
                               ) {

  int index_z, storeidx;
  double *dataptr, *pvecthermo;
  double z,tau;

  // pth->number_of_thermodynamics_titles = get_number_of_titles(pth->thermodynamics_titles);
  // pth->size_thermodynamics_data = pth->number_of_thermodynamics_titles*pth->tt_size;

  /* Store quantities: */
  for (index_z=0; index_z<pth->tt_size; index_z++) {
    dataptr = data + index_z*number_of_titles;
    pvecthermo = pth->thermodynamics_table+index_z*pth->th_size;
    z = pth->z_table[index_z];
    storeidx=0;

    class_call(background_tau_of_z(pba, z, &tau),
               pba->error_message,
               pth->error_message);

    class_store_double(dataptr,z,_TRUE_,storeidx);
    class_store_double(dataptr,tau,_TRUE_,storeidx);
    class_store_double(dataptr,pvecthermo[pth->index_th_xe],_TRUE_,storeidx);
    class_store_double(dataptr,pvecthermo[pth->index_th_xe_noreio],_TRUE_,storeidx);
    class_store_double(dataptr,pvecthermo[pth->index_th_dkappa],_TRUE_,storeidx);
    class_store_double(dataptr,pvecthermo[pth->index_th_exp_m_kappa],_TRUE_,storeidx);
    class_store_double(dataptr,pvecthermo[pth->index_th_g],_TRUE_,storeidx);
    class_store_double(dataptr,pvecthermo[pth->index_th_g_reco],_TRUE_,storeidx);
    class_store_double(dataptr,pvecthermo[pth->index_th_g_reio],_TRUE_,storeidx);
    class_store_double(dataptr,pvecthermo[pth->index_th_Tb],_TRUE_,storeidx);
    class_store_double(dataptr,pvecthermo[pth->index_th_dTb],_TRUE_,storeidx);
    class_store_double(dataptr,pvecthermo[pth->index_th_wb],_TRUE_,storeidx);
    class_store_double(dataptr,pvecthermo[pth->index_th_cb2],_TRUE_,storeidx);
    if (pba->has_idm_dr == _TRUE_) {
      class_store_double(dataptr,pvecthermo[pth->index_th_dmu_idm_dr],_TRUE_,storeidx);
      //class_store_double(dataptr,pvecthermo[pth->index_th_ddmu_idm_dr],_TRUE_,storeidx);
      //class_store_double(dataptr,pvecthermo[pth->index_th_dddmu_idm_dr],_TRUE_,storeidx);
      class_store_double(dataptr,pvecthermo[pth->index_th_tau_idm_dr],_TRUE_,storeidx);
      class_store_double(dataptr,pvecthermo[pth->index_th_tau_idr],_TRUE_,storeidx);
      class_store_double(dataptr,pvecthermo[pth->index_th_g_idm_dr],_TRUE_,storeidx);
      class_store_double(dataptr,pvecthermo[pth->index_th_cidm_dr2],_TRUE_,storeidx);
      class_store_double(dataptr,pvecthermo[pth->index_th_Tidm_dr],_TRUE_,storeidx);
      class_store_double(dataptr,pvecthermo[pth->index_th_dmu_idr],_TRUE_,storeidx);
    }
    class_store_double(dataptr,pvecthermo[pth->index_th_tau_d],_TRUE_,storeidx);
    //class_store_double(dataptr,pvecthermo[pth->index_th_rate],_TRUE_,storeidx);
    class_store_double(dataptr,pvecthermo[pth->index_th_r_d],pth->compute_damping_scale,storeidx);

  }

  return _SUCCESS_;
<<<<<<< HEAD

=======
>>>>>>> 03552684
}<|MERGE_RESOLUTION|>--- conflicted
+++ resolved
@@ -91,6 +91,7 @@
 
     /* Calculate dkappa/dtau (dkappa/dtau = a n_e x_e sigma_T = a^{-2} n_e(today) x_e sigma_T in units of 1/Mpc) */
     pvecthermo[pth->index_th_dkappa] = (1.+z) * (1.+z) * pth->n_e * x0 * _sigma_ * _Mpc_over_m_;
+    pvecthermo[pth->index_th_dkappa_noreio] = (1.+z) * (1.+z) * pth->n_e * x0 * _sigma_ * _Mpc_over_m_;
 
     /* tau_d scales like (1+z)**2 */
     pvecthermo[pth->index_th_tau_d] = pth->thermodynamics_table[(pth->tt_size-1)*pth->th_size+pth->index_th_tau_d]*pow((1+z)/(1.+pth->z_table[pth->tt_size-1]),2);
@@ -108,14 +109,15 @@
 
     /* Calculate d3kappa/dtau3 given that [dkappa/dtau] proportional to (1+z)^2 */
     pvecthermo[pth->index_th_dddkappa] = (pvecback[pba->index_bg_H]*pvecback[pba->index_bg_H]/ (1.+z) - pvecback[pba->index_bg_H_prime]) * 2. / (1.+z) * pvecthermo[pth->index_th_dkappa];
+    pvecthermo[pth->index_th_dddkappa_noreio] = (pvecback[pba->index_bg_H]*pvecback[pba->index_bg_H]/ (1.+z) - pvecback[pba->index_bg_H_prime]) * 2. / (1.+z) * pvecthermo[pth->index_th_dkappa_noreio];
 
     /* \f$ exp^{-\kappa}, g, g', g'' \f$ can be set to zero: they are used only for computing the source functions in the
        perturbation module; but source functions only need to be sampled below z_initial (the condition that
        z_start_sources<z_initial is checked in the perturbation module) */
     pvecthermo[pth->index_th_exp_m_kappa] = 0.;
     pvecthermo[pth->index_th_g]=0.;
+    pvecthermo[pth->index_th_g_reco]=0.;
     pvecthermo[pth->index_th_g_reio]=0.;
-    pvecthermo[pth->index_th_g_reco]=0.;
     pvecthermo[pth->index_th_dg]=0.;
     pvecthermo[pth->index_th_dg_reco]=0.;
     pvecthermo[pth->index_th_dg_reio]=0.;
@@ -405,233 +407,6 @@
   return _SUCCESS_;
 }
 
-<<<<<<< HEAD
-
-/**
- * Test the thermo structure parameters for bounds and critical values.
- * Tests BBN Y_He fraction, annihilation injection parameters, divisions by zero, differential equation solving
- *
- * @param ppr   Input: pointer to precision structure
- * @param pba   Input: pointer to background structure
- * @param pth   Input: pointer to initialized thermo structure
- * @return the error status
- */
-int thermodynamics_test_parameters(struct precision * ppr,
-                                   struct background* pba,
-                                   struct thermo * pth){
-
-  /** Summary: */
-
-  /** - check BBN Y_He fracion */
-  class_test((pth->YHe < _YHE_SMALL_)||(pth->YHe > _YHE_BIG_),
-             pth->error_message,
-             "Y_He=%g out of bounds (%g<Y_He<%g)",pth->YHe,_YHE_SMALL_,_YHE_BIG_);
-
-  /** - tests in order to prevent divisions by zero */
-  class_test(_not4_ == 0.,
-             pth->error_message,
-             "stop to avoid division by zero");
-  class_test(pth->YHe == 1.,
-             pth->error_message,
-             "stop to avoid division by zero");
-
-  /** - tests for the differential equation solving */
-  class_test(-ppr->thermo_z_initial > ppr->recfast_z_He_3,
-             pth->error_message,
-             "increase zinitial, as it is after HeliumIII recombination starts.");
-
-  return _SUCCESS_;
-
-}
-
-
-/**
- * Assign value to each relevant index in vectors of thermodynamical quantities, and the reionization parameters
- *
- * @param pth   Input/Output: pointer to thermo structure
- * @param ptw   Input/Output: pointer to thermo workspace
- * @return the error status
- */
-int thermodynamics_indices(struct thermo * pth,
-                           struct thermo_workspace * ptw){
-
-  /** Summary: */
-
-  /** - define local variables */
-  struct thermo_reionization_parameters* ptrp = ptw->ptrp;
-  /* a running index for the vector of thermodynamics quantities */
-  int index;
-
-  /** - initialization of all indices and flags in thermo structure */
-  index = 0;
-
-  /* Free electron fraction */
-  class_define_index(pth->index_th_xe,_TRUE_,index,1);
-  class_define_index(pth->index_th_xe_noreio,_TRUE_,index,1);
-   /* Optical depth and related quantities */
-  class_define_index(pth->index_th_dkappa,_TRUE_,index,1);
-  class_define_index(pth->index_th_ddkappa,_TRUE_,index,1);
-  class_define_index(pth->index_th_ddkappa_noreio,_TRUE_,index,1);
-  class_define_index(pth->index_th_dddkappa_noreio,_TRUE_,index,1);
-  class_define_index(pth->index_th_dddkappa,_TRUE_,index,1);
-  class_define_index(pth->index_th_exp_m_kappa,_TRUE_,index,1);
-  class_define_index(pth->index_th_dkappa_noreio,_TRUE_,index,1);
-  /* Visibility function + derivatives */
-  class_define_index(pth->index_th_g,_TRUE_,index,1);
-  class_define_index(pth->index_th_dg,_TRUE_,index,1);
-  class_define_index(pth->index_th_dg_reco,_TRUE_,index,1);
-  class_define_index(pth->index_th_dg_reio,_TRUE_,index,1);
-  class_define_index(pth->index_th_ddg,_TRUE_,index,1);
-  class_define_index(pth->index_th_g_reco,_TRUE_,index,1);
-  class_define_index(pth->index_th_g_reio,_TRUE_,index,1);
-  /* Baryon quantities, Temperature, Sound Speed, Drag time end */
-  class_define_index(pth->index_th_Tb,_TRUE_,index,1);
-  class_define_index(pth->index_th_cb2,_TRUE_,index,1);
-  class_define_index(pth->index_th_tau_d,_TRUE_,index,1);
-  /* Derivatives of baryon sound speed (only computed if some non-minimal tight-coupling schemes is requested) */
-  class_define_index(pth->index_th_dcb2,pth->compute_cb2_derivatives,index,1);
-  class_define_index(pth->index_th_ddcb2,pth->compute_cb2_derivatives,index,1);
-  /* Important quantity defining the stepsize in perturbations.c */
-  class_define_index(pth->index_th_rate,_TRUE_,index,1);
-  /* Damping scale */
-  class_define_index(pth->index_th_r_d,pth->compute_damping_scale,index,1);
-
-  /* end of thermodynamics indices */
-
-  pth->th_size = index;
-
-  /** - initialization of all indicies of parameters of reionization function */
-
-  index=0;
-
-  class_define_index(ptrp->index_reio_start,_TRUE_,index,1);
-  index++;
-
-  /* case where x_e(z) taken like in CAMB (other cases can be added) */
-  if ((pth->reio_parametrization == reio_camb) || (pth->reio_parametrization == reio_half_tanh)) {
-
-    class_define_index(ptrp->index_reio_redshift,_TRUE_,index,1);
-    class_define_index(ptrp->index_reio_exponent,_TRUE_,index,1);
-    class_define_index(ptrp->index_reio_width,_TRUE_,index,1);
-    class_define_index(ptrp->index_reio_xe_before,_TRUE_,index,1);
-    class_define_index(ptrp->index_reio_xe_after,_TRUE_,index,1);
-    class_define_index(ptrp->index_helium_fullreio_fraction,_TRUE_,index,1);
-    class_define_index(ptrp->index_helium_fullreio_redshift,_TRUE_,index,1);
-    class_define_index(ptrp->index_helium_fullreio_width,_TRUE_,index,1);
-  }
-
-  /* case where x_e(z) is binned */
-  if (pth->reio_parametrization == reio_bins_tanh) {
-
-    /* the code will not only copy here the "bin centers" passed in input. It will add an initial and final value for (z,xe). So
-       this array has a dimension bigger than the bin center array */
-
-    ptrp->reio_num_z=pth->binned_reio_num+2; /* add two values: beginning and end of reio */
-
-    class_define_index(ptrp->index_reio_first_z,_TRUE_,index,ptrp->reio_num_z);
-    class_define_index(ptrp->index_reio_first_xe,_TRUE_,index,ptrp->reio_num_z);
-    class_define_index(ptrp->index_reio_step_sharpness,_TRUE_,index,1);
-    class_define_index(ptrp->index_reio_xe_before,_TRUE_,index,1);
-  }
-
-  /* case where x_e(z) has many tanh jumps */
-  if (pth->reio_parametrization == reio_many_tanh) { //TODO :: is this the same as above?!
-
-    /* the code will not only copy here the "jump centers" passed in input. It will add an initial and final value for (z,xe). So
-       this array has a dimension bigger than the jump center array */
-
-    ptrp->reio_num_z=pth->many_tanh_num+2; /* add two values: beginning and end of reio */
-
-    class_define_index(ptrp->index_reio_first_z,_TRUE_,index,ptrp->reio_num_z);
-    class_define_index(ptrp->index_reio_first_xe,_TRUE_,index,ptrp->reio_num_z);
-    class_define_index(ptrp->index_reio_step_sharpness,_TRUE_,index,1);
-    class_define_index(ptrp->index_reio_xe_before,_TRUE_,index,1);
-  }
-
-  /* case where x_e(z) must be interpolated */
-  if (pth->reio_parametrization == reio_inter) {
-
-    ptrp->reio_num_z=pth->reio_inter_num;
-
-    class_define_index(ptrp->index_reio_first_z,_TRUE_,index,ptrp->reio_num_z);
-    class_define_index(ptrp->index_reio_first_xe,_TRUE_,index,ptrp->reio_num_z);
-    class_define_index(ptrp->index_reio_xe_before,_TRUE_,index,1);
-  }
-
-  ptrp->reio_num_params = index;
-
-  /* flags for calling the interpolation routine */
-  pth->inter_normal=0;
-  pth->inter_closeby=1;
-
-  return _SUCCESS_;
-
-}
-
-
-/**
- * Initialize the lists (of redshift, tau, etc.) of the thermodynamics struct
- *
- * @param ppr   Input: pointer to precision structure
- * @param pba   Input: pointer to background structure
- * @param pth   Input/Output: pointer to thermo structure
- * @param ptw   Input: pointer to thermo workspace
- * @return the error status
- */
-int thermodynamics_lists(struct precision * ppr,
-                         struct background* pba,
-                         struct thermo* pth,
-                         struct thermo_workspace* ptw){
-
-  /** Summary: */
-
-  /** Define local variables */
-  int index_tau, index_z;
-  double zinitial,zlinear;
-
-  pth->tt_size = ptw->Nz_tot;
-
-  /** - allocate tables*/
-  class_alloc(pth->tau_table,pth->tt_size*sizeof(double),pth->error_message);
-  class_alloc(pth->z_table,pth->tt_size*sizeof(double),pth->error_message);
-  class_alloc(pth->thermodynamics_table,pth->th_size*pth->tt_size*sizeof(double),pth->error_message);
-  class_alloc(pth->d2thermodynamics_dz2_table,pth->th_size*pth->tt_size*sizeof(double),pth->error_message);
-
-  /** - define time sampling */
-  /* Initial z, and the z at which we switch to linear sampling */
-  zinitial = ppr->thermo_z_initial;
-  zlinear  = ppr->thermo_z_linear;
-  /* -> Between zinitial and reionization_z_start_max, we use the spacing of recombination sampling */
-  for(index_z=0; index_z <ptw->Nz_reco_log; index_z++) {
-    pth->z_table[(pth->tt_size-1) - index_z] = -(-exp((log(zinitial)-log(zlinear))*(double)(ptw->Nz_reco_log-1-index_z) / (double)(ptw->Nz_reco_log-1)+log(zlinear)));
-  }
-  /* -> Between zinitial and reionization_z_start_max, we use the spacing of recombination sampling */
-  for(index_z=0; index_z <ptw->Nz_reco_lin; index_z++) {
-    pth->z_table[(pth->tt_size-1)-(index_z+ptw->Nz_reco_log)] = -(-(zlinear-ppr->reionization_z_start_max) * (double)(ptw->Nz_reco_lin-1-index_z) / (double)(ptw->Nz_reco_lin) - ppr->reionization_z_start_max);
-  }
-  /* -> Between reionization_z_start_max and 0, we use the spacing of reionization sampling, leaving out the first point to not double-count it */
-  for(index_z=0; index_z <ptw->Nz_reio; index_z++) {
-    pth->z_table[(pth->tt_size-1)-(index_z+ptw->Nz_reco)] = -(-ppr->reionization_z_start_max * (double)(ptw->Nz_reio-1-index_z) / (double)(ptw->Nz_reio));
-  }
-
-  for (index_tau=0; index_tau < pth->tt_size; index_tau++) {
-    class_call(background_tau_of_z(pba,
-                                   pth->z_table[index_tau],
-                                   pth->tau_table+index_tau),
-               pba->error_message,
-               pth->error_message);
-  }
-
-  /** - store initial value of conformal time in the structure */
-  pth->tau_ini = pth->tau_table[pth->tt_size-1];
-
-  return _SUCCESS_;
-
-}
-
-
-=======
->>>>>>> 03552684
 /**
  * Infer the primordial helium mass fraction from standard BBN
  * calculations, as a function of the baryon density and expansion
@@ -1059,14 +834,22 @@
 
   /* Free electron fraction */
   class_define_index(pth->index_th_xe,_TRUE_,index_th,1);
+  class_define_index(pth->index_th_xe_noreio,_TRUE_,index_th,1);
   /* Optical depth and related quantities */
   class_define_index(pth->index_th_dkappa,_TRUE_,index_th,1);
+  class_define_index(pth->index_th_dkappa_noreio,_TRUE_,index_th,1);
   class_define_index(pth->index_th_ddkappa,_TRUE_,index_th,1);
+  class_define_index(pth->index_th_ddkappa_noreio,_TRUE_,index_th,1);
   class_define_index(pth->index_th_dddkappa,_TRUE_,index_th,1);
+  class_define_index(pth->index_th_dddkappa_noreio,_TRUE_,index_th,1);
   class_define_index(pth->index_th_exp_m_kappa,_TRUE_,index_th,1);
   /* Visibility function + derivatives */
   class_define_index(pth->index_th_g,_TRUE_,index_th,1);
+  class_define_index(pth->index_th_g_reco,_TRUE_,index_th,1);
+  class_define_index(pth->index_th_g_reio,_TRUE_,index_th,1);
   class_define_index(pth->index_th_dg,_TRUE_,index_th,1);
+  class_define_index(pth->index_th_dg_reco,_TRUE_,index_th,1);
+  class_define_index(pth->index_th_dg_reio,_TRUE_,index_th,1);
   class_define_index(pth->index_th_ddg,_TRUE_,index_th,1);
   /* Baryon quantities, Temperature, Sound Speed, Drag time end */
   class_define_index(pth->index_th_Tb,_TRUE_,index_th,1);
@@ -1102,19 +885,12 @@
 
   class_define_index(ptrp->index_re_reio_start,_TRUE_,index_re,1);
 
-<<<<<<< HEAD
-      pth->thermodynamics_table[index_tau*pth->th_size+pth->index_th_ddkappa] =
-        1./6./pth->thermodynamics_table[(pth->tt_size-1-index_tau)*pth->th_size+pth->index_th_dkappa]
-        *(R*R/(1+R)+16./15.)/(1.+R);
-    }
-=======
   switch (pth->reio_parametrization) {
 
     /* case with no reionization requested */
   case reio_none:
     class_define_index(ptrp->index_re_xe_before,_TRUE_,index_re,1);
     break;
->>>>>>> 03552684
 
     /* case where x_e(z) taken like in CAMB (other cases can be added) */
   case reio_camb:
@@ -1195,72 +971,12 @@
                          struct thermo_workspace* ptw
                          ) {
 
-<<<<<<< HEAD
-  /** Define local quantities */
-  /* Visibility function value */
-  double g;
-  double g_reco;
-  /* kappa derivative values*/
-  double dkappa,ddkappa,dddkappa,expmkappa;
-  double dkappa_noreio, ddkappa_noreio;
-  int index_tau;
-=======
   /** Summary: */
->>>>>>> 03552684
 
   /** Define local variables */
   int index_tau, index_z;
   double zinitial,zlinear;
 
-<<<<<<< HEAD
-  /** - --> second derivative with respect to tau of dkappa (in view of spline interpolation) */
-  class_call(array_spline_table_line_to_line(pth->tau_table,
-                                             pth->tt_size,
-                                             pth->thermodynamics_table,
-                                             pth->th_size,
-                                             pth->index_th_dkappa_noreio,
-                                             pth->index_th_dddkappa_noreio,
-                                             _SPLINE_EST_DERIV_,
-                                             pth->error_message),
-             pth->error_message,
-             pth->error_message);
-
-  /** - --> first derivative with respect to tau of dkappa (using spline interpolation) */
-  class_call(array_derive_spline_table_line_to_line(pth->tau_table,
-                                                    pth->tt_size,
-                                                    pth->thermodynamics_table,
-                                                    pth->th_size,
-                                                    pth->index_th_dkappa,
-                                                    pth->index_th_dddkappa,
-                                                    pth->index_th_ddkappa,
-                                                    pth->error_message),
-             pth->error_message,
-             pth->error_message);
-
-  /** - --> first derivative with respect to tau of dkappa (using spline interpolation) */
-  class_call(array_derive_spline_table_line_to_line(pth->tau_table,
-                                                    pth->tt_size,
-                                                    pth->thermodynamics_table,
-                                                    pth->th_size,
-                                                    pth->index_th_dkappa_noreio,
-                                                    pth->index_th_dddkappa_noreio,
-                                                    pth->index_th_ddkappa_noreio,
-                                                    pth->error_message),
-             pth->error_message,
-             pth->error_message);
-
-  /** - --> compute -kappa = [int_{tau_today}^{tau} dtau dkappa/dtau], store temporarily in column "g" */
-  class_call(array_integrate_spline_table_line_to_line(pth->tau_table,
-                                                       pth->tt_size,
-                                                       pth->thermodynamics_table,
-                                                       pth->th_size,
-                                                       pth->index_th_dkappa,
-                                                       pth->index_th_dddkappa,
-                                                       pth->index_th_g,
-                                                       pth->error_message),
-             pth->error_message,
-             pth->error_message);
-=======
   pth->tt_size = ptw->Nz_tot;
 
   /** - allocate tables*/
@@ -1268,7 +984,6 @@
   class_alloc(pth->z_table,pth->tt_size*sizeof(double),pth->error_message);
   class_alloc(pth->thermodynamics_table,pth->th_size*pth->tt_size*sizeof(double),pth->error_message);
   class_alloc(pth->d2thermodynamics_dz2_table,pth->th_size*pth->tt_size*sizeof(double),pth->error_message);
->>>>>>> 03552684
 
   /** - define time sampling */
 
@@ -1281,35 +996,16 @@
     pth->z_table[(pth->tt_size-1) - index_z] = -(-exp((log(zinitial)-log(zlinear))*(double)(ptw->Nz_reco_log-1-index_z) / (double)(ptw->Nz_reco_log-1)+log(zlinear)));
   }
 
-<<<<<<< HEAD
-    dkappa_noreio = pth->thermodynamics_table[index_tau*pth->th_size+pth->index_th_dkappa_noreio];
-    ddkappa_noreio = pth->thermodynamics_table[index_tau*pth->th_size+pth->index_th_ddkappa_noreio];
-
-    /** - ---> compute g */
-    g = dkappa * expmkappa;
-    g_reco = dkappa_noreio * expmkappa;
-=======
   /* -> Between zinitial and reionization_z_start_max, we use the spacing of recombination sampling */
   for(index_z=0; index_z <ptw->Nz_reco_lin; index_z++) {
     pth->z_table[(pth->tt_size-1)-(index_z+ptw->Nz_reco_log)] = -(-(zlinear-ppr->reionization_z_start_max) * (double)(ptw->Nz_reco_lin-1-index_z) / (double)(ptw->Nz_reco_lin) - ppr->reionization_z_start_max);
   }
->>>>>>> 03552684
 
   /* -> Between reionization_z_start_max and 0, we use the spacing of reionization sampling, leaving out the first point to not double-count it */
   for(index_z=0; index_z <ptw->Nz_reio; index_z++) {
     pth->z_table[(pth->tt_size-1)-(index_z+ptw->Nz_reco)] = -(-ppr->reionization_z_start_max * (double)(ptw->Nz_reio-1-index_z) / (double)(ptw->Nz_reio));
   }
 
-<<<<<<< HEAD
-    /** - ---> compute g' (the plus sign of the second term is correct, see def of -kappa in thermodynamics module!) */
-    pth->thermodynamics_table[index_tau*pth->th_size+pth->index_th_dg] =
-      (ddkappa + dkappa * dkappa) * expmkappa;
-    pth->thermodynamics_table[index_tau*pth->th_size+pth->index_th_dg_reco] =
-      (ddkappa_noreio + dkappa_noreio * dkappa) * expmkappa;
-    pth->thermodynamics_table[index_tau*pth->th_size+pth->index_th_dg_reio] =
-        pth->thermodynamics_table[index_tau*pth->th_size+pth->index_th_dg]
-        - pth->thermodynamics_table[index_tau*pth->th_size+pth->index_th_dg_reco];
-=======
   for (index_tau=0; index_tau < pth->tt_size; index_tau++) {
     class_call(background_tau_of_z(pba,
                                    pth->z_table[index_tau],
@@ -1317,17 +1013,10 @@
                pba->error_message,
                pth->error_message);
   }
->>>>>>> 03552684
 
   /** - store initial value of conformal time in the structure */
   pth->tau_ini = pth->tau_table[pth->tt_size-1];
 
-<<<<<<< HEAD
-    /** - ---> store g */
-    pth->thermodynamics_table[index_tau*pth->th_size+pth->index_th_g] = g;
-    pth->thermodynamics_table[index_tau*pth->th_size+pth->index_th_g_reco] = g_reco;
-    pth->thermodynamics_table[index_tau*pth->th_size+pth->index_th_g_reio] = g - g_reco;
-=======
   return _SUCCESS_;
 }
 
@@ -1705,7 +1394,6 @@
  *
  * Integrate thermodynamics with your favorite recombination code. The default options are HyRec and Recfast.
  */
->>>>>>> 03552684
 
 int thermodynamics_solve(
                          struct precision * ppr,
@@ -2735,20 +2423,11 @@
   /** - If needed, calculate heating effects (i.e. any possible energy deposition rates
         affecting the evolution equations for x and Tmat) */
 
-<<<<<<< HEAD
-  x = ptdw->x_noreio;
-
-  /** - HyRec */
-  if(pth->recombination == hyrec && phyrec->to_store == _TRUE_){
-    class_call(thermodynamics_hyrec_calculate_xe(pth,phyrec,z,Hz,Tmat,Trad,&x,&dxdlna),
-               phyrec->error_message,
-=======
   if (pth->has_exotic_injection == _TRUE_) {
     /* In case of energy injection, we currently neglect the contribution to helium ionization for RecFast ! */
     /* Note that we calculate here the energy injection INCLUDING reionization ! */
     class_call(injection_calculate_at_z(pba,pth,x,z,Tmat,pvecback),
                pin->error_message,
->>>>>>> 03552684
                error_message);
   }
 
@@ -2998,9 +2677,9 @@
 
   /** Define local variables */
   /* Shorthand notations */
-  double z,x=0.,Tmat,Trad,dTmat;
+  double z,x=0.,x_noreio=0.,Tmat,Trad,dTmat;
   /* Recfast smoothing */
-  double x_previous, weight,s;
+  double x_previous,x_noreio_previous, weight,s;
   /* Structures as shorthand_notation */
   struct thermodynamics_parameters_and_workspace * ptpaw;
   struct thermo * pth;
@@ -3044,6 +2723,7 @@
 
   /* get x */
   x = ptdw->x_reio;
+  x_noreio = ptdw->x_noreio;
 
   /** - In the recfast case, we manually smooth the results a bit */
 
@@ -3055,6 +2735,7 @@
                error_message);
 
     x_previous = ptdw->x_reio;
+    x_noreio_previous = ptdw->x_noreio;
     // get s from 0 to 1
     s = (ptdw->ap_z_limits[ap_current-1]-z)/(2*ptdw->ap_z_limits_delta[ap_current]);
     // infer f2(x) = smooth function interpolating from 0 to 1
@@ -3062,12 +2743,14 @@
 
     /* get smoothed x */
     x = weight*x+(1.-weight)*x_previous;
+    x_noreio = weight*x_noreio+(1.-weight)*x_noreio_previous;
   }
 
   /** - Store the results in the table. Results are obtained in order of decreasing z, and stored in order of growing z */
 
   /* ionization fraction */
   pth->thermodynamics_table[(pth->tt_size-index_z-1)*pth->th_size+pth->index_th_xe] = x;
+  pth->thermodynamics_table[(pth->tt_size-index_z-1)*pth->th_size+pth->index_th_xe_noreio] = x_noreio;
 
   /* Tb */
   pth->thermodynamics_table[(pth->tt_size-index_z-1)*pth->th_size+pth->index_th_Tb] = Tmat;
@@ -3087,6 +2770,8 @@
   pth->thermodynamics_table[(pth->tt_size-index_z-1)*pth->th_size+pth->index_th_dkappa]
     = (1.+z) * (1.+z) * ptw->SIunit_nH0 * x * _sigma_ * _Mpc_over_m_;
 
+  pth->thermodynamics_table[(pth->tt_size-index_z-1)*pth->th_size+pth->index_th_dkappa_noreio]
+    = (1.+z) * (1.+z) * ptw->SIunit_nH0 * x_noreio * _sigma_ * _Mpc_over_m_;
   return _SUCCESS_;
 }
 
@@ -3414,9 +3099,9 @@
 
   /** Define local quantities */
   /* Visibility function value */
-  double g;
+  double g,g_reco;
   /* kappa derivative values*/
-  double dkappa,ddkappa,dddkappa,expmkappa;
+  double dkappa,dkappa_noreio,ddkappa,ddkappa_noreio,dddkappa,expmkappa;
   int index_tau;
 
   /** - --> second derivative with respect to tau of dkappa (in view of spline interpolation) */
@@ -3430,6 +3115,16 @@
                                              pth->error_message),
              pth->error_message,
              pth->error_message);
+  class_call(array_spline_table_line_to_line(pth->tau_table,
+                                             pth->tt_size,
+                                             pth->thermodynamics_table,
+                                             pth->th_size,
+                                             pth->index_th_dkappa_noreio,
+                                             pth->index_th_dddkappa_noreio,
+                                             _SPLINE_EST_DERIV_,
+                                             pth->error_message),
+             pth->error_message,
+             pth->error_message);
 
   /** - --> first derivative with respect to tau of dkappa (using spline interpolation) */
   class_call(array_derive_spline_table_line_to_line(pth->tau_table,
@@ -3442,6 +3137,16 @@
                                                     pth->error_message),
              pth->error_message,
              pth->error_message);
+  class_call(array_derive_spline_table_line_to_line(pth->tau_table,
+                                                    pth->tt_size,
+                                                    pth->thermodynamics_table,
+                                                    pth->th_size,
+                                                    pth->index_th_dkappa_noreio,
+                                                    pth->index_th_dddkappa_noreio,
+                                                    pth->index_th_ddkappa_noreio,
+                                                    pth->error_message),
+             pth->error_message,
+             pth->error_message);
 
   /** - --> compute -kappa = [int_{tau_today}^{tau} dtau dkappa/dtau], store temporarily in column "g" */
   class_call(array_integrate_spline_table_line_to_line(pth->tau_table,
@@ -3461,12 +3166,15 @@
   for (index_tau=pth->tt_size-1; index_tau>=0; index_tau--) {
 
     dkappa = pth->thermodynamics_table[index_tau*pth->th_size+pth->index_th_dkappa];
+    dkappa_noreio = pth->thermodynamics_table[index_tau*pth->th_size+pth->index_th_dkappa_noreio];
     ddkappa = pth->thermodynamics_table[index_tau*pth->th_size+pth->index_th_ddkappa];
+    ddkappa_noreio = pth->thermodynamics_table[index_tau*pth->th_size+pth->index_th_ddkappa_noreio];
     dddkappa = pth->thermodynamics_table[index_tau*pth->th_size+pth->index_th_dddkappa];
     expmkappa = exp(pth->thermodynamics_table[index_tau*pth->th_size+pth->index_th_g]);
 
     /** - ---> compute g */
     g = dkappa * expmkappa;
+    g_reco = dkappa_noreio * expmkappa;
 
     /* for some very extreme models, in the last line, the exponential of a large negative number could go beyond the range covered by the "double" representation numbers, and be set to zero. To avoid a division by zero in the next steps, it is then better to set it to the minimum non-zero double (this has no impact on observables). */
     if (g==0.) g=DBL_MIN;
@@ -3477,6 +3185,11 @@
     /** - ---> compute g' (the plus sign of the second term is correct, see def of -kappa in thermodynamics module!) */
     pth->thermodynamics_table[index_tau*pth->th_size+pth->index_th_dg] =
       (ddkappa + dkappa * dkappa) * expmkappa;
+    pth->thermodynamics_table[index_tau*pth->th_size+pth->index_th_dg_reco] =
+      (ddkappa_noreio + dkappa_noreio * dkappa) * expmkappa;
+    pth->thermodynamics_table[index_tau*pth->th_size+pth->index_th_dg_reio] =
+      pth->thermodynamics_table[index_tau*pth->th_size+pth->index_th_dg] -
+      pth->thermodynamics_table[index_tau*pth->th_size+pth->index_th_dg_reco];
 
     /** - ---> compute g''  */
     pth->thermodynamics_table[index_tau*pth->th_size+pth->index_th_ddg] =
@@ -3484,6 +3197,8 @@
 
     /** - ---> store g */
     pth->thermodynamics_table[index_tau*pth->th_size+pth->index_th_g] = g;
+    pth->thermodynamics_table[index_tau*pth->th_size+pth->index_th_g_reco] = g_reco;
+    pth->thermodynamics_table[index_tau*pth->th_size+pth->index_th_g_reio] = g-g_reco;
 
     /** - ---> compute variation rate */
     class_test(pth->thermodynamics_table[index_tau*pth->th_size+pth->index_th_dkappa] == 0.,
@@ -4372,25 +4087,6 @@
                        + preio->reionization_parameters[preio->index_re_first_z+i]);
       }
 
-<<<<<<< HEAD
-  /** Define local variables */
-  /* Redshift and ionization fraction/temperature */
-  double z;
-  double x,x_noreio,Tmat;
-  /* Recfast smoothing */
-  double x_previous,x_noreio_previous,weight,s;
-  /* Structures as shorthand_notation */
-  struct thermodynamics_parameters_and_workspace * ptpaw;
-  struct precision * ppr;
-  struct background * pba;
-  struct thermo * pth;
-  struct thermo_workspace * ptw;
-  struct thermo_diffeq_workspace * ptdw;
-  struct thermo_vector * ptv;
-  int ap_current;
-  struct thermorecfast * precfast;
-  struct thermohyrec * phyrec;
-=======
       /* implementation of the tanh jump */
       *x = preio->reionization_parameters[preio->index_re_first_xe+i]
         +0.5*(tanh((z-z_jump)
@@ -4399,7 +4095,6 @@
           -preio->reionization_parameters[preio->index_re_first_xe+i]);
     }
     break;
->>>>>>> 03552684
 
     /** - implementation of many tanh jumps */
   case reio_many_tanh:
@@ -4415,16 +4110,7 @@
       /* fix the final xe to xe_before*/
       preio->reionization_parameters[preio->index_re_first_xe+preio->re_z_size-1] = preio->reionization_parameters[preio->index_re_xe_before];
 
-<<<<<<< HEAD
-  /* Make super sure that our x is correct and uses the current derivative (see current_quantities for further comments) */
-  class_call(thermodynamics_solve_current_quantities(z,y,pth,ptw,ap_current),
-             pth->error_message,
-             pth->error_message);
-  x = ptdw->x_reio;
-  x_noreio = ptdw->x_noreio;
-=======
       for (jump=1; jump<preio->re_z_size-1; jump++) {
->>>>>>> 03552684
 
         center = preio->reionization_parameters[preio->index_re_first_z+preio->re_z_size-1-jump];
 
@@ -4436,21 +4122,9 @@
 
         one_jump = before + (after-before)*(tanh((z-center)/width)+1.)/2.;
 
-<<<<<<< HEAD
-      x_previous = ptdw->x_reio;
-      x_noreio_previous = ptdw->x_noreio;
-      // get s from 0 to 1
-      s = (ptdw->ap_z_limits[ap_current-1]-z)/(2*ptdw->ap_z_limits_delta[ap_current]);
-      // infer f2(x) = smooth function interpolating from 0 to 1
-      weight = f2(s);
-
-      x = weight*x+(1.-weight)*x_previous;
-      x_noreio = weight*x_noreio+(1.-weight)*x_noreio_previous;
-=======
         *x += one_jump;
       }
 
->>>>>>> 03552684
     }
     else{
       *x = preio->reionization_parameters[preio->index_re_first_xe];
@@ -4468,14 +4142,8 @@
       i=0;
       while (preio->reionization_parameters[preio->index_re_first_z+i+1] < z) i++;
 
-<<<<<<< HEAD
-  /* ionization fraction */
-  pth->thermodynamics_table[(pth->tt_size-index_z-1)*pth->th_size+pth->index_th_xe] = x;
-  pth->thermodynamics_table[(pth->tt_size-index_z-1)*pth->th_size+pth->index_th_xe_noreio] = x_noreio;
-=======
       z_min = preio->reionization_parameters[preio->index_re_first_z+i];
       z_max = preio->reionization_parameters[preio->index_re_first_z+i+1];
->>>>>>> 03552684
 
       /* fix the final xe to xe_before*/
       preio->reionization_parameters[preio->index_re_first_xe+preio->re_z_size-1] = preio->reionization_parameters[preio->index_re_xe_before];
@@ -4488,16 +4156,9 @@
                  pth->error_message,
                  "z out of range for reionization interpolation");
 
-<<<<<<< HEAD
-  pth->thermodynamics_table[(pth->tt_size-index_z-1)*pth->th_size+pth->index_th_dkappa_noreio]
-    = (1.+z) * (1.+z) * ptw->SIunit_nH0 * x_noreio * _sigma_ * _Mpc_over_m_;
-
-  return _SUCCESS_;
-=======
       argument =(z-preio->reionization_parameters[preio->index_re_first_z+i])
         /(preio->reionization_parameters[preio->index_re_first_z+i+1]
           -preio->reionization_parameters[preio->index_re_first_z+i]);
->>>>>>> 03552684
 
       *x = preio->reionization_parameters[preio->index_re_first_xe+i]
         + argument*(preio->reionization_parameters[preio->index_re_first_xe+i+1]
@@ -4544,10 +4205,10 @@
   //class_store_columntitle(titles,"kappa'''",_TRUE_);
   class_store_columntitle(titles,"exp(-kappa)",_TRUE_);
   class_store_columntitle(titles,"g [Mpc^-1]",_TRUE_);
+  class_store_columntitle(titles,"g_reco",_TRUE_);
+  class_store_columntitle(titles,"g_reio",_TRUE_);
   //class_store_columntitle(titles,"g'",_TRUE_);
   //class_store_columntitle(titles,"g''",_TRUE_);
-  class_store_columntitle(titles,"g_reco",_TRUE_);
-  class_store_columntitle(titles,"g_reio",_TRUE_);
   class_store_columntitle(titles,"Tb [K]",_TRUE_);
   class_store_columntitle(titles,"dTb [K]",_TRUE_);
   class_store_columntitle(titles,"w_b",_TRUE_);
@@ -4610,10 +4271,14 @@
     class_store_double(dataptr,pvecthermo[pth->index_th_xe],_TRUE_,storeidx);
     class_store_double(dataptr,pvecthermo[pth->index_th_xe_noreio],_TRUE_,storeidx);
     class_store_double(dataptr,pvecthermo[pth->index_th_dkappa],_TRUE_,storeidx);
+    //class_store_double(dataptr,pvecthermo[pth->index_th_ddkappa],_TRUE_,storeidx);
+    //class_store_double(dataptr,pvecthermo[pth->index_th_dddkappa],_TRUE_,storeidx);
     class_store_double(dataptr,pvecthermo[pth->index_th_exp_m_kappa],_TRUE_,storeidx);
     class_store_double(dataptr,pvecthermo[pth->index_th_g],_TRUE_,storeidx);
     class_store_double(dataptr,pvecthermo[pth->index_th_g_reco],_TRUE_,storeidx);
     class_store_double(dataptr,pvecthermo[pth->index_th_g_reio],_TRUE_,storeidx);
+    //class_store_double(dataptr,pvecthermo[pth->index_th_dg],_TRUE_,storeidx);
+    //class_store_double(dataptr,pvecthermo[pth->index_th_ddg],_TRUE_,storeidx);
     class_store_double(dataptr,pvecthermo[pth->index_th_Tb],_TRUE_,storeidx);
     class_store_double(dataptr,pvecthermo[pth->index_th_dTb],_TRUE_,storeidx);
     class_store_double(dataptr,pvecthermo[pth->index_th_wb],_TRUE_,storeidx);
@@ -4636,8 +4301,4 @@
   }
 
   return _SUCCESS_;
-<<<<<<< HEAD
-
-=======
->>>>>>> 03552684
 }