/** @file nonlinear.c Documented nonlinear module
 *
 * Julien Lesgourgues, 6.03.2014
 *
 * New module replacing an older one present up to version 2.0 The new
 * module is located in a better place in the main, allowing it to
 * compute non-linear correction to \f$ C_l\f$'s and not just \f$ P(k)\f$. It will
 * also be easier to generalize to new methods.  The old implementation
 * of one-loop calculations and TRG calculations has been dropped from
 * this version, they can still be found in older versions.
 *
 */

#include "nonlinear.h"

/**
 * Return the value of the non-linearity wavenumber k_nl for a given redshift z
 * @param pba Input: pointer to background structure
 * @param pnl Input: pointer to nonlinear structure
 * @param z Input: redshift
 * @param k_nl Output: k_nl value
 * @param k_nl_cb Ouput: k_nl value of the cdm+baryon part only, if there is ncdm
 * @return the error status
 */

int nonlinear_k_nl_at_z(
                        struct background *pba,
                        struct nonlinear * pnl,
                        double z,
                        double * k_nl,
                        double * k_nl_cb
                        ) {

  double tau;

  /** - convert input redshift into a conformal time */

  class_call(background_tau_of_z(pba,
                                 z,
                                 &tau),
             pba->error_message,
             pnl->error_message);

  /** - interpolate the precomputed k_nl array at the needed valuetime */

<<<<<<< HEAD
  if (pba->has_ncdm){

    if (pnl->tau_size == 1) {
      *k_nl_cb = pnl->k_nl[pnl->index_pk_cb][0];
=======
  if (pnl->has_pk_m == _TRUE_) {

    if (pnl->tau_size == 1) {
      *k_nl = pnl->k_nl[pnl->index_pk_m][0];
>>>>>>> 9533387d
    }
    else {
      class_call(array_interpolate_two(pnl->tau,
                                       1,
                                       0,
<<<<<<< HEAD
                                       pnl->k_nl[pnl->index_pk_cb],
                                       1,
                                       pnl->tau_size,
                                       tau,
                                       k_nl_cb,
=======
                                       pnl->k_nl[pnl->index_pk_m],
                                       1,
                                       pnl->tau_size,
                                       tau,
                                       k_nl,
>>>>>>> 9533387d
                                       1,
                                       pnl->error_message),
                 pnl->error_message,
                 pnl->error_message);
    }
<<<<<<< HEAD
=======
  }
>>>>>>> 9533387d

  /** - if needed, do the same for the baryon part only */

  if (pnl->has_pk_cb) {

    if (pnl->tau_size == 1) {
      *k_nl_cb = pnl->k_nl[pnl->index_pk_cb][0];
    }
    else {
      class_call(array_interpolate_two(pnl->tau,
                                       1,
                                       0,
                                       pnl->k_nl[pnl->index_pk_cb],
                                       1,
                                       pnl->tau_size,
                                       tau,
                                       k_nl_cb,
                                       1,
                                       pnl->error_message),
                 pnl->error_message,
                 pnl->error_message);
    }
  }

  /* otherwise, return the same for k_nl_cb as for k_nl */

  else{
    *k_nl_cb = *k_nl;
  }

  return _SUCCESS_;
}

/**
 * Initialize the nonlinear structure, and in particular the
 * nl_corr_density and k_nl interpolation tables.
 *
 * @param ppr Input: pointer to precision structure
 * @param pba Input: pointer to background structure
 * @param pth Input: pointer to therodynamics structure
 * @param ppt Input: pointer to perturbation structure
 * @param ppm Input: pointer to primordial structure
 * @param pnl Input/Output: pointer to initialized nonlinear structure
 * @return the error status
 */

int nonlinear_init(
                   struct precision *ppr,
                   struct background *pba,
                   struct thermo *pth,
                   struct perturbs *ppt,
                   struct primordial *ppm,
                   struct nonlinear *pnl
                   ) {

  int index_ncdm;
  int index_k;
  int index_tau;
  int index_pk;
  double *pk_l;
  double *pk_nl;
  double *lnk_l;
  double *lnpk_l;
  double *ddlnpk_l;
  short print_warning=_FALSE_;
  double * pvecback;
  int last_index;
  double a,z;
  short halofit_found_k_max;

  /** Define flags and indices (so few that no dedicated routine needed) */

  pnl->has_pk_m = _TRUE_;
  if (pba->has_ncdm == _TRUE_) {
    pnl->has_pk_cb = _TRUE_;
  }
  else {
    pnl->has_pk_cb = _FALSE_;
  }

  index_pk = 0;
  class_define_index(pnl->index_pk_m, pnl->has_pk_m, index_pk,1);
  class_define_index(pnl->index_pk_cb, pnl->has_pk_cb, index_pk,1);
  pnl->pk_size = index_pk;

  /** (a) First deal with the case where non non-linear corrections requested */

  if (pnl->method == nl_none) {
    if (pnl->nonlinear_verbose > 0)
      printf("No non-linear spectra requested. Nonlinear module skipped.\n");
  }

  /** (b) Compute for HALOFIT non-linear spectrum */

  else if (pnl->method == nl_halofit) {
    if (pnl->nonlinear_verbose > 0)
      printf("Computing non-linear matter power spectrum with Halofit (including update Takahashi et al. 2012 and Bird 2014)\n");

    if (pba->has_ncdm) {
      for (index_ncdm=0;index_ncdm < pba->N_ncdm; index_ncdm++){
        if (pba->m_ncdm_in_eV[index_ncdm] >  _M_EV_TOO_BIG_FOR_HALOFIT_)
          fprintf(stdout,"Warning: Halofit is proved to work for CDM, and also with a small HDM component thanks to Bird et al.'s update. But it sounds like you are running with a WDM component of mass %f eV, which makes the use of Halofit suspicious.\n",pba->m_ncdm_in_eV[index_ncdm]);
      }
    }

    /** - copy list of (k,tau) from perturbation module */

    pnl->k_size = ppt->k_size[ppt->index_md_scalars];
    class_alloc(pnl->k,pnl->k_size*sizeof(double),pnl->error_message);
    for (index_k=0; index_k<pnl->k_size; index_k++)
      pnl->k[index_k] = ppt->k[ppt->index_md_scalars][index_k];

    pnl->tau_size = ppt->tau_size;
    class_alloc(pnl->tau,pnl->tau_size*sizeof(double),pnl->error_message);
    for (index_tau=0; index_tau<pnl->tau_size; index_tau++)
      pnl->tau[index_tau] = ppt->tau_sampling[index_tau];

    class_alloc(pnl->nl_corr_density,
                pnl->pk_size*sizeof(double *),
                pnl->error_message);

    class_alloc(pnl->k_nl,
                pnl->pk_size*sizeof(double *),
                pnl->error_message);

    class_alloc(pk_l,
                pnl->k_size*sizeof(double),
                pnl->error_message);

    class_alloc(pk_nl,
                pnl->k_size*sizeof(double),
                pnl->error_message);

    class_alloc(lnk_l,
                pnl->k_size*sizeof(double),
                pnl->error_message);

    class_alloc(lnpk_l,
                pnl->k_size*sizeof(double),
                pnl->error_message);

    class_alloc(ddlnpk_l,
                pnl->k_size*sizeof(double),
                pnl->error_message);

    for (index_pk=0; index_pk<pnl->pk_size; index_pk++){
<<<<<<< HEAD

      class_alloc(pnl->nl_corr_density[index_pk],pnl->tau_size*pnl->k_size*sizeof(double),pnl->error_message);
      class_alloc(pnl->k_nl[index_pk],pnl->tau_size*sizeof(double),pnl->error_message);

      class_alloc(pk_l[index_pk],pnl->k_size*sizeof(double),pnl->error_message);
      class_alloc(pk_nl[index_pk],pnl->k_size*sizeof(double),pnl->error_message);

      class_alloc(lnk_l[index_pk],pnl->k_size*sizeof(double),pnl->error_message);//this is not really necessary
      class_alloc(lnpk_l[index_pk],pnl->k_size*sizeof(double),pnl->error_message);
      class_alloc(ddlnpk_l[index_pk],pnl->k_size*sizeof(double),pnl->error_message);

=======
      class_alloc(pnl->nl_corr_density[index_pk],pnl->tau_size*pnl->k_size*sizeof(double),pnl->error_message);
      class_alloc(pnl->k_nl[index_pk],pnl->tau_size*sizeof(double),pnl->error_message);
>>>>>>> 9533387d
    }

    print_warning=_FALSE_;

    pnl->index_tau_min_nl = 0;

    /** - loop over time */

    for (index_tau = pnl->tau_size-1; index_tau>=0; index_tau--) {

      for (index_pk=0; index_pk<pnl->pk_size; index_pk++) {

<<<<<<< HEAD
        if(pk_type == 0) {
          if(pba->has_ncdm) {
            index_pk=pnl->index_pk_cb;
          }
          else {
            index_pk = pnl->index_pk_m;
          }
        }
        else if(pk_type == 1) {
          if(pba->has_ncdm){
            index_pk = pnl->index_pk_m;
          }
          else {
            class_stop(pnl->error_message,"looks like pk_size=2 even if you do not have any massive neutrinos");
          }
        }
        else {
          class_stop(pnl->error_message,"P(k) is set neither to total matter nor to cold dark matter + baryons, pk_type=%d \n",pk_type);
        }

        /* get P_L(k) at this time */
        class_call(nonlinear_pk_l(pba,ppt,ppm,pnl,index_pk,index_tau,pk_l[index_pk],lnk_l[index_pk],lnpk_l[index_pk],ddlnpk_l[index_pk]),
=======
        /* get P_L(k) at this time */
        class_call(nonlinear_pk_l(pba,ppt,ppm,pnl,index_pk,index_tau,pk_l,lnk_l,lnpk_l,ddlnpk_l),
>>>>>>> 9533387d
                   pnl->error_message,
                   pnl->error_message);

        /* get P_NL(k) at this time */
        if (print_warning == _FALSE_) {

          class_call(nonlinear_halofit(ppr,
                                       pba,
                                       ppt,
                                       ppm,
                                       pnl,
                                       index_pk,
                                       pnl->tau[index_tau],
<<<<<<< HEAD
                                       pk_l[index_pk],
                                       pk_nl[index_pk],
                                       lnk_l[index_pk],
                                       lnpk_l[index_pk],
                                       ddlnpk_l[index_pk],
=======
                                       pk_l,
                                       pk_nl,
                                       lnk_l,
                                       lnpk_l,
                                       ddlnpk_l,
>>>>>>> 9533387d
                                       &(pnl->k_nl[index_pk][index_tau]),
                                       &halofit_found_k_max),
                     pnl->error_message,
                     pnl->error_message);

          if (halofit_found_k_max == _TRUE_) {

            // for debugging:
            /*if ((index_tau == pnl->tau_size-1)){
              for (index_k=0; index_k<pnl->k_size; index_k++) {
              fprintf(stdout,"%d %e  %e  %e\n",index_pk,pnl->k[index_k],pk_l[index_pk][index_k],pk_nl[index_pk][index_k]);
              }
              fprintf(stdout,"\n\n\n");
              }*/

            for (index_k=0; index_k<pnl->k_size; index_k++) {
<<<<<<< HEAD
              pnl->nl_corr_density[index_pk][index_tau * pnl->k_size + index_k] = sqrt(pk_nl[index_pk][index_k]/pk_l[index_pk][index_k]);
=======
              pnl->nl_corr_density[index_pk][index_tau * pnl->k_size + index_k] = sqrt(pk_nl[index_k]/pk_l[index_k]);
>>>>>>> 9533387d
            }
          }
          else {
            /* when Halofit found k_max too small, use 1 as the
               non-linear correction for this redshift/time, store the
               last index which worked, and print a warning. */
            print_warning = _TRUE_;
            pnl->index_tau_min_nl = index_tau+1;
            for (index_k=0; index_k<pnl->k_size; index_k++) {
              pnl->nl_corr_density[index_pk][index_tau * pnl->k_size + index_k] = 1.;
            }
            if (pnl->nonlinear_verbose > 0) {
              class_alloc(pvecback,pba->bg_size*sizeof(double),pnl->error_message);
              class_call(background_at_tau(pba,pnl->tau[index_tau],pba->short_info,pba->inter_normal,&last_index,pvecback),
                         pba->error_message,
                         pnl->error_message);
              a = pvecback[pba->index_bg_a];
              z = pba->a_today/a-1.;
              fprintf(stdout,
                      " -> [WARNING:] index_pk=%d Halofit non-linear corrections could not be computed at redshift z=%5.2f and higher.\n    This is because k_max is too small for Halofit to be able to compute the scale k_NL at this redshift.\n    If non-linear corrections at such high redshift really matter for you,\n    just try to increase one of the parameters P_k_max_h/Mpc or P_k_max_1/Mpc or halofit_min_k_max (the code will take the max of these parameters) until reaching desired z.\n",
                      index_pk,z);
              free(pvecback);
            }
          }
        }
        else {
          /* if Halofit found k_max too small at a previous
             time/redhsift, use 1 as the non-linear correction for all
             higher redshifts/earlier times. */
          for (index_k=0; index_k<pnl->k_size; index_k++) {
            pnl->nl_corr_density[index_pk][index_tau * pnl->k_size + index_k] = 1.;
          }
        }

      }//end loop over pk_type

    }//end loop over tau
<<<<<<< HEAD
    for (index_pk=0; index_pk<pnl->pk_size; index_pk++){
      free(pk_l[index_pk]);
      free(pk_nl[index_pk]);
      free(lnk_l[index_pk]);
      free(lnpk_l[index_pk]);
      free(ddlnpk_l[index_pk]);
    }
=======

    /* free allocated arrays */

>>>>>>> 9533387d
    free(pk_l);
    free(pk_nl);
    free(lnk_l);
    free(lnpk_l);
    free(ddlnpk_l);

  } // end of Halofit part

  else {
    class_stop(pnl->error_message,
               "Your non-linear method variable is set to %d, out of the range defined in nonlinear.h",pnl->method);
  }

  return _SUCCESS_;
}

/**
 * Free all memory space allocated by nonlinear_init().
 *
 *
 * @param pnl Input: pointer to nonlineard structure (to be freed)
 * @return the error status
 */

int nonlinear_free(
                   struct nonlinear *pnl
                   ) {
  int index_pk;

  if (pnl->method > nl_none) {

    if (pnl->method == nl_halofit) {
      free(pnl->k);
      free(pnl->tau);
      for(index_pk=0;index_pk<pnl->pk_size;++index_pk){
        free(pnl->nl_corr_density[index_pk]);
        free(pnl->k_nl[index_pk]);
      }
      free(pnl->nl_corr_density);
      free(pnl->k_nl);
    }
  }

  if (pnl->has_pk_eq == _TRUE_) {
    free(pnl->pk_eq_tau);
    free(pnl->pk_eq_w_and_Omega);
    free(pnl->pk_eq_ddw_and_ddOmega);
  }

  return _SUCCESS_;

}

/**
 * Calculation of the linear matter power spectrum, used to get the
 * nonlinear one.  This is partially redundent with a more elaborate
 * version of this calculation performed later in the spectra
 * module. At some point the organisation will change to avoid this
 * redundency.
 *
 * @param pba       Input: pointer to background structure
 * @param ppt       Input: pointer to perturbation structure
 * @param ppm       Input: pointer to primordial structure
 * @param pnl       Input: pointer to nonlinear structure
 * @param index_pk  Input: index of component are we looking at (total matter or cdm+baryons?)
 * @param index_tau Input: index of conformal time at which we want to do the calculation
 * @param pk_l      Output: linear spectrum at the relevant time
 * @param lnk       Output: array log(wavenumber)
 * @param lnpk      Output: array of log(P(k)_linear)
 * @param ddlnpk    Output: array of second derivative of log(P(k)_linear) wrt k, for spline interpolation
 * @return the error status
 */

int nonlinear_pk_l(
                   struct background *pba,
                   struct perturbs *ppt,
                   struct primordial *ppm,
                   struct nonlinear *pnl,
                   int index_pk,
                   int index_tau,
                   double *pk_l,
                   double *lnk,
                   double *lnpk,
                   double *ddlnpk) {

  int index_md;
  int index_k;
  int index_delta;
  int index_ic1,index_ic2,index_ic1_ic2;
  double * primordial_pk;
  double source_ic1,source_ic2;

  index_md = ppt->index_md_scalars;

<<<<<<< HEAD
  // Initialize first, then assign correct value
  index_delta = ppt->index_tp_delta_m;
  if(index_pk == pnl->index_pk_m){
=======
  if ((pnl->has_pk_m == _TRUE_) && (index_pk == pnl->index_pk_m)) {
>>>>>>> 9533387d
    index_delta = ppt->index_tp_delta_m;
  }
  else if ((pnl->has_pk_cb == _TRUE_) && (index_pk == pnl->index_pk_cb)) {
    index_delta = ppt->index_tp_delta_cb;
  }
  else {
    class_stop(pnl->error_message,"P(k) is set neither to total matter nor to cold dark matter + baryons");
  }

  class_alloc(primordial_pk,ppm->ic_ic_size[index_md]*sizeof(double),pnl->error_message);

  for (index_k=0; index_k<pnl->k_size; index_k++) {

    class_call(primordial_spectrum_at_k(ppm,
                                        index_md,
                                        linear,
                                        pnl->k[index_k],
                                        primordial_pk),
               ppm->error_message,
               pnl->error_message);

    pk_l[index_k] = 0;

    /* part diagonal in initial conditions */
    for (index_ic1 = 0; index_ic1 < ppm->ic_size[index_md]; index_ic1++) {

      index_ic1_ic2 = index_symmetric_matrix(index_ic1,index_ic1,ppm->ic_size[index_md]);

      source_ic1 = ppt->sources[index_md]
        [index_ic1 * ppt->tp_size[index_md] + index_delta]
        [index_tau * ppt->k_size[index_md] + index_k];

      pk_l[index_k] += 2.*_PI_*_PI_/pow(pnl->k[index_k],3)
        *source_ic1*source_ic1
        *primordial_pk[index_ic1_ic2];

    }

    /* part non-diagonal in initial conditions */
    for (index_ic1 = 0; index_ic1 < ppm->ic_size[index_md]; index_ic1++) {
      for (index_ic2 = index_ic1+1; index_ic2 < ppm->ic_size[index_md]; index_ic2++) {

        index_ic1_ic2 = index_symmetric_matrix(index_ic1,index_ic2,ppm->ic_size[index_md]);

        if (ppm->is_non_zero[index_md][index_ic1_ic2] == _TRUE_) {

          source_ic1 = ppt->sources[index_md]
            [index_ic1 * ppt->tp_size[index_md] + index_delta]
            [index_tau * ppt->k_size[index_md] + index_k];

          source_ic2 = ppt->sources[index_md]
            [index_ic2 * ppt->tp_size[index_md] + index_delta]
            [index_tau * ppt->k_size[index_md] + index_k];

          pk_l[index_k] += 2.*2.*_PI_*_PI_/pow(pnl->k[index_k],3)
            *source_ic1*source_ic2
            *primordial_pk[index_ic1_ic2]; // extra 2 factor (to include the symmetric term ic2,ic1)

        }
      }
    }

    lnk[index_k] = log(pnl->k[index_k]);
    lnpk[index_k] = log(pk_l[index_k]);

  }
<<<<<<< HEAD
  //??? this array_spline table columns has to be replaced with another function
=======

>>>>>>> 9533387d
  class_call(array_spline_table_columns(lnk,
                                        pnl->k_size,
                                        lnpk,
                                        1,
                                        ddlnpk,
                                        _SPLINE_NATURAL_,
                                        pnl->error_message),
             pnl->error_message,
             pnl->error_message);

  free(primordial_pk);

  return _SUCCESS_;

}

/**
 * Calculation of the nonlinear matter power spectrum with Halofit
 * (includes Takahashi 2012 + Bird 2013 revisions).
 *
 * At high redshift it is possible that the non-linear corrections are
 * so small that they can be computed only by going to very large
 * wavenumbers. Thius, for some combination of (z, k_max), the
 * calculation is not possible. In this case a _FALSE_ will be
 * returned in the flag halofit_found_k_max.
 *
 * @param ppr         Input: pointer to precision structure
 * @param pba         Input: pointer to background structure
 * @param ppt         Input: pointer to perturbation structure
 * @param ppm         Input: pointer to primordial structure
 * @param pnl         Input/Output: pointer to nonlinear structure
 * @param index_pk    Input: index of component are we looking at (total matter or cdm+baryons?)
 * @param tau         Input: conformal time at which we want to do the calculation
 * @param pk_l        Input: linear spectrum at the relevant time
 * @param pk_nl       Output: non linear spectrum at the relevant time
 * @param lnk_l       Input: array log(wavenumber)
 * @param lnpk_l      Input: array of log(P(k)_linear)
 * @param ddlnpk_l    Input: array of second derivative of log(P(k)_linear) wrt k, for spline interpolation
 * @param k_nl        Output: non-linear wavenumber
 * @param halofit_found_k_max Ouput: flag cocnerning the status of the calculation (_FALSE_ if not possible)
 * @return the error status
 */

int nonlinear_halofit(
                      struct precision *ppr,
                      struct background *pba,
                      struct perturbs *ppt,
                      struct primordial *ppm,
                      struct nonlinear *pnl,
                      int index_pk,
                      double tau,
                      double *pk_l,
                      double *pk_nl,
                      double *lnk_l,
                      double *lnpk_l,
                      double *ddlnpk_l,
                      double *k_nl,
                      short * halofit_found_k_max
                      ) {

  double Omega_m,Omega_v,fnu,Omega0_m, w0, dw_over_da_fld, integral_fld;

  /** Determine non linear ratios (from pk) **/

  int index_k;
  double pk_lin,pk_quasi,pk_halo,rk;
  double sigma,rknl,rneff,rncur,d1,d2;
  double diff,xlogr1,xlogr2,rmid;

  double gam,a,b,c,xmu,xnu,alpha,beta,f1,f2,f3;
  double pk_linaa;
  double y;
  double f1a,f2a,f3a,f1b,f2b,f3b,frac;

  double * pvecback;

  int last_index=0;
  int counter;
  double sum1,sum2,sum3;
  double anorm;

  double *integrand_array;
  int integrand_size;
  int index_ia_k;
  int index_ia_pk;
  int index_ia_sum;
  int index_ia_ddsum;
  /*
    int index_ia_sum2;
    int index_ia_ddsum2;
    int index_ia_sum3;
    int index_ia_ddsum3;
  */
  int ia_size;
  int index_ia;

  double k_integrand;
  double lnpk_integrand;

  double R;

  double * w_and_Omega;

  class_alloc(pvecback,pba->bg_size*sizeof(double),pnl->error_message);
<<<<<<< HEAD

  Omega0_m = (pba->Omega0_idm + pba->Omega0_cdm + pba->Omega0_b + pba->Omega0_ncdm_tot + pba->Omega0_dcdm);
=======
>>>>>>> 9533387d

  Omega0_m = pba->Omega0_cdm + pba->Omega0_b + pba->Omega0_ncdm_tot + pba->Omega0_dcdm;

  if ((pnl->has_pk_m == _TRUE_) && (index_pk == pnl->index_pk_m)) {
    fnu = pba->Omega0_ncdm_tot/Omega0_m;
  }
  else if ((pnl->has_pk_cb == _TRUE_) && (index_pk == pnl->index_pk_cb)) {
    fnu = 0.;
  }
  else {
<<<<<<< HEAD
    class_stop(pnl->error_message,"P(k) is set neither to total matter nor to cold dark matter + baryons, index_pk=%d \n",index_pk);
=======
    class_stop(pnl->error_message,"P(k) is set neither to total matter nor to cold dark matter + baryons");
>>>>>>> 9533387d
  }

  if (pnl->has_pk_eq == _FALSE_) {

    /* default method to compute w0 = w_fld today, Omega_m(tau) and Omega_v=Omega_DE(tau),
       all required by HALFIT fitting formulas */

    class_call(background_w_fld(pba,pba->a_today,&w0,&dw_over_da_fld,&integral_fld), pba->error_message, pnl->error_message);

    class_call(background_at_tau(pba,tau,pba->long_info,pba->inter_normal,&last_index,pvecback),
               pba->error_message,
               pnl->error_message);

    Omega_m = pvecback[pba->index_bg_Omega_m];
    Omega_v = 1.-pvecback[pba->index_bg_Omega_m]-pvecback[pba->index_bg_Omega_r];

  }
  else {

<<<<<<< HEAD
    /* alternative method called PK-equal, described in 0810.0190 and
      1601.0723, extending the range of validity of
      HALOFIT from constant w to w0-wa models. In that
  case, some effective values of w0(tau_i) and
      Omega_m(tau_i) have been pre-computed in the input
      module, and we just ned to interpolate within
      tabulated arrays, to get them at the current tau
      value. */
=======
    /* alternative method called Pk_equal, described in 0810.0190 and
                      1601.07230, extending the range of validity of
                      HALOFIT from constant w to (w0,wa) models. In that
                      case, some effective values of w0(tau_i) and
                      Omega_m(tau_i) have been pre-computed in the
                      input module, and we just ned to interpolate
                      within tabulated arrays, to get them at the
                      current tau value. */
>>>>>>> 9533387d

    class_alloc(w_and_Omega,pnl->pk_eq_size*sizeof(double),pnl->error_message);

    class_call(array_interpolate_spline(
                                        pnl->pk_eq_tau,
                                        pnl->pk_eq_tau_size,
                                        pnl->pk_eq_w_and_Omega,
                                        pnl->pk_eq_ddw_and_ddOmega,
                                        pnl->pk_eq_size,
                                        tau,
                                        &last_index,
                                        w_and_Omega,
                                        pnl->pk_eq_size,
                                        pnl->error_message),
               pnl->error_message,
               pnl->error_message);

    w0 = w_and_Omega[pnl->index_pk_eq_w];
    Omega_m = w_and_Omega[pnl->index_pk_eq_Omega_m];
    Omega_v = 1.-Omega_m;

    free(w_and_Omega);
  }

  anorm    = 1./(2*pow(_PI_,2));

  /*      Until the 17.02.2015 the values of k used for integrating sigma(R) quantities needed by Halofit where the same as in the perturbation module.
          Since then, we sample these integrals on more values, in order to get more precise integrals (thanks Matteo Zennaro for noticing the need for this).

          We create a temporary integrand_array which columns will be:
          - k in 1/Mpc
          - just linear P(k) in Mpc**3
          - 1/(2(pi**2)) P(k) k**2 exp(-(kR)**2) or 1/(2(pi**2)) P(k) k**2 2 (kR) exp(-(kR)**2) or 1/(2(pi**2)) P(k) k**2 4 (kR)(1-kR) exp(-(kR)**2)
          - second derivative of previous line with spline
  */

  index_ia=0;
  class_define_index(index_ia_k,     _TRUE_,index_ia,1);
  class_define_index(index_ia_pk,    _TRUE_,index_ia,1);
  class_define_index(index_ia_sum,   _TRUE_,index_ia,1);
  class_define_index(index_ia_ddsum, _TRUE_,index_ia,1);
  ia_size = index_ia;

  integrand_size=(int)(log(pnl->k[pnl->k_size-1]/pnl->k[0])/log(10.)*ppr->halofit_k_per_decade)+1;

  class_alloc(integrand_array,integrand_size*ia_size*sizeof(double),pnl->error_message);

  //fprintf(stderr,"Omega_m=%e,  fnu=%e\n",Omega0_m,fnu);

  /* we fill integrand_array with values of k and P(k) using interpolation */

  last_index=0;

  for (index_k=0; index_k < integrand_size; index_k++) {

    k_integrand=pnl->k[0]*pow(10.,index_k/ppr->halofit_k_per_decade);

    class_call(array_interpolate_spline(lnk_l,
                                        pnl->k_size,
                                        lnpk_l,
                                        ddlnpk_l,
                                        1,
                                        log(k_integrand),
                                        &last_index,
                                        &lnpk_integrand,
                                        1,
                                        pnl->error_message),
               pnl->error_message,
               pnl->error_message);

    integrand_array[index_k*ia_size + index_ia_k] = k_integrand;
    integrand_array[index_k*ia_size + index_ia_pk] = exp(lnpk_integrand);

  }

  class_call(background_at_tau(pba,tau,pba->long_info,pba->inter_normal,&last_index,pvecback),
             pba->error_message,
             pnl->error_message);

  Omega_m = pvecback[pba->index_bg_Omega_m];
  Omega_v = 1.-pvecback[pba->index_bg_Omega_m]-pvecback[pba->index_bg_Omega_r];

  // for debugging:
  //printf("Call Halofit at z=%e\n",pba->a_today/pvecback[pba->index_bg_a]-1.);

  /* minimum value of R such that the integral giving sigma_R is
     converged.  The parameter halofit_sigma_precision should be
     understood as follows: we trust our calculation of sigma(R) as
     long as the integral reaches a value k_max such that the factor
     exp(-(Rk_max)**2) is already as low as halofit_sigma_precisio,
     shoing that the integreal is converged.  In practise this
     condition is tested only for R_max, the highest value of R in our
     bisection algorithm. Hence a smaller value of
     halofit_sigma_precision will lead to a more precise halofit
     result at the *highest* redshift at which halofit can make
     computations, at the expense of requiring a larger k_max; but
     this parameter is not relevant for the precision on P_nl(k,z) at
     other redshifts, so there is normally no need to change i
  */

  R=sqrt(-log(ppr->halofit_sigma_precision))/integrand_array[(integrand_size-1)*ia_size + index_ia_k];

  class_call(nonlinear_halofit_integrate(
                                         pnl,
                                         integrand_array,
                                         integrand_size,
                                         ia_size,
                                         index_ia_k,
                                         index_ia_pk,
                                         index_ia_sum,
                                         index_ia_ddsum,
                                         R,
                                         halofit_integral_one,
                                         &sum1
                                         ),
             pnl->error_message,
             pnl->error_message);

  sigma  = sqrt(sum1);

  /* the following error should not stop the code: it will arrive
     inevitably at some large redshift, and then the code should not
     stop, but just give up computing P_NL(k,z). This is why we have a
     special error handling here (using class_test_except and free()
     commands to avoid memory leaks, and calling this whole function
     not through a class_call) */

  /*
    class_test_except(sigma < 1.,
    pnl->error_message,
    free(pvecback);free(integrand_array),
    "Your k_max=%g 1/Mpc is too small for Halofit to find the non-linearity scale z_nl at z=%g. Increase input parameter P_k_max_h/Mpc or P_k_max_1/Mpc",
    pnl->k[pnl->k_size-1],
    pba->a_today/pvecback[pba->index_bg_a]-1.);
  */

  if (sigma < 1.) {
    * halofit_found_k_max = _FALSE_;
    free(pvecback);
    free(integrand_array);
    return _SUCCESS_;
  }
  else {
    * halofit_found_k_max = _TRUE_;
  }

  xlogr1 = log(R)/log(10.);

  /* maximum value of R in the bisection algorithm leading to the
     determination of R_nl.  For this value we can make a
     conservaitive guess: 1/halofit_min_k_nonlinear, where
     halofit_min_k_nonlinear is the minimum value of k at which we ask
     halofit to give us an estimate of P_nl(k,z). By assumption we
     treat all smaller k's as linear, so we know that
     sigma(1/halofit_min_k_nonlinear) must be <<1 (and if it is not
     the test below will alert us) */

  R=1./ppr->halofit_min_k_nonlinear;

  /* corresponding value of sigma_R */
  class_call(nonlinear_halofit_integrate(
                                         pnl,
                                         integrand_array,
                                         integrand_size,
                                         ia_size,
                                         index_ia_k,
                                         index_ia_pk,
                                         index_ia_sum,
                                         index_ia_ddsum,
                                         R,
                                         halofit_integral_one,
                                         &sum1
                                         ),
             pnl->error_message,
             pnl->error_message);

  sigma  = sqrt(sum1);

  class_test(sigma > 1.,
             pnl->error_message,
             "Your input value for the precision parameter halofit_min_k_nonlinear=%e is too large, such that sigma(R=1/halofit_min_k_nonlinear)=% > 1. For self-consistency, it should have been <1. Decrease halofit_min_k_nonlinear",
             ppr->halofit_min_k_nonlinear,sigma);

  xlogr2 = log(R)/log(10.);

  counter = 0;
  do {
    rmid = pow(10,(xlogr2+xlogr1)/2.0);
    counter ++;

    class_call(nonlinear_halofit_integrate(
                                           pnl,
                                           integrand_array,
                                           integrand_size,
                                           ia_size,
                                           index_ia_k,
                                           index_ia_pk,
                                           index_ia_sum,
                                           index_ia_ddsum,
                                           rmid,
                                           halofit_integral_one,
                                           &sum1
                                           ),
               pnl->error_message,
               pnl->error_message);

    sigma  = sqrt(sum1);

    diff = sigma - 1.0;

    if (diff > ppr->halofit_tol_sigma){
      xlogr1=log10(rmid);
    }
    else if (diff < -ppr->halofit_tol_sigma) {
      xlogr2 = log10(rmid);
    }

    /* The first version of this test woukld let the code continue: */
    /*
      class_test_except(counter > _MAX_IT_,
      pnl->error_message,
      free(pvecback);free(integrand_array),
      "could not converge within maximum allowed number of iterations");
    */
    /* ... but in this situation it sounds better to make it stop and return an error! */
    class_test(counter > _MAX_IT_,
               pnl->error_message,
               "could not converge within maximum allowed number of iterations");

  } while (fabs(diff) > ppr->halofit_tol_sigma);

  /* evaluate all the other integrals at R=rmid */

  class_call(nonlinear_halofit_integrate(
                                         pnl,
                                         integrand_array,
                                         integrand_size,
                                         ia_size,
                                         index_ia_k,
                                         index_ia_pk,
                                         index_ia_sum,
                                         index_ia_ddsum,
                                         rmid,
                                         halofit_integral_two,
                                         &sum2
                                         ),
             pnl->error_message,
             pnl->error_message);

  class_call(nonlinear_halofit_integrate(
                                         pnl,
                                         integrand_array,
                                         integrand_size,
                                         ia_size,
                                         index_ia_k,
                                         index_ia_pk,
                                         index_ia_sum,
                                         index_ia_ddsum,
                                         rmid,
                                         halofit_integral_three,
                                         &sum3
                                         ),
             pnl->error_message,
             pnl->error_message);

  sigma  = sqrt(sum1);
  d1 = -sum2/sum1;
  d2 = -sum2*sum2/sum1/sum1 - sum3/sum1;

  rknl  = 1./rmid;
  rneff = -3.-d1;
  rncur = -d2;

  *k_nl = rknl;

  //fprintf(stderr,"Here\n");

  for (index_k = 0; index_k < pnl->k_size; index_k++){

    rk = pnl->k[index_k];

    if (rk > ppr->halofit_min_k_nonlinear) {

      pk_lin = pk_l[index_k]*pow(pnl->k[index_k],3)*anorm;

      /* in original halofit, this is the beginning of the function halofit() */

      /*SPB11: Standard halofit underestimates the power on the smallest
       * scales by a factor of two. Add an extra correction from the
       * simulations in Bird, Viel,Haehnelt 2011 which partially accounts for
       * this.*/
      /*SPB14: This version of halofit is an updated version of the fit to the massive neutrinos
       * based on the results of Takahashi 2012, (arXiv:1208.2701).
       */
      gam=0.1971-0.0843*rneff+0.8460*rncur;
      a=1.5222+2.8553*rneff+2.3706*rneff*rneff+0.9903*rneff*rneff*rneff+ 0.2250*rneff*rneff*rneff*rneff-0.6038*rncur+0.1749*Omega_v*(1.+w0);
      a=pow(10,a);
      b=pow(10, (-0.5642+0.5864*rneff+0.5716*rneff*rneff-1.5474*rncur+0.2279*Omega_v*(1.+w0)));
      c=pow(10, 0.3698+2.0404*rneff+0.8161*rneff*rneff+0.5869*rncur);
      xmu=0.;
      xnu=pow(10,5.2105+3.6902*rneff);
      alpha=fabs(6.0835+1.3373*rneff-0.1959*rneff*rneff-5.5274*rncur);
      beta=2.0379-0.7354*rneff+0.3157*pow(rneff,2)+1.2490*pow(rneff,3)+0.3980*pow(rneff,4)-0.1682*rncur + fnu*(1.081 + 0.395*pow(rneff,2));

      if(fabs(1-Omega_m)>0.01) { /*then omega evolution */
        f1a=pow(Omega_m,(-0.0732));
        f2a=pow(Omega_m,(-0.1423));
        f3a=pow(Omega_m,(0.0725));
        f1b=pow(Omega_m,(-0.0307));
        f2b=pow(Omega_m,(-0.0585));
        f3b=pow(Omega_m,(0.0743));
        frac=Omega_v/(1.-Omega_m);
        f1=frac*f1b + (1-frac)*f1a;
        f2=frac*f2b + (1-frac)*f2a;
        f3=frac*f3b + (1-frac)*f3a;
      }
      else {
        f1=1.;
        f2=1.;
        f3=1.;
      }

      y=(rk/rknl);
      pk_halo = a*pow(y,f1*3.)/(1.+b*pow(y,f2)+pow(f3*c*y,3.-gam));
      pk_halo=pk_halo/(1+xmu*pow(y,-1)+xnu*pow(y,-2))*(1+fnu*(0.977-18.015*(Omega0_m-0.3)));
      // rk is in 1/Mpc, 47.48and 1.5 in Mpc**-2, so we need an h**2 here (Credits Antonio J. Cuesta)
      pk_linaa=pk_lin*(1+fnu*47.48*pow(rk/pba->h,2)/(1+1.5*pow(rk/pba->h,2)));
      pk_quasi=pk_lin*pow((1+pk_linaa),beta)/(1+pk_linaa*alpha)*exp(-y/4.0-pow(y,2)/8.0);

      pk_nl[index_k] = (pk_halo+pk_quasi)/pow(pnl->k[index_k],3)/anorm;

      /* in original halofit, this is the end of the function halofit() */
    }
    else {
      pk_nl[index_k] = pk_l[index_k];
    }
  }

  free(pvecback);
  free(integrand_array);
  return _SUCCESS_;
}

/**
 * Internal routione of Halofit. In original Halofit, this is
 * equivalent to the function wint()
*/

int nonlinear_halofit_integrate(
                                struct nonlinear *pnl,
                                double * integrand_array,
                                int integrand_size,
                                int ia_size,
                                int index_ia_k,
                                int index_ia_pk,
                                int index_ia_sum,
                                int index_ia_ddsum,
                                double R,
                                enum halofit_integral_type type,
                                double * sum
                                ) {

  double k,pk,x2,integrand;
  int index_k;
  double anorm = 1./(2*pow(_PI_,2));

  for (index_k=0; index_k < integrand_size; index_k++) {
    k = integrand_array[index_k*ia_size + index_ia_k];
    pk = integrand_array[index_k*ia_size + index_ia_pk];
    x2 = k*k*R*R;

    integrand = pk*k*k*anorm*exp(-x2);
    if (type == halofit_integral_two) integrand *= 2.*x2;
    if (type == halofit_integral_three) integrand *= 4.*x2*(1.-x2);

    integrand_array[index_k*ia_size + index_ia_sum] = integrand;
  }

  /* fill in second derivatives */
  class_call(array_spline(integrand_array,
                          ia_size,
                          integrand_size,
                          index_ia_k,
                          index_ia_sum,
                          index_ia_ddsum,
                          _SPLINE_NATURAL_,
                          pnl->error_message),
             pnl->error_message,
             pnl->error_message);

  /* integrate */
  class_call(array_integrate_all_spline(integrand_array,
                                        ia_size,
                                        integrand_size,
                                        index_ia_k,
                                        index_ia_sum,
                                        index_ia_ddsum,
                                        sum,
                                        pnl->error_message),
             pnl->error_message,
             pnl->error_message);

  return _SUCCESS_;
}<|MERGE_RESOLUTION|>--- conflicted
+++ resolved
@@ -43,44 +43,26 @@
 
   /** - interpolate the precomputed k_nl array at the needed valuetime */
 
-<<<<<<< HEAD
-  if (pba->has_ncdm){
-
-    if (pnl->tau_size == 1) {
-      *k_nl_cb = pnl->k_nl[pnl->index_pk_cb][0];
-=======
   if (pnl->has_pk_m == _TRUE_) {
 
     if (pnl->tau_size == 1) {
       *k_nl = pnl->k_nl[pnl->index_pk_m][0];
->>>>>>> 9533387d
     }
     else {
       class_call(array_interpolate_two(pnl->tau,
                                        1,
                                        0,
-<<<<<<< HEAD
-                                       pnl->k_nl[pnl->index_pk_cb],
-                                       1,
-                                       pnl->tau_size,
-                                       tau,
-                                       k_nl_cb,
-=======
                                        pnl->k_nl[pnl->index_pk_m],
                                        1,
                                        pnl->tau_size,
                                        tau,
                                        k_nl,
->>>>>>> 9533387d
                                        1,
                                        pnl->error_message),
                  pnl->error_message,
                  pnl->error_message);
     }
-<<<<<<< HEAD
-=======
-  }
->>>>>>> 9533387d
+  }
 
   /** - if needed, do the same for the baryon part only */
 
@@ -227,22 +209,8 @@
                 pnl->error_message);
 
     for (index_pk=0; index_pk<pnl->pk_size; index_pk++){
-<<<<<<< HEAD
-
       class_alloc(pnl->nl_corr_density[index_pk],pnl->tau_size*pnl->k_size*sizeof(double),pnl->error_message);
       class_alloc(pnl->k_nl[index_pk],pnl->tau_size*sizeof(double),pnl->error_message);
-
-      class_alloc(pk_l[index_pk],pnl->k_size*sizeof(double),pnl->error_message);
-      class_alloc(pk_nl[index_pk],pnl->k_size*sizeof(double),pnl->error_message);
-
-      class_alloc(lnk_l[index_pk],pnl->k_size*sizeof(double),pnl->error_message);//this is not really necessary
-      class_alloc(lnpk_l[index_pk],pnl->k_size*sizeof(double),pnl->error_message);
-      class_alloc(ddlnpk_l[index_pk],pnl->k_size*sizeof(double),pnl->error_message);
-
-=======
-      class_alloc(pnl->nl_corr_density[index_pk],pnl->tau_size*pnl->k_size*sizeof(double),pnl->error_message);
-      class_alloc(pnl->k_nl[index_pk],pnl->tau_size*sizeof(double),pnl->error_message);
->>>>>>> 9533387d
     }
 
     print_warning=_FALSE_;
@@ -255,33 +223,8 @@
 
       for (index_pk=0; index_pk<pnl->pk_size; index_pk++) {
 
-<<<<<<< HEAD
-        if(pk_type == 0) {
-          if(pba->has_ncdm) {
-            index_pk=pnl->index_pk_cb;
-          }
-          else {
-            index_pk = pnl->index_pk_m;
-          }
-        }
-        else if(pk_type == 1) {
-          if(pba->has_ncdm){
-            index_pk = pnl->index_pk_m;
-          }
-          else {
-            class_stop(pnl->error_message,"looks like pk_size=2 even if you do not have any massive neutrinos");
-          }
-        }
-        else {
-          class_stop(pnl->error_message,"P(k) is set neither to total matter nor to cold dark matter + baryons, pk_type=%d \n",pk_type);
-        }
-
-        /* get P_L(k) at this time */
-        class_call(nonlinear_pk_l(pba,ppt,ppm,pnl,index_pk,index_tau,pk_l[index_pk],lnk_l[index_pk],lnpk_l[index_pk],ddlnpk_l[index_pk]),
-=======
         /* get P_L(k) at this time */
         class_call(nonlinear_pk_l(pba,ppt,ppm,pnl,index_pk,index_tau,pk_l,lnk_l,lnpk_l,ddlnpk_l),
->>>>>>> 9533387d
                    pnl->error_message,
                    pnl->error_message);
 
@@ -295,19 +238,11 @@
                                        pnl,
                                        index_pk,
                                        pnl->tau[index_tau],
-<<<<<<< HEAD
-                                       pk_l[index_pk],
-                                       pk_nl[index_pk],
-                                       lnk_l[index_pk],
-                                       lnpk_l[index_pk],
-                                       ddlnpk_l[index_pk],
-=======
                                        pk_l,
                                        pk_nl,
                                        lnk_l,
                                        lnpk_l,
                                        ddlnpk_l,
->>>>>>> 9533387d
                                        &(pnl->k_nl[index_pk][index_tau]),
                                        &halofit_found_k_max),
                      pnl->error_message,
@@ -324,11 +259,7 @@
               }*/
 
             for (index_k=0; index_k<pnl->k_size; index_k++) {
-<<<<<<< HEAD
-              pnl->nl_corr_density[index_pk][index_tau * pnl->k_size + index_k] = sqrt(pk_nl[index_pk][index_k]/pk_l[index_pk][index_k]);
-=======
               pnl->nl_corr_density[index_pk][index_tau * pnl->k_size + index_k] = sqrt(pk_nl[index_k]/pk_l[index_k]);
->>>>>>> 9533387d
             }
           }
           else {
@@ -366,19 +297,9 @@
       }//end loop over pk_type
 
     }//end loop over tau
-<<<<<<< HEAD
-    for (index_pk=0; index_pk<pnl->pk_size; index_pk++){
-      free(pk_l[index_pk]);
-      free(pk_nl[index_pk]);
-      free(lnk_l[index_pk]);
-      free(lnpk_l[index_pk]);
-      free(ddlnpk_l[index_pk]);
-    }
-=======
 
     /* free allocated arrays */
 
->>>>>>> 9533387d
     free(pk_l);
     free(pk_nl);
     free(lnk_l);
@@ -473,13 +394,7 @@
 
   index_md = ppt->index_md_scalars;
 
-<<<<<<< HEAD
-  // Initialize first, then assign correct value
-  index_delta = ppt->index_tp_delta_m;
-  if(index_pk == pnl->index_pk_m){
-=======
   if ((pnl->has_pk_m == _TRUE_) && (index_pk == pnl->index_pk_m)) {
->>>>>>> 9533387d
     index_delta = ppt->index_tp_delta_m;
   }
   else if ((pnl->has_pk_cb == _TRUE_) && (index_pk == pnl->index_pk_cb)) {
@@ -546,11 +461,7 @@
     lnpk[index_k] = log(pk_l[index_k]);
 
   }
-<<<<<<< HEAD
-  //??? this array_spline table columns has to be replaced with another function
-=======
-
->>>>>>> 9533387d
+
   class_call(array_spline_table_columns(lnk,
                                         pnl->k_size,
                                         lnpk,
@@ -639,10 +550,10 @@
   int index_ia_sum;
   int index_ia_ddsum;
   /*
-    int index_ia_sum2;
-    int index_ia_ddsum2;
-    int index_ia_sum3;
-    int index_ia_ddsum3;
+  int index_ia_sum2;
+  int index_ia_ddsum2;
+  int index_ia_sum3;
+  int index_ia_ddsum3;
   */
   int ia_size;
   int index_ia;
@@ -655,13 +566,8 @@
   double * w_and_Omega;
 
   class_alloc(pvecback,pba->bg_size*sizeof(double),pnl->error_message);
-<<<<<<< HEAD
-
-  Omega0_m = (pba->Omega0_idm + pba->Omega0_cdm + pba->Omega0_b + pba->Omega0_ncdm_tot + pba->Omega0_dcdm);
-=======
->>>>>>> 9533387d
-
-  Omega0_m = pba->Omega0_cdm + pba->Omega0_b + pba->Omega0_ncdm_tot + pba->Omega0_dcdm;
+
+  Omega0_m = pba->Omega0_cdm + pba->Omega0_idm + pba->Omega0_b + pba->Omega0_ncdm_tot + pba->Omega0_dcdm;
 
   if ((pnl->has_pk_m == _TRUE_) && (index_pk == pnl->index_pk_m)) {
     fnu = pba->Omega0_ncdm_tot/Omega0_m;
@@ -670,11 +576,7 @@
     fnu = 0.;
   }
   else {
-<<<<<<< HEAD
-    class_stop(pnl->error_message,"P(k) is set neither to total matter nor to cold dark matter + baryons, index_pk=%d \n",index_pk);
-=======
     class_stop(pnl->error_message,"P(k) is set neither to total matter nor to cold dark matter + baryons");
->>>>>>> 9533387d
   }
 
   if (pnl->has_pk_eq == _FALSE_) {
@@ -694,16 +596,6 @@
   }
   else {
 
-<<<<<<< HEAD
-    /* alternative method called PK-equal, described in 0810.0190 and
-      1601.0723, extending the range of validity of
-      HALOFIT from constant w to w0-wa models. In that
-  case, some effective values of w0(tau_i) and
-      Omega_m(tau_i) have been pre-computed in the input
-      module, and we just ned to interpolate within
-      tabulated arrays, to get them at the current tau
-      value. */
-=======
     /* alternative method called Pk_equal, described in 0810.0190 and
                       1601.07230, extending the range of validity of
                       HALOFIT from constant w to (w0,wa) models. In that
@@ -712,7 +604,6 @@
                       input module, and we just ned to interpolate
                       within tabulated arrays, to get them at the
                       current tau value. */
->>>>>>> 9533387d
 
     class_alloc(w_and_Omega,pnl->pk_eq_size*sizeof(double),pnl->error_message);
 
@@ -742,11 +633,11 @@
   /*      Until the 17.02.2015 the values of k used for integrating sigma(R) quantities needed by Halofit where the same as in the perturbation module.
           Since then, we sample these integrals on more values, in order to get more precise integrals (thanks Matteo Zennaro for noticing the need for this).
 
-          We create a temporary integrand_array which columns will be:
-          - k in 1/Mpc
-          - just linear P(k) in Mpc**3
-          - 1/(2(pi**2)) P(k) k**2 exp(-(kR)**2) or 1/(2(pi**2)) P(k) k**2 2 (kR) exp(-(kR)**2) or 1/(2(pi**2)) P(k) k**2 4 (kR)(1-kR) exp(-(kR)**2)
-          - second derivative of previous line with spline
+     We create a temporary integrand_array which columns will be:
+     - k in 1/Mpc
+     - just linear P(k) in Mpc**3
+     - 1/(2(pi**2)) P(k) k**2 exp(-(kR)**2) or 1/(2(pi**2)) P(k) k**2 2 (kR) exp(-(kR)**2) or 1/(2(pi**2)) P(k) k**2 4 (kR)(1-kR) exp(-(kR)**2)
+     - second derivative of previous line with spline
   */
 
   index_ia=0;
@@ -811,7 +702,7 @@
      computations, at the expense of requiring a larger k_max; but
      this parameter is not relevant for the precision on P_nl(k,z) at
      other redshifts, so there is normally no need to change i
-  */
+   */
 
   R=sqrt(-log(ppr->halofit_sigma_precision))/integrand_array[(integrand_size-1)*ia_size + index_ia_k];
 
@@ -841,12 +732,12 @@
      not through a class_call) */
 
   /*
-    class_test_except(sigma < 1.,
-    pnl->error_message,
-    free(pvecback);free(integrand_array),
-    "Your k_max=%g 1/Mpc is too small for Halofit to find the non-linearity scale z_nl at z=%g. Increase input parameter P_k_max_h/Mpc or P_k_max_1/Mpc",
-    pnl->k[pnl->k_size-1],
-    pba->a_today/pvecback[pba->index_bg_a]-1.);
+  class_test_except(sigma < 1.,
+                    pnl->error_message,
+                    free(pvecback);free(integrand_array),
+                    "Your k_max=%g 1/Mpc is too small for Halofit to find the non-linearity scale z_nl at z=%g. Increase input parameter P_k_max_h/Mpc or P_k_max_1/Mpc",
+                    pnl->k[pnl->k_size-1],
+                    pba->a_today/pvecback[pba->index_bg_a]-1.);
   */
 
   if (sigma < 1.) {
@@ -916,8 +807,8 @@
                                            halofit_integral_one,
                                            &sum1
                                            ),
-               pnl->error_message,
-               pnl->error_message);
+             pnl->error_message,
+             pnl->error_message);
 
     sigma  = sqrt(sum1);
 
@@ -932,10 +823,10 @@
 
     /* The first version of this test woukld let the code continue: */
     /*
-      class_test_except(counter > _MAX_IT_,
-      pnl->error_message,
-      free(pvecback);free(integrand_array),
-      "could not converge within maximum allowed number of iterations");
+    class_test_except(counter > _MAX_IT_,
+                      pnl->error_message,
+                      free(pvecback);free(integrand_array),
+                      "could not converge within maximum allowed number of iterations");
     */
     /* ... but in this situation it sounds better to make it stop and return an error! */
     class_test(counter > _MAX_IT_,
@@ -1079,41 +970,41 @@
   int index_k;
   double anorm = 1./(2*pow(_PI_,2));
 
-  for (index_k=0; index_k < integrand_size; index_k++) {
-    k = integrand_array[index_k*ia_size + index_ia_k];
-    pk = integrand_array[index_k*ia_size + index_ia_pk];
-    x2 = k*k*R*R;
-
-    integrand = pk*k*k*anorm*exp(-x2);
-    if (type == halofit_integral_two) integrand *= 2.*x2;
-    if (type == halofit_integral_three) integrand *= 4.*x2*(1.-x2);
-
-    integrand_array[index_k*ia_size + index_ia_sum] = integrand;
-  }
-
-  /* fill in second derivatives */
-  class_call(array_spline(integrand_array,
-                          ia_size,
-                          integrand_size,
-                          index_ia_k,
-                          index_ia_sum,
-                          index_ia_ddsum,
-                          _SPLINE_NATURAL_,
-                          pnl->error_message),
-             pnl->error_message,
-             pnl->error_message);
-
-  /* integrate */
-  class_call(array_integrate_all_spline(integrand_array,
-                                        ia_size,
-                                        integrand_size,
-                                        index_ia_k,
-                                        index_ia_sum,
-                                        index_ia_ddsum,
-                                        sum,
-                                        pnl->error_message),
-             pnl->error_message,
-             pnl->error_message);
+    for (index_k=0; index_k < integrand_size; index_k++) {
+      k = integrand_array[index_k*ia_size + index_ia_k];
+      pk = integrand_array[index_k*ia_size + index_ia_pk];
+      x2 = k*k*R*R;
+
+      integrand = pk*k*k*anorm*exp(-x2);
+      if (type == halofit_integral_two) integrand *= 2.*x2;
+      if (type == halofit_integral_three) integrand *= 4.*x2*(1.-x2);
+
+      integrand_array[index_k*ia_size + index_ia_sum] = integrand;
+    }
+
+    /* fill in second derivatives */
+    class_call(array_spline(integrand_array,
+                            ia_size,
+                            integrand_size,
+                            index_ia_k,
+                            index_ia_sum,
+                            index_ia_ddsum,
+                            _SPLINE_NATURAL_,
+                            pnl->error_message),
+               pnl->error_message,
+               pnl->error_message);
+
+    /* integrate */
+    class_call(array_integrate_all_spline(integrand_array,
+                                          ia_size,
+                                          integrand_size,
+                                          index_ia_k,
+                                          index_ia_sum,
+                                          index_ia_ddsum,
+                                          sum,
+                                          pnl->error_message),
+               pnl->error_message,
+               pnl->error_message);
 
   return _SUCCESS_;
 }