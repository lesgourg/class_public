/** @file background.c Documented background module
 *
 * * Julien Lesgourgues, 17.04.2011
 * * routines related to ncdm written by T. Tram in 2011
 * * new integration scheme written by N. Schoeneberg in 2020
 *
 * Deals with the cosmological background evolution.
 * This module has two purposes:
 *
 * - at the beginning, to initialize the background, i.e. to integrate
 *    the background equations, and store all background quantities
 *    as a function of conformal time inside an interpolation table.
 *
 * - to provide routines which allow other modules to evaluate any
 *    background quantity for a given value of the conformal time (by
 *    interpolating within the interpolation table), or to find the
 *    correspondence between redshift and conformal time.
 *
 *
 * The overall logic in this module is the following:
 *
 * 1. most background parameters that we will call {A}
 * (e.g. rho_gamma, ..) can be expressed as simple analytical
 * functions of the scale factor 'a' plus a few variables that we will
 * call {B} (e.g. (phi, phidot) for quintessence, or some temperature
 * for exotic particles, etc...). [Side note: for simplicity, all variables
 * {B} are declared redundently inside {A}.]
 *
 * 2. in turn, quantities {B} can be found as a function of the the
 * scale factor [or rather (a/a_0)] by integrating the
 * background equations. Thus {B} also includes the density of species
 * which energy conservation equation must be integrated explicitely,
 * like the density of fluids or of decaying dark matter.
 *
 * 3. some other quantities that we will call {C} (like e.g. proper
 * and conformal time, the sound horizon, the analytic scale-invariant
 * growth factor) also require an explicit integration with respect to
 * (a/a_0) [or rather log(a/a_p)], since they cannot be inferred
 * analytically from (a/a_0) and parameters {B}. The difference
 * between {B} and {C} parameters is that {C} parameters do not need
 * to be known in order to get {A}.
 *
 * So, we define the following routines:
 *
 * - background_functions() returns all background quantities {A} as a
 *    function of (a/a_0) and of quantities {B}.
 *
 * - background_solve() integrates the quantities {B} and {C} with
 *    respect to log(a/a_0); this integration requires many calls to
 *    background_functions().
 *
 * - the result is stored in the form of a big table in the background
 *    structure. There is one column for the scale factor, and one for
 *    each quantity {A} or {C} [Side note: we don;t include {B} here
 *    because the {B} variables are already decalred redundently also
 *    as {A} quantitites.]
 *
 * Later in the code:
 *
 * - If we know the variables (a/a_0) + {B} and need some quantity {A}
 *    (but not {C}), the quickest and most precise way is to call
 *    directly background_functions() (for instance, in simple models,
 *    if we want H at a given value of the scale factor).
 *
 * - If we know 'tau' and want any other quantity, we can call
 *    background_at_tau(), which interpolates in the table and returns
 *    all values.
 *
 * - If we know 'z' but not the {B} variables, or if we know 'z' and
 *    we want {C} variables, we need to call background_at_z(), which
 *    interpolates in the table and returns all values.
 *
 * - Finally, it can be useful to get 'tau' for a given redshift 'z'
 *    or vice-versa: this can be done with background_tau_of_z() or
 *    background_z_of_tau().
 *
 *
 * In order to save time, background_at_tau() ans background_at_z()
 * can be called in three modes: short_info, normal_info, long_info
 * (returning only essential quantities, or useful quantities, or
 * rarely useful quantities). Each line in the interpolation table is
 * a vector whose first few elements correspond to the short_info
 * format; a larger fraction contribute to the normal format; and the
 * full vector corresponds to the long format. The guideline is that
 * short_info returns only geometric quantities like a, H, H'; normal
 * format returns quantities strictly needed at each step in the
 * integration of perturbations; long_info returns quantities needed
 * only occasionally.
 *
 * In summary, the following functions can be called from other modules:
 *
 * -# background_init() at the beginning background_at_tau(),
 * -# background_at_z(), background_tau_of_z(), background_z_of_tau() at any later time
 * -# background_free() at the end, when no more calls to the previous functions are needed
 *
 * For units and normalisation conventions, there are two guiding principles:
 *
 * 1) All quantities are expressed in natural units in which everything is in powers of Mpc, e.g.:
 *
 * - t stands for (cosmological or proper time)*c in Mpc
 * - tau stands for (conformal time)*c in Mpc
 * - H stands for (Hubble parameter)/c in \f$ Mpc^{-1} \f$
 * - etc.
 *
 * 2) New since v3.0: all quantities that should normally scale with some power of
 * a_0^n are renormalised by a_0^{-n}, in order to be independent of a_0, e.g.
 *
 * - a in the code stands for \f$ a/a_0 \f$ in reality
 * - tau in the code stands for \f$ a_0 \tau c \f$ in Mpc
 * - any prime in the code stands for \f$ (1/a_0) d/d\tau \f$
 * - r stands for any comoving radius times a_0
 * - etc.
 */

#include "background.h"

/**
 * Background quantities at given redshift z.
 *
 * Evaluates all background quantities at a given value of
 * redshift by reading the pre-computed table and interpolating.
 *
 * @param pba           Input: pointer to background structure (containing pre-computed table)
 * @param z             Input: redshift
 * @param return_format Input: format of output vector (short_info, normal_info, long_info)
 * @param inter_mode     Input: interpolation mode (normal or closeby)
 * @param last_index    Input/Output: index of the previous/current point in the interpolation array (input only for closeby mode, output for both)
 * @param pvecback      Output: vector (assumed to be already allocated)
 * @return the error status
 */

int background_at_z(
                    struct background *pba,
                    double z,
                    enum vecback_format return_format,
                    enum interpolation_method inter_mode,
                    int * last_index,
                    double * pvecback /* vector with argument pvecback[index_bg] (must be already allocated with a size compatible with return_format) */
                    ) {

  /** Summary: */

  /** - define local variables */

  /* size of output vector, controlled by input parameter return_format */
  int pvecback_size;

  /* log(a) (in fact, given our normalisation conventions, this is log(a/a_0)) */
  double loga;

  /** - check that log(a) = log(1/(1+z)) = -log(1+z) is in the pre-computed range */
  loga = -log(1+z);

  class_test(loga < pba->loga_table[0],
             pba->error_message,
             "out of range: a/a_0 = %e < a_min/a_0 = %e, you should decrease the precision parameter a_ini_over_a_today_default\n",1./(1.+z),exp(pba->loga_table[0]));

  class_test(loga > pba->loga_table[pba->bt_size-1],
             pba->error_message,
             "out of range: a/a_0 = %e > a_max/a_0 = %e\n",1./(1.+z),exp(pba->loga_table[pba->bt_size-1]));

  /** - deduce length of returned vector from format mode */

  if (return_format == normal_info) {
    pvecback_size=pba->bg_size_normal;
  }
  else {
    if (return_format == short_info) {
      pvecback_size=pba->bg_size_short;
    }
    else {
      pvecback_size=pba->bg_size;
    }
  }


  /** - interpolate from pre-computed table with array_interpolate()
      or array_interpolate_growing_closeby() (depending on
      interpolation mode) */

  if (inter_mode == inter_normal) {
    class_call(array_interpolate_spline(
                                        pba->loga_table,
                                        pba->bt_size,
                                        pba->background_table,
                                        pba->d2background_dloga2_table,
                                        pba->bg_size,
                                        loga,
                                        last_index,
                                        pvecback,
                                        pvecback_size,
                                        pba->error_message),
               pba->error_message,
               pba->error_message);
  }
  if (inter_mode == inter_closeby) {
    class_call(array_interpolate_spline_growing_closeby(
                                                        pba->loga_table,
                                                        pba->bt_size,
                                                        pba->background_table,
                                                        pba->d2background_dloga2_table,
                                                        pba->bg_size,
                                                        loga,
                                                        last_index,
                                                        pvecback,
                                                        pvecback_size,
                                                        pba->error_message),
               pba->error_message,
               pba->error_message);
  }

  return _SUCCESS_;
}

/**
 * Background quantities at given conformal time tau.
 *
 * Evaluates all background quantities at a given value of
 * conformal time by reading the pre-computed table and interpolating.
 *
 * @param pba           Input: pointer to background structure (containing pre-computed table)
 * @param tau           Input: value of conformal time
 * @param return_format Input: format of output vector (short_info, normal_info, long_info)
 * @param inter_mode     Input: interpolation mode (normal or closeby)
 * @param last_index    Input/Output: index of the previous/current point in the interpolation array (input only for closeby mode, output for both)
 * @param pvecback      Output: vector (assumed to be already allocated)
 * @return the error status
 */

int background_at_tau(
                      struct background *pba,
                      double tau,
                      enum vecback_format return_format,
                      enum interpolation_method inter_mode,
                      int * last_index,
                      double * pvecback /* vector with argument pvecback[index_bg] (must be already allocated with a size compatible with return_format) */
                      ) {

  /** Summary: */

  /** - define local variables */
  double z;

  /** - Get current redshift */
  class_call(background_z_of_tau(pba,tau,&z),
             pba->error_message,
             pba->error_message);

  /** - Get background at corresponding redshift */
  class_call(background_at_z(pba,z,return_format,inter_mode,last_index,pvecback),
             pba->error_message,
             pba->error_message);

  return _SUCCESS_;
}

/**
 * Conformal time at given redshift.
 *
 * Returns tau(z) by interpolation from pre-computed table.
 *
 * @param pba Input: pointer to background structure
 * @param z   Input: redshift
 * @param tau Output: conformal time
 * @return the error status
 */

int background_tau_of_z(
                        struct background *pba,
                        double z,
                        double * tau
                        ) {

  /** Summary: */

  /** - define local variables */

  /* necessary for calling array_interpolate(), but never used */
  int last_index;

  /** - check that \f$ z \f$ is in the pre-computed range */
  class_test(z < pba->z_table[pba->bt_size-1],
             pba->error_message,
             "out of range: z=%e < z_min=%e\n",z,pba->z_table[pba->bt_size-1]);

  class_test(z > pba->z_table[0],
             pba->error_message,
             "out of range: z=%e > z_max=%e\n",z,pba->z_table[0]);

  /** - interpolate from pre-computed table with array_interpolate() */
  class_call(array_interpolate_spline(
                                      pba->z_table,
                                      pba->bt_size,
                                      pba->tau_table,
                                      pba->d2tau_dz2_table,
                                      1,
                                      z,
                                      &last_index,
                                      tau,
                                      1,
                                      pba->error_message),
             pba->error_message,
             pba->error_message);

  return _SUCCESS_;
}
/**
 * Redshift at given conformal time.
 *
 * Returns z(tau) by interpolation from pre-computed table.
 *
 * @param pba Input: pointer to background structure
 * @param tau Input: conformal time
 * @param z   Output: redshift
 * @return the error status
 */

int background_z_of_tau(
                        struct background *pba,
                        double tau,
                        double * z
                        ) {

  /** Summary: */

  /** - define local variables */

  /* necessary for calling array_interpolate(), but never used */
  int last_index;

  /** - check that \f$ tau \f$ is in the pre-computed range */
  class_test(tau < pba->tau_table[0],
             pba->error_message,
             "out of range: tau=%e < tau_min=%e\n",tau,pba->tau_table[0]);

  class_test(tau > pba->tau_table[pba->bt_size-1],
             pba->error_message,
             "out of range: tau=%e > tau_max=%e\n",tau,pba->tau_table[pba->bt_size-1]);

  /** - interpolate from pre-computed table with array_interpolate() */
  class_call(array_interpolate_spline(
                                      pba->tau_table,
                                      pba->bt_size,
                                      pba->z_table,
                                      pba->d2z_dtau2_table,
                                      1,
                                      tau,
                                      &last_index,
                                      z,
                                      1,
                                      pba->error_message),
             pba->error_message,
             pba->error_message);

  return _SUCCESS_;
}

/**
 * Function evaluating all background quantities which can be computed
 * analytically as a function of a and of {B} quantities (see
 * discussion at the beginning of this file).
 *
 * @param pba           Input: pointer to background structure
 * @param a             Input: scale factor (in fact, with our normalisation conventions, this is (a/a_0) )
 * @param pvecback_B    Input: vector containing all {B} quantities
 * @param return_format Input: format of output vector
 * @param pvecback      Output: vector of background quantities (assumed to be already allocated)
 * @return the error status
 */

int background_functions(
                         struct background * pba,
                         double a,
                         double * pvecback_B, /* vector with argument pvecback[index_bi] */
                         enum vecback_format return_format,
                         double * pvecback /* vector with argument pvecback[index_bg] (must be already allocated with a size compatible with return_format) */
                         ) {

  /** Summary: */

  /** - define local variables */

  /* total density */
  double rho_tot;
  /* critical density */
  double rho_crit;
  /* total pressure */
  double p_tot;
  /* total relativistic density */
  double rho_r;
  /* total non-relativistic density */
  double rho_m;
  /* background ncdm quantities */
  double rho_ncdm,p_ncdm,pseudo_p_ncdm;
  /* index for n_ncdm species */
  int n_ncdm;
  /* fluid's time-dependent equation of state parameter */
  double w_fld, dw_over_da, integral_fld;
  /* scalar field quantities */
  double phi, phi_prime;
  /* Since we only know a_prime_over_a after we have rho_tot,
     it is not possible to simply sum up p_tot_prime directly.
     Instead we sum up dp_dloga = p_prime/a_prime_over_a. The formula is
     p_prime = a_prime_over_a * dp_dloga = a_prime_over_a * Sum [ (w_prime/a_prime_over_a -3(1+w)w)rho].
     Note: The scalar field contribution must be added in the end, as an exception!*/
  double dp_dloga;

  /** - initialize local variables */
  rho_tot = 0.;
  p_tot = 0.;
  dp_dloga = 0.;
  rho_r=0.;
  rho_m=0.;

  class_test(a <= 0.,
             pba->error_message,
             "a = %e instead of strictly positive",a);

  /** - pass value of \f$ a\f$ to output */
  pvecback[pba->index_bg_a] = a;

  /** - compute each component's density and pressure */

  /* photons */
  pvecback[pba->index_bg_rho_g] = pba->Omega0_g * pow(pba->H0,2) / pow(a,4);
  rho_tot += pvecback[pba->index_bg_rho_g];
  p_tot += (1./3.) * pvecback[pba->index_bg_rho_g];
  dp_dloga += -(4./3.) * pvecback[pba->index_bg_rho_g];
  rho_r += pvecback[pba->index_bg_rho_g];

  /* baryons */
  pvecback[pba->index_bg_rho_b] = pba->Omega0_b * pow(pba->H0,2) / pow(a,3);
  rho_tot += pvecback[pba->index_bg_rho_b];
  p_tot += 0;
  rho_m += pvecback[pba->index_bg_rho_b];

  /* cdm */
  if (pba->has_cdm == _TRUE_) {
    pvecback[pba->index_bg_rho_cdm] = pba->Omega0_cdm * pow(pba->H0,2) / pow(a,3);
    rho_tot += pvecback[pba->index_bg_rho_cdm];
    p_tot += 0.;
    rho_m += pvecback[pba->index_bg_rho_cdm];
  }

  /* idm */
  if (pba->has_idm == _TRUE_) {
    pvecback[pba->index_bg_rho_idm] = pba->Omega0_idm * pow(pba->H0,2) / pow(a,3);
    rho_tot += pvecback[pba->index_bg_rho_idm];
    p_tot += 0.;
    rho_m += pvecback[pba->index_bg_rho_idm];
  }

  /* dcdm */
  if (pba->has_dcdm == _TRUE_) {
    /* Pass value of rho_dcdm to output */
    pvecback[pba->index_bg_rho_dcdm] = pvecback_B[pba->index_bi_rho_dcdm];
    rho_tot += pvecback[pba->index_bg_rho_dcdm];
    p_tot += 0.;
    rho_m += pvecback[pba->index_bg_rho_dcdm];
  }

  /* dr */
  if (pba->has_dr == _TRUE_) {
    /* Pass value of rho_dr to output */
    pvecback[pba->index_bg_rho_dr] = pvecback_B[pba->index_bi_rho_dr];
    rho_tot += pvecback[pba->index_bg_rho_dr];
    p_tot += (1./3.)*pvecback[pba->index_bg_rho_dr];
    dp_dloga += -(4./3.) * pvecback[pba->index_bg_rho_dr];
    rho_r += pvecback[pba->index_bg_rho_dr];
  }

  /* Scalar field */
  if (pba->has_scf == _TRUE_) {
    phi = pvecback_B[pba->index_bi_phi_scf];
    phi_prime = pvecback_B[pba->index_bi_phi_prime_scf];
    pvecback[pba->index_bg_phi_scf] = phi; // value of the scalar field phi
    pvecback[pba->index_bg_phi_prime_scf] = phi_prime; // value of the scalar field phi derivative wrt conformal time
// EDE-edit: Added scf pot. without CC
    pvecback[pba->index_bg_V_e_scf] = V_e_scf(pba,phi);
//
    pvecback[pba->index_bg_V_scf] = V_scf(pba,phi); //V_scf(pba,phi); //write here potential as function of phi
    pvecback[pba->index_bg_dV_scf] = dV_scf(pba,phi); // dV_scf(pba,phi); //potential' as function of phi
    pvecback[pba->index_bg_ddV_scf] = ddV_scf(pba,phi); // ddV_scf(pba,phi); //potential'' as function of phi
    pvecback[pba->index_bg_rho_scf] = (phi_prime*phi_prime/(2*a*a) + V_scf(pba,phi))/3.; // energy of the scalar field. The field units are set automatically by setting the initial conditions
    pvecback[pba->index_bg_p_scf] =(phi_prime*phi_prime/(2*a*a) - V_scf(pba,phi))/3.; // pressure of the scalar field
    rho_tot += pvecback[pba->index_bg_rho_scf];
    p_tot += pvecback[pba->index_bg_p_scf];
    dp_dloga += 0.0; /** <-- This depends on a_prime_over_a, so we cannot add it now! */
    //divide relativistic & nonrelativistic (not very meaningful for oscillatory models)
    //rho_r += 3.*pvecback[pba->index_bg_p_scf]; //field pressure contributes radiation
    //rho_m += pvecback[pba->index_bg_rho_scf] - 3.* pvecback[pba->index_bg_p_scf]; //the rest contributes matter
    // EDE-edit
    rho_r += 3.*((phi_prime*phi_prime/(2*a*a) - V_e_scf(pba,phi))/3.);
    rho_m += ((phi_prime*phi_prime/(2*a*a) + V_e_scf(pba,phi))/3.) - 3.*((phi_prime*phi_prime/(2*a*a) - V_e_scf(pba,phi))/3.);
    //printf(" a= %e, Omega_scf = %f, \n ",a_rel, pvecback[pba->index_bg_rho_scf]/rho_tot );
  }

  /* ncdm */
  if (pba->has_ncdm == _TRUE_) {

    /* Loop over species: */
    for (n_ncdm=0; n_ncdm<pba->N_ncdm; n_ncdm++) {

      /* function returning background ncdm[n_ncdm] quantities (only
         those for which non-NULL pointers are passed) */
      class_call(background_ncdm_momenta(
                                         pba->q_ncdm_bg[n_ncdm],
                                         pba->w_ncdm_bg[n_ncdm],
                                         pba->q_size_ncdm_bg[n_ncdm],
                                         pba->M_ncdm[n_ncdm],
                                         pba->factor_ncdm[n_ncdm],
                                         1./a-1.,
                                         NULL,
                                         &rho_ncdm,
                                         &p_ncdm,
                                         NULL,
                                         &pseudo_p_ncdm),
                 pba->error_message,
                 pba->error_message);

      pvecback[pba->index_bg_rho_ncdm1+n_ncdm] = rho_ncdm;
      rho_tot += rho_ncdm;
      pvecback[pba->index_bg_p_ncdm1+n_ncdm] = p_ncdm;
      p_tot += p_ncdm;
      pvecback[pba->index_bg_pseudo_p_ncdm1+n_ncdm] = pseudo_p_ncdm;
      /** See e.g. Eq. A6 in 1811.00904. */
      dp_dloga += (pseudo_p_ncdm - 5*p_ncdm);

      /* (3 p_ncdm1) is the "relativistic" contribution to rho_ncdm1 */
      rho_r += 3.* p_ncdm;

      /* (rho_ncdm1 - 3 p_ncdm1) is the "non-relativistic" contribution
         to rho_ncdm1 */
      rho_m += rho_ncdm - 3.* p_ncdm;
    }
  }

  /* Lambda */
  if (pba->has_lambda == _TRUE_) {
    pvecback[pba->index_bg_rho_lambda] = pba->Omega0_lambda * pow(pba->H0,2);
    rho_tot += pvecback[pba->index_bg_rho_lambda];
    p_tot -= pvecback[pba->index_bg_rho_lambda];
  }

  /* fluid with w(a) and constant cs2 */
  if (pba->has_fld == _TRUE_) {

    /* get rho_fld from vector of integrated variables */
    pvecback[pba->index_bg_rho_fld] = pvecback_B[pba->index_bi_rho_fld];

    /* get w_fld from dedicated function */
    class_call(background_w_fld(pba,a,&w_fld,&dw_over_da,&integral_fld), pba->error_message, pba->error_message);
    pvecback[pba->index_bg_w_fld] = w_fld;

    // Obsolete: at the beginning, we had here the analytic integral solution corresponding to the case w=w0+w1(1-a/a0):
    // pvecback[pba->index_bg_rho_fld] = pba->Omega0_fld * pow(pba->H0,2) / pow(a,3.*(1.+pba->w0_fld+pba->wa_fld)) * exp(3.*pba->wa_fld*(a-1.));
    // But now everthing is integrated numerically for a given w_fld(a) defined in the function background_w_fld.

    rho_tot += pvecback[pba->index_bg_rho_fld];
    p_tot += w_fld * pvecback[pba->index_bg_rho_fld];
    dp_dloga += (a*dw_over_da-3*(1+w_fld)*w_fld)*pvecback[pba->index_bg_rho_fld];
  }

  /* relativistic neutrinos (and all relativistic relics) */
  if (pba->has_ur == _TRUE_) {
    pvecback[pba->index_bg_rho_ur] = pba->Omega0_ur * pow(pba->H0,2) / pow(a,4);
    rho_tot += pvecback[pba->index_bg_rho_ur];
    p_tot += (1./3.) * pvecback[pba->index_bg_rho_ur];
    dp_dloga += -(4./3.) * pvecback[pba->index_bg_rho_ur];
    rho_r += pvecback[pba->index_bg_rho_ur];
  }

  /* interacting dark radiation */
  if (pba->has_idr == _TRUE_) {
    pvecback[pba->index_bg_rho_idr] = pba->Omega0_idr * pow(pba->H0,2) / pow(a,4);
    rho_tot += pvecback[pba->index_bg_rho_idr];
    p_tot += (1./3.) * pvecback[pba->index_bg_rho_idr];
    rho_r += pvecback[pba->index_bg_rho_idr];
  }

  /** - compute expansion rate H from Friedmann equation: this is the
      only place where the Friedmann equation is assumed. Remember
      that densities are all expressed in units of \f$ [3c^2/8\pi G] \f$, ie
      \f$ \rho_{class} = [8 \pi G \rho_{physical} / 3 c^2]\f$ */
  pvecback[pba->index_bg_H] = sqrt(rho_tot-pba->K/a/a);

  /** - compute derivative of H with respect to conformal time */
  pvecback[pba->index_bg_H_prime] = - (3./2.) * (rho_tot + p_tot) * a + pba->K/a;

  /* Total energy density*/
  pvecback[pba->index_bg_rho_tot] = rho_tot;

  /* Total pressure */
  pvecback[pba->index_bg_p_tot] = p_tot;

  /* Derivative of total pressure w.r.t. conformal time */
  pvecback[pba->index_bg_p_tot_prime] = a*pvecback[pba->index_bg_H]*dp_dloga;
  if (pba->has_scf == _TRUE_) {
    /** The contribution of scf was not added to dp_dloga, add p_scf_prime here: */
    pvecback[pba->index_bg_p_prime_scf] = pvecback[pba->index_bg_phi_prime_scf]*
      (-pvecback[pba->index_bg_phi_prime_scf]*pvecback[pba->index_bg_H]/a-2./3.*pvecback[pba->index_bg_dV_scf]);
    pvecback[pba->index_bg_p_tot_prime] += pvecback[pba->index_bg_p_prime_scf];
  }

                             /* EDE-edit:*/
/** - compute scf fraction density. Note the factor of 1/3 in going from V-->rho. */
  if (pba->has_scf == _TRUE_) {
    pvecback[pba->index_bg_rho_crit] = rho_tot-pba->K/a/a;
    class_test(pvecback[pba->index_bg_V_e_scf]/pvecback[pba->index_bg_rho_crit]/3 >= 0.50,
               pba->error_message,
               "fEDE = %e instead of < 0.5",pvecback[pba->index_bg_V_e_scf]/pvecback[pba->index_bg_rho_crit]/3 );
  }




  /** - compute critical density */
  rho_crit = rho_tot-pba->K/a/a;
  class_test(rho_crit <= 0.,
             pba->error_message,
             "rho_crit = %e instead of strictly positive",rho_crit);

  /** - compute relativistic density to total density ratio */
  pvecback[pba->index_bg_Omega_r] = rho_r / rho_crit;

  /** - compute other quantities in the exhaustive, redundant format */
  if (return_format == long_info) {

    /** - store critical density */
    pvecback[pba->index_bg_rho_crit] = rho_crit;

    /** - compute Omega_m */
    pvecback[pba->index_bg_Omega_m] = rho_m / rho_crit;

    /** - cosmological time */
    pvecback[pba->index_bg_time] = pvecback_B[pba->index_bi_time];

    /** - comoving sound horizon */
    pvecback[pba->index_bg_rs] = pvecback_B[pba->index_bi_rs];

    /** - growth factor */
    pvecback[pba->index_bg_D] = pvecback_B[pba->index_bi_D];

    /** - velocity growth factor */
    pvecback[pba->index_bg_f] = pvecback_B[pba->index_bi_D_prime]/( pvecback_B[pba->index_bi_D]*a*pvecback[pba->index_bg_H]);

    /**- Varying fundamental constants */
    if (pba->has_varconst == _TRUE_) {
      class_call(background_varconst_of_z(pba,
                                          1./a-1.,
                                          &(pvecback[pba->index_bg_varc_alpha]),
                                          &(pvecback[pba->index_bg_varc_me])
                                          ),
                 pba->error_message,
                 pba->error_message);
    }

    /* one can put other variables here */
    /*  */
    /*  */

  }

  return _SUCCESS_;

}

/**
 * Single place where the fluid equation of state is
 * defined. Parameters of the function are passed through the
 * background structure. Generalisation to arbitrary functions should
 * be simple.
 *
 * @param pba            Input: pointer to background structure
 * @param a              Input: current value of scale factor (in fact, with our conventions, of (a/a_0))
 * @param w_fld          Output: equation of state parameter w_fld(a)
 * @param dw_over_da_fld Output: function dw_fld/da
 * @param integral_fld   Output: function \f$ \int_{a}^{a_0} da 3(1+w_{fld})/a \f$
 * @return the error status
 */

int background_w_fld(
                     struct background * pba,
                     double a,
                     double * w_fld,
                     double * dw_over_da_fld,
                     double * integral_fld
                     ) {

  double Omega_ede = 0.;
  double dOmega_ede_over_da = 0.;
  double d2Omega_ede_over_da2 = 0.;
  double a_eq, Omega_r, Omega_m;

  /** - first, define the function w(a) */
  switch (pba->fluid_equation_of_state) {
  case CLP:
    *w_fld = pba->w0_fld + pba->wa_fld * (1. - a);
    break;
  case EDE:
    // Omega_ede(a) taken from eq. (10) in 1706.00730
    Omega_ede = (pba->Omega0_fld - pba->Omega_EDE*(1.-pow(a,-3.*pba->w0_fld)))
      /(pba->Omega0_fld+(1.-pba->Omega0_fld)*pow(a,3.*pba->w0_fld))
      + pba->Omega_EDE*(1.-pow(a,-3.*pba->w0_fld));

    // d Omega_ede / d a taken analytically from the above
    dOmega_ede_over_da = - pba->Omega_EDE* 3.*pba->w0_fld*pow(a,-3.*pba->w0_fld-1.)/(pba->Omega0_fld+(1.-pba->Omega0_fld)*pow(a,3.*pba->w0_fld))
      - (pba->Omega0_fld - pba->Omega_EDE*(1.-pow(a,-3.*pba->w0_fld)))*(1.-pba->Omega0_fld)*3.*pba->w0_fld*pow(a,3.*pba->w0_fld-1.)/pow(pba->Omega0_fld+(1.-pba->Omega0_fld)*pow(a,3.*pba->w0_fld),2)
      + pba->Omega_EDE*3.*pba->w0_fld*pow(a,-3.*pba->w0_fld-1.);

    // find a_equality (needed because EDE tracks first radiation, then matter)
    Omega_r = pba->Omega0_g * (1. + 3.044 * 7./8.*pow(4./11.,4./3.)); // assumes LambdaCDM + eventually massive neutrinos so light that they are relativistic at equality; needs to be generalised later on.
    Omega_m = pba->Omega0_b;
    if (pba->has_cdm == _TRUE_) Omega_m += pba->Omega0_cdm;
    if (pba->has_idm == _TRUE_) Omega_m += pba->Omega0_idm;
    if (pba->has_dcdm == _TRUE_)
      class_stop(pba->error_message,"Early Dark Energy not compatible with decaying Dark Matter because we omitted to code the calculation of a_eq in that case, but it would not be difficult to add it if necessary, should be a matter of 5 minutes");
    a_eq = Omega_r/Omega_m; // assumes a flat universe with a=1 today

    // w_ede(a) taken from eq. (11) in 1706.00730
    *w_fld = - dOmega_ede_over_da*a/Omega_ede/3./(1.-Omega_ede)+a_eq/3./(a+a_eq);
    break;
  }


  /** - then, give the corresponding analytic derivative dw/da (used
      by perturbation equations; we could compute it numerically,
      but with a loss of precision; as long as there is a simple
      analytic expression of the derivative of the previous
      function, let's use it! */
  switch (pba->fluid_equation_of_state) {
  case CLP:
    *dw_over_da_fld = - pba->wa_fld;
    break;
  case EDE:
    d2Omega_ede_over_da2 = 0.;
    *dw_over_da_fld = - d2Omega_ede_over_da2*a/3./(1.-Omega_ede)/Omega_ede
      - dOmega_ede_over_da/3./(1.-Omega_ede)/Omega_ede
      + dOmega_ede_over_da*dOmega_ede_over_da*a/3./(1.-Omega_ede)/(1.-Omega_ede)/Omega_ede
      + a_eq/3./(a+a_eq)/(a+a_eq);
    break;
  }

  /** - finally, give the analytic solution of the following integral:
      \f$ \int_{a}^{a0} da 3(1+w_{fld})/a \f$. This is used in only
      one place, in the initial conditions for the background, and
      with a=a_ini. If your w(a) does not lead to a simple analytic
      solution of this integral, no worry: instead of writing
      something here, the best would then be to leave it equal to
      zero, and then in background_initial_conditions() you should
      implement a numerical calculation of this integral only for
      a=a_ini, using for instance Romberg integration. It should be
      fast, simple, and accurate enough. */
  switch (pba->fluid_equation_of_state) {
  case CLP:
    *integral_fld = 3.*((1.+pba->w0_fld+pba->wa_fld)*log(1./a) + pba->wa_fld*(a-1.));
    break;
  case EDE:
    class_stop(pba->error_message,"EDE implementation not finished: to finish it, read the comments in background.c just before this line\n");
    break;
  }

  /** note: of course you can generalise these formulas to anything,
      defining new parameters pba->w..._fld. Just remember that so
      far, HyRec explicitely assumes that w(a)= w0 + wa (1-a/a0); but
      Recfast does not assume anything */

  return _SUCCESS_;
}

/**
 * Single place where the variation of fundamental constants is
 * defined. Parameters of the function are passed through the
 * background structure. Generalisation to arbitrary functions should
 * be simple.
 *
 * @param pba            Input: pointer to background structure
 * @param z              Input: current value of redhsift
 * @param alpha          Output: fine structure constant relative to its current value
 * @param me             Output: effective electron mass relative to its current value
 * @return the error status
 */

int background_varconst_of_z(
                             struct background* pba,
                             double z,
                             double* alpha,
                             double* me
                             ){

  switch(pba->varconst_dep){

  case varconst_none:
    *alpha = 1.;
    *me = 1.;
    break;

  case varconst_instant:
    if (z>pba->varconst_transition_redshift){
      *alpha = pba->varconst_alpha;
      *me = pba->varconst_me;
    }
    else{
      *alpha = 1.;
      *me = 1.;
    }
    break;

    /* Implement here your arbitrary model of varying fundamental constants! */
  }
  return _SUCCESS_;
}

/**
 * Initialize the background structure, and in particular the
 * background interpolation table.
 *
 * @param ppr Input: pointer to precision structure
 * @param pba Input/Output: pointer to initialized background structure
 * @return the error status
 */

int background_init(
                    struct precision * ppr,
                    struct background * pba
                    ) {

  /** Summary: */

  /** - write class version */
  if (pba->background_verbose > 0) {
    printf("Running CLASS version %s\n",_VERSION_);
    printf("Computing background\n");
  }

  /** - if shooting failed during input, catch the error here */
  class_test(pba->shooting_failed == _TRUE_,
             pba->error_message,
             "Shooting failed, try optimising input_get_guess(). Error message:\n\n%s",
             pba->shooting_error);

  /** - assign values to all indices in vectors of background quantities */
  class_call(background_indices(pba),
             pba->error_message,
             pba->error_message);

  /** - check that input parameters make sense and write additional information about them */
  class_call(background_checks(ppr,pba),
             pba->error_message,
             pba->error_message);

  /** - integrate the background over log(a), allocate and fill the background table */
  class_call(background_solve(ppr,pba),
             pba->error_message,
             pba->error_message);

  /** - find and store a few derived parameters at radiation-matter equality */
  class_call(background_find_equality(ppr,pba),
             pba->error_message,
             pba->error_message);

  /* - write a summary of the budget of the universe */
  class_call(background_output_budget(pba),
             pba->error_message,
             pba->error_message);

    /** - EDE-edit: this function finds and stores a few derived parameters of EDE */
  if (pba->has_scf == _TRUE_) {
    class_call(background_find_f_and_zc(ppr,pba),
             pba->error_message,
               pba->error_message);
  }
  return _SUCCESS_;

}

/**
 * Free all memory space allocated by background_init() and by input_read_parameters().
 *
 *
 * @param pba Input: pointer to background structure (to be freed)
 * @return the error status
 */

int background_free(
                    struct background *pba
                    ) {

  class_call(background_free_noinput(pba),
             pba->error_message,
             pba->error_message);


  class_call(background_free_input(pba),
             pba->error_message,
             pba->error_message);

  return _SUCCESS_;
}

/**
 * Free only the memory space NOT allocated through
 * input_read_parameters(), but through background_init()
 *
 * @param pba Input: pointer to background structure (to be freed)
 * @return the error status
 */

int background_free_noinput(
                            struct background *pba
                            ) {

  free(pba->tau_table);
  free(pba->z_table);
  free(pba->loga_table);
  free(pba->d2tau_dz2_table);
  free(pba->d2z_dtau2_table);
  free(pba->background_table);
  free(pba->d2background_dloga2_table);

  return _SUCCESS_;
}
/**
 * Free pointers inside background structure which were
 * allocated in input_read_parameters()
 *
 * @param pba Input: pointer to background structure
 * @return the error status
 */

int background_free_input(
                          struct background *pba
                          ) {

  int k;

  if (pba->Omega0_ncdm_tot != 0.) {
    for (k=0; k<pba->N_ncdm; k++) {
      free(pba->q_ncdm[k]);
      free(pba->w_ncdm[k]);
      free(pba->q_ncdm_bg[k]);
      free(pba->w_ncdm_bg[k]);
      free(pba->dlnf0_dlnq_ncdm[k]);
    }
    free(pba->ncdm_quadrature_strategy);
    free(pba->ncdm_input_q_size);
    free(pba->ncdm_qmax);
    free(pba->q_ncdm);
    free(pba->w_ncdm);
    free(pba->q_ncdm_bg);
    free(pba->w_ncdm_bg);
    free(pba->dlnf0_dlnq_ncdm);
    free(pba->q_size_ncdm);
    free(pba->q_size_ncdm_bg);
    free(pba->M_ncdm);
    free(pba->T_ncdm);
    free(pba->ksi_ncdm);
    free(pba->deg_ncdm);
    free(pba->Omega0_ncdm);
    free(pba->m_ncdm_in_eV);
    free(pba->factor_ncdm);
    if (pba->got_files!=NULL)
      free(pba->got_files);
    if (pba->ncdm_psd_files!=NULL)
      free(pba->ncdm_psd_files);
    if (pba->ncdm_psd_parameters!=NULL)
      free(pba->ncdm_psd_parameters);
  }

  if (pba->Omega0_scf != 0.) {
    if (pba->scf_parameters != NULL)
      free(pba->scf_parameters);
  }
  return _SUCCESS_;
}

/**
 * Assign value to each relevant index in vectors of background quantities.
 *
 * @param pba Input: pointer to background structure
 * @return the error status
 */

int background_indices(
                       struct background *pba
                       ) {

  /** Summary: */

  /** - define local variables */

  /* a running index for the vector of background quantities */
  int index_bg;
  /* a running index for the vector of background quantities to be integrated */
  int index_bi;

  /** - initialize all flags: which species are present? */

  pba->has_cdm = _FALSE_;
  pba->has_idm = _FALSE_;
  pba->has_ncdm = _FALSE_;
  pba->has_dcdm = _FALSE_;
  pba->has_dr = _FALSE_;
  pba->has_scf = _FALSE_;
  pba->has_lambda = _FALSE_;
  pba->has_fld = _FALSE_;
  pba->has_ur = _FALSE_;
  pba->has_idr = _FALSE_;
  pba->has_curvature = _FALSE_;
  pba->has_varconst  = _FALSE_;

  if (pba->Omega0_cdm != 0.)
    pba->has_cdm = _TRUE_;

  if (pba->Omega0_idm != 0.)
    pba->has_idm = _TRUE_;

  if (pba->Omega0_ncdm_tot != 0.)
    pba->has_ncdm = _TRUE_;

  if (pba->Omega0_dcdmdr != 0.) {
    pba->has_dcdm = _TRUE_;
    if (pba->Gamma_dcdm != 0.)
      pba->has_dr = _TRUE_;
  }

  if (pba->Omega0_scf != 0.)
    pba->has_scf = _TRUE_;

  if (pba->Omega0_lambda != 0.)
    pba->has_lambda = _TRUE_;

  if (pba->Omega0_fld != 0.)
    pba->has_fld = _TRUE_;

  if (pba->Omega0_ur != 0.)
    pba->has_ur = _TRUE_;

  if (pba->Omega0_idr != 0.)
    pba->has_idr = _TRUE_;

  if (pba->sgnK != 0)
    pba->has_curvature = _TRUE_;

  if (pba->varconst_dep != varconst_none)
    pba->has_varconst = _TRUE_;

  /** - initialize all indices */

  index_bg=0;

  /* index for scale factor */
  class_define_index(pba->index_bg_a,_TRUE_,index_bg,1);

  /* - indices for H and its conformal-time-derivative */
  class_define_index(pba->index_bg_H,_TRUE_,index_bg,1);
  class_define_index(pba->index_bg_H_prime,_TRUE_,index_bg,1);

  /* - end of indices in the short vector of background values */
  pba->bg_size_short = index_bg;

  /* - index for rho_g (photon density) */
  class_define_index(pba->index_bg_rho_g,_TRUE_,index_bg,1);

  /* - index for rho_b (baryon density) */
  class_define_index(pba->index_bg_rho_b,_TRUE_,index_bg,1);

  /* - index for rho_cdm */
  class_define_index(pba->index_bg_rho_cdm,pba->has_cdm,index_bg,1);

  /* - index for rho_idm  */
  class_define_index(pba->index_bg_rho_idm,pba->has_idm,index_bg,1);

  /* - indices for ncdm. We only define the indices for ncdm1
     (density, pressure, pseudo-pressure), the other ncdm indices
     are contiguous */
  class_define_index(pba->index_bg_rho_ncdm1,pba->has_ncdm,index_bg,pba->N_ncdm);
  class_define_index(pba->index_bg_p_ncdm1,pba->has_ncdm,index_bg,pba->N_ncdm);
  class_define_index(pba->index_bg_pseudo_p_ncdm1,pba->has_ncdm,index_bg,pba->N_ncdm);

  /* - index for dcdm */
  class_define_index(pba->index_bg_rho_dcdm,pba->has_dcdm,index_bg,1);

  /* - index for dr */
  class_define_index(pba->index_bg_rho_dr,pba->has_dr,index_bg,1);

  /* - indices for scalar field */
  class_define_index(pba->index_bg_phi_scf,pba->has_scf,index_bg,1);
  class_define_index(pba->index_bg_phi_prime_scf,pba->has_scf,index_bg,1);
  class_define_index(pba->index_bg_V_scf,pba->has_scf,index_bg,1);
  class_define_index(pba->index_bg_dV_scf,pba->has_scf,index_bg,1);
  class_define_index(pba->index_bg_ddV_scf,pba->has_scf,index_bg,1);
  class_define_index(pba->index_bg_rho_scf,pba->has_scf,index_bg,1);
  class_define_index(pba->index_bg_p_scf,pba->has_scf,index_bg,1);
  class_define_index(pba->index_bg_p_prime_scf,pba->has_scf,index_bg,1);

    // EDE-edit: potential without CC
  class_define_index(pba->index_bg_V_e_scf,pba->has_scf,index_bg,1);
    //



  /* - index for Lambda */
  class_define_index(pba->index_bg_rho_lambda,pba->has_lambda,index_bg,1);

  /* - index for fluid */
  class_define_index(pba->index_bg_rho_fld,pba->has_fld,index_bg,1);
  class_define_index(pba->index_bg_w_fld,pba->has_fld,index_bg,1);

  /* - index for ultra-relativistic neutrinos/species */
  class_define_index(pba->index_bg_rho_ur,pba->has_ur,index_bg,1);

  /* - index for total density */
  class_define_index(pba->index_bg_rho_tot,_TRUE_,index_bg,1);

  /* - index for total pressure */
  class_define_index(pba->index_bg_p_tot,_TRUE_,index_bg,1);

  /* - index for derivative of total pressure */
  class_define_index(pba->index_bg_p_tot_prime,_TRUE_,index_bg,1);

  /* - index for Omega_r (relativistic density fraction) */
  class_define_index(pba->index_bg_Omega_r,_TRUE_,index_bg,1);

  /* - index interacting for dark radiation */
  class_define_index(pba->index_bg_rho_idr,pba->has_idr,index_bg,1);

  /* - put here additional ingredients that you want to appear in the
     normal vector */
  /*    */
  /*    */

  /* - end of indices in the normal vector of background values */
  pba->bg_size_normal = index_bg;

  /* - indices in the long version : */

  /* -> critical density */
  class_define_index(pba->index_bg_rho_crit,_TRUE_,index_bg,1);

  /* - index for Omega_m (non-relativistic density fraction) */
  class_define_index(pba->index_bg_Omega_m,_TRUE_,index_bg,1);

  /* -> conformal distance */
  class_define_index(pba->index_bg_conf_distance,_TRUE_,index_bg,1);

  /* -> angular diameter distance */
  class_define_index(pba->index_bg_ang_distance,_TRUE_,index_bg,1);

  /* -> luminosity distance */
  class_define_index(pba->index_bg_lum_distance,_TRUE_,index_bg,1);

  /* -> proper time (for age of the Universe) */
  class_define_index(pba->index_bg_time,_TRUE_,index_bg,1);

  /* -> conformal sound horizon */
  class_define_index(pba->index_bg_rs,_TRUE_,index_bg,1);

  /* -> density growth factor in dust universe */
  class_define_index(pba->index_bg_D,_TRUE_,index_bg,1);

  /* -> velocity growth factor in dust universe */
  class_define_index(pba->index_bg_f,_TRUE_,index_bg,1);

  /* -> varying fundamental constant -- alpha (fine structure) */
  class_define_index(pba->index_bg_varc_alpha,pba->has_varconst,index_bg,1);

  /* -> varying fundamental constant -- me (effective electron mass) */
  class_define_index(pba->index_bg_varc_me,pba->has_varconst,index_bg,1);

  /* -> put here additional quantities describing background */
  /*    */
  /*    */

  /* -> end of indices in the long vector of background values */
  pba->bg_size = index_bg;

  /* - now, indices in vector of variables to integrate.
     First {B} variables, then {C} variables. */

  index_bi=0;

  /* -> index for conformal time in vector of variables to integrate */
  class_define_index(pba->index_bi_tau,_TRUE_,index_bi,1);

  /* -> energy density in DCDM */
  class_define_index(pba->index_bi_rho_dcdm,pba->has_dcdm,index_bi,1);

  /* -> energy density in DR */
  class_define_index(pba->index_bi_rho_dr,pba->has_dr,index_bi,1);

  /* -> energy density in fluid */
  class_define_index(pba->index_bi_rho_fld,pba->has_fld,index_bi,1);

  /* -> scalar field and its derivative wrt conformal time (Zuma) */
  class_define_index(pba->index_bi_phi_scf,pba->has_scf,index_bi,1);
  class_define_index(pba->index_bi_phi_prime_scf,pba->has_scf,index_bi,1);

  /* End of {B} variables */
  pba->bi_B_size = index_bi;

  /* now continue with {C} variables */

  /* -> proper time (for age of the Universe) */
  class_define_index(pba->index_bi_time,_TRUE_,index_bi,1);

  /* -> sound horizon */
  class_define_index(pba->index_bi_rs,_TRUE_,index_bi,1);

  /* -> Second order equation for growth factor */
  class_define_index(pba->index_bi_D,_TRUE_,index_bi,1);
  class_define_index(pba->index_bi_D_prime,_TRUE_,index_bi,1);


  /* -> end of indices in the vector of variables to integrate */
  pba->bi_size = index_bi;

  return _SUCCESS_;

}

/**
 * This is the routine where the distribution function f0(q) of each
 * ncdm species is specified (it is the only place to modify if you
 * need a partlar f0(q))
 *
 * @param pbadist Input:  structure containing all parameters defining f0(q)
 * @param q       Input:  momentum
 * @param f0      Output: phase-space distribution
 */

int background_ncdm_distribution(
                                 void * pbadist,
                                 double q,
                                 double * f0
                                 ) {
  struct background * pba;
  struct background_parameters_for_distributions * pbadist_local;
  int n_ncdm,lastidx;
  double ksi;
  double qlast,dqlast,f0last,df0last;
  double *param;
  /* Variables corresponding to entries in param: */
  //double square_s12,square_s23,square_s13;
  //double mixing_matrix[3][3];
  //int i;

  /** - extract from the input structure pbadist all the relevant information */
  pbadist_local = pbadist;          /* restore actual format of pbadist */
  pba = pbadist_local->pba;         /* extract the background structure from it */
  param = pba->ncdm_psd_parameters; /* extract the optional parameter list from it */
  n_ncdm = pbadist_local->n_ncdm;   /* extract index of ncdm species under consideration */
  ksi = pba->ksi_ncdm[n_ncdm];      /* extract chemical potential */

  /** - shall we interpolate in file, or shall we use analytical formula below? */

  /** - a) deal first with the case of interpolating in files */
  if (pba->got_files[n_ncdm]==_TRUE_) {

    lastidx = pbadist_local->tablesize-1;
    if (q<pbadist_local->q[0]) {
      //Handle q->0 case:
      *f0 = pbadist_local->f0[0];
    }
    else if (q>pbadist_local->q[lastidx]) {
      //Handle q>qmax case (ensure continuous and derivable function with Boltzmann tail):
      qlast=pbadist_local->q[lastidx];
      f0last=pbadist_local->f0[lastidx];
      dqlast=qlast - pbadist_local->q[lastidx-1];
      df0last=f0last - pbadist_local->f0[lastidx-1];

      *f0 = f0last*exp(-(qlast-q)*df0last/f0last/dqlast);
    }
    else{
      //Do interpolation:
      class_call(array_interpolate_spline(
                                          pbadist_local->q,
                                          pbadist_local->tablesize,
                                          pbadist_local->f0,
                                          pbadist_local->d2f0,
                                          1,
                                          q,
                                          &pbadist_local->last_index,
                                          f0,
                                          1,
                                          pba->error_message),
                 pba->error_message,     pba->error_message);
    }
  }

  /** - b) deal now with case of reading analytical function */
  else{
    /**
       Next enter your analytic expression(s) for the p.s.d.'s. If
       you need different p.s.d.'s for different species, put each
       p.s.d inside a condition, like for instance: if (n_ncdm==2)
       {*f0=...}.  Remember that n_ncdm = 0 refers to the first
       species.
    */

    /**************************************************/
    /*    FERMI-DIRAC INCLUDING CHEMICAL POTENTIALS   */
    /**************************************************/

    *f0 = 1.0/pow(2*_PI_,3)*(1./(exp(q-ksi)+1.) +1./(exp(q+ksi)+1.));

    /**************************************************/

    /** This form is only appropriate for approximate studies, since in
        reality the chemical potentials are associated with flavor
        eigenstates, not mass eigenstates. It is easy to take this into
        account by introducing the mixing angles. In the later part
        (not read by the code) we illustrate how to do this. */

    if (_FALSE_) {

      /* We must use the list of extra parameters read in input, stored in the
         ncdm_psd_parameter list, extracted above from the structure
         and now called param[..] */

      /* check that this list has been read */
      class_test(param == NULL,
                 pba->error_message,
                 "Analytic expression wants to use 'ncdm_psd_parameters', but they have not been entered!");

      /* extract values from the list (in this example, mixing angles) */
      double square_s12=param[0];
      double square_s23=param[1];
      double square_s13=param[2];

      /* infer mixing matrix */
      double mixing_matrix[3][3];
      int i;

      mixing_matrix[0][0]=pow(fabs(sqrt((1-square_s12)*(1-square_s13))),2);
      mixing_matrix[0][1]=pow(fabs(sqrt(square_s12*(1-square_s13))),2);
      mixing_matrix[0][2]=fabs(square_s13);
      mixing_matrix[1][0]=pow(fabs(sqrt((1-square_s12)*square_s13*square_s23)+sqrt(square_s12*(1-square_s23))),2);
      mixing_matrix[1][1]=pow(fabs(sqrt(square_s12*square_s23*square_s13)-sqrt((1-square_s12)*(1-square_s23))),2);
      mixing_matrix[1][2]=pow(fabs(sqrt(square_s23*(1-square_s13))),2);
      mixing_matrix[2][0]=pow(fabs(sqrt(square_s12*square_s23)-sqrt((1-square_s12)*square_s13*(1-square_s23))),2);
      mixing_matrix[2][1]=pow(sqrt((1-square_s12)*square_s23)+sqrt(square_s12*square_s13*(1-square_s23)),2);
      mixing_matrix[2][2]=pow(fabs(sqrt((1-square_s13)*(1-square_s23))),2);

      /* loop over flavor eigenstates and compute psd of mass eigenstates */
      *f0=0.0;
      for (i=0;i<3;i++) {

        *f0 += mixing_matrix[i][n_ncdm]*1.0/pow(2*_PI_,3)*(1./(exp(q-pba->ksi_ncdm[i])+1.) +1./(exp(q+pba->ksi_ncdm[i])+1.));

      }
    } /* end of region not used, but shown as an example */
  }

  return _SUCCESS_;
}

/**
 * This function is only used for the purpose of finding optimal
 * quadrature weights. The logic is: if we can accurately convolve
 * f0(q) with this function, then we can convolve it accurately with
 * any other relevant function.
 *
 * @param pbadist Input:  structure containing all background parameters
 * @param q       Input:  momentum
 * @param test    Output: value of the test function test(q)
 */

int background_ncdm_test_function(
                                  void * pbadist,
                                  double q,
                                  double * test
                                  ) {

  double c = 2.0/(3.0*_zeta3_);
  double d = 120.0/(7.0*pow(_PI_,4));
  double e = 2.0/(45.0*_zeta5_);

  /** Using a + bq creates problems for otherwise acceptable distributions
      which diverges as \f$ 1/r \f$ or \f$ 1/r^2 \f$ for \f$ r\to 0 \f$*/
  *test = pow(2.0*_PI_,3)/6.0*(c*q*q-d*q*q*q-e*q*q*q*q);

  return _SUCCESS_;
}

/**
 * This function finds optimal quadrature weights for each ncdm
 * species
 *
 * @param ppr Input: precision structure
 * @param pba Input/Output: background structure
 */

int background_ncdm_init(
                         struct precision *ppr,
                         struct background *pba
                         ) {

  int index_q, k,tolexp,row,status,filenum;
  double f0m2,f0m1,f0,f0p1,f0p2,dq,q,df0dq,tmp1,tmp2;
  struct background_parameters_for_distributions pbadist;
  FILE *psdfile;

  pbadist.pba = pba;

  /* Allocate pointer arrays: */
  class_alloc(pba->q_ncdm, sizeof(double*)*pba->N_ncdm,pba->error_message);
  class_alloc(pba->w_ncdm, sizeof(double*)*pba->N_ncdm,pba->error_message);
  class_alloc(pba->q_ncdm_bg, sizeof(double*)*pba->N_ncdm,pba->error_message);
  class_alloc(pba->w_ncdm_bg, sizeof(double*)*pba->N_ncdm,pba->error_message);
  class_alloc(pba->dlnf0_dlnq_ncdm, sizeof(double*)*pba->N_ncdm,pba->error_message);

  /* Allocate pointers: */
  class_alloc(pba->q_size_ncdm,sizeof(int)*pba->N_ncdm,pba->error_message);
  class_alloc(pba->q_size_ncdm_bg,sizeof(int)*pba->N_ncdm,pba->error_message);
  class_alloc(pba->factor_ncdm,sizeof(double)*pba->N_ncdm,pba->error_message);

  for (k=0, filenum=0; k<pba->N_ncdm; k++) {
    pbadist.n_ncdm = k;
    pbadist.q = NULL;
    pbadist.tablesize = 0;
    /*Do we need to read in a file to interpolate the distribution function? */
    if ((pba->got_files!=NULL)&&(pba->got_files[k]==_TRUE_)) {
      psdfile = fopen(pba->ncdm_psd_files+filenum*_ARGUMENT_LENGTH_MAX_,"r");
      class_test(psdfile == NULL,pba->error_message,
                 "Could not open file %s!",pba->ncdm_psd_files+filenum*_ARGUMENT_LENGTH_MAX_);
      // Find size of table:
      for (row=0,status=2; status==2; row++) {
        status = fscanf(psdfile,"%lf %lf",&tmp1,&tmp2);
      }
      rewind(psdfile);
      pbadist.tablesize = row-1;

      /*Allocate room for interpolation table: */
      class_alloc(pbadist.q,sizeof(double)*pbadist.tablesize,pba->error_message);
      class_alloc(pbadist.f0,sizeof(double)*pbadist.tablesize,pba->error_message);
      class_alloc(pbadist.d2f0,sizeof(double)*pbadist.tablesize,pba->error_message);
      for (row=0; row<pbadist.tablesize; row++) {
        status = fscanf(psdfile,"%lf %lf",
                        &pbadist.q[row],&pbadist.f0[row]);
        //        printf("(q,f0) = (%g,%g)\n",pbadist.q[row],pbadist.f0[row]);
      }
      fclose(psdfile);
      /* Call spline interpolation: */
      class_call(array_spline_table_lines(pbadist.q,
                                          pbadist.tablesize,
                                          pbadist.f0,
                                          1,
                                          pbadist.d2f0,
                                          _SPLINE_EST_DERIV_,
                                          pba->error_message),
                 pba->error_message,
                 pba->error_message);
      filenum++;
    }

    /* Handle perturbation qsampling: */
    if (pba->ncdm_quadrature_strategy[k]==qm_auto) {
      /** Automatic q-sampling for this species */
      class_alloc(pba->q_ncdm[k],_QUADRATURE_MAX_*sizeof(double),pba->error_message);
      class_alloc(pba->w_ncdm[k],_QUADRATURE_MAX_*sizeof(double),pba->error_message);

      class_call(get_qsampling(pba->q_ncdm[k],
                               pba->w_ncdm[k],
                               &(pba->q_size_ncdm[k]),
                               _QUADRATURE_MAX_,
                               ppr->tol_ncdm,
                               pbadist.q,
                               pbadist.tablesize,
                               background_ncdm_test_function,
                               background_ncdm_distribution,
                               &pbadist,
                               pba->error_message),
                 pba->error_message,
                 pba->error_message);
      pba->q_ncdm[k]=realloc(pba->q_ncdm[k],pba->q_size_ncdm[k]*sizeof(double));
      pba->w_ncdm[k]=realloc(pba->w_ncdm[k],pba->q_size_ncdm[k]*sizeof(double));


      if (pba->background_verbose > 0) {
        printf("ncdm species i=%d sampled with %d points for purpose of perturbation integration\n",
               k+1,
               pba->q_size_ncdm[k]);
      }

      /* Handle background q_sampling: */
      class_alloc(pba->q_ncdm_bg[k],_QUADRATURE_MAX_BG_*sizeof(double),pba->error_message);
      class_alloc(pba->w_ncdm_bg[k],_QUADRATURE_MAX_BG_*sizeof(double),pba->error_message);

      class_call(get_qsampling(pba->q_ncdm_bg[k],
                               pba->w_ncdm_bg[k],
                               &(pba->q_size_ncdm_bg[k]),
                               _QUADRATURE_MAX_BG_,
                               ppr->tol_ncdm_bg,
                               pbadist.q,
                               pbadist.tablesize,
                               background_ncdm_test_function,
                               background_ncdm_distribution,
                               &pbadist,
                               pba->error_message),
                 pba->error_message,
                 pba->error_message);

      pba->q_ncdm_bg[k]=realloc(pba->q_ncdm_bg[k],pba->q_size_ncdm_bg[k]*sizeof(double));
      pba->w_ncdm_bg[k]=realloc(pba->w_ncdm_bg[k],pba->q_size_ncdm_bg[k]*sizeof(double));

      /** - in verbose mode, inform user of number of sampled momenta
          for background quantities */
      if (pba->background_verbose > 0) {
        printf("ncdm species i=%d sampled with %d points for purpose of background integration\n",
               k+1,
               pba->q_size_ncdm_bg[k]);
      }
    }
    else{
      /** Manual q-sampling for this species. Same sampling used for both perturbation and background sampling, since this will usually be a high precision setting anyway */
      pba->q_size_ncdm_bg[k] = pba->ncdm_input_q_size[k];
      pba->q_size_ncdm[k] = pba->ncdm_input_q_size[k];
      class_alloc(pba->q_ncdm_bg[k],pba->q_size_ncdm_bg[k]*sizeof(double),pba->error_message);
      class_alloc(pba->w_ncdm_bg[k],pba->q_size_ncdm_bg[k]*sizeof(double),pba->error_message);
      class_alloc(pba->q_ncdm[k],pba->q_size_ncdm[k]*sizeof(double),pba->error_message);
      class_alloc(pba->w_ncdm[k],pba->q_size_ncdm[k]*sizeof(double),pba->error_message);
      class_call(get_qsampling_manual(pba->q_ncdm[k],
                                      pba->w_ncdm[k],
                                      pba->q_size_ncdm[k],
                                      pba->ncdm_qmax[k],
                                      pba->ncdm_quadrature_strategy[k],
                                      pbadist.q,
                                      pbadist.tablesize,
                                      background_ncdm_distribution,
                                      &pbadist,
                                      pba->error_message),
                 pba->error_message,
                 pba->error_message);
      for (index_q=0; index_q<pba->q_size_ncdm[k]; index_q++) {
        pba->q_ncdm_bg[k][index_q] = pba->q_ncdm[k][index_q];
        pba->w_ncdm_bg[k][index_q] = pba->w_ncdm[k][index_q];
      }
      /** - in verbose mode, inform user of number of sampled momenta
          for background quantities */
      if (pba->background_verbose > 0) {
        printf("ncdm species i=%d sampled with %d points for purpose of background andperturbation integration using the manual method\n",
               k+1,
               pba->q_size_ncdm[k]);
      }
    }

    class_alloc(pba->dlnf0_dlnq_ncdm[k],
                pba->q_size_ncdm[k]*sizeof(double),
                pba->error_message);


    for (index_q=0; index_q<pba->q_size_ncdm[k]; index_q++) {
      q = pba->q_ncdm[k][index_q];
      class_call(background_ncdm_distribution(&pbadist,q,&f0),
                 pba->error_message,pba->error_message);

      //Loop to find appropriate dq:
      for (tolexp=_PSD_DERIVATIVE_EXP_MIN_; tolexp<_PSD_DERIVATIVE_EXP_MAX_; tolexp++) {

        if (index_q == 0) {
          dq = MIN((0.5-ppr->smallest_allowed_variation)*q,2*exp(tolexp)*(pba->q_ncdm[k][index_q+1]-q));
        }
        else if (index_q == pba->q_size_ncdm[k]-1) {
          dq = exp(tolexp)*2.0*(pba->q_ncdm[k][index_q]-pba->q_ncdm[k][index_q-1]);
        }
        else{
          dq = exp(tolexp)*(pba->q_ncdm[k][index_q+1]-pba->q_ncdm[k][index_q-1]);
        }

        class_call(background_ncdm_distribution(&pbadist,q-2*dq,&f0m2),
                   pba->error_message,pba->error_message);
        class_call(background_ncdm_distribution(&pbadist,q+2*dq,&f0p2),
                   pba->error_message,pba->error_message);

        if (fabs((f0p2-f0m2)/f0)>sqrt(ppr->smallest_allowed_variation)) break;
      }

      class_call(background_ncdm_distribution(&pbadist,q-dq,&f0m1),
                 pba->error_message,pba->error_message);
      class_call(background_ncdm_distribution(&pbadist,q+dq,&f0p1),
                 pba->error_message,pba->error_message);
      //5 point estimate of the derivative:
      df0dq = (+f0m2-8*f0m1+8*f0p1-f0p2)/12.0/dq;
      //printf("df0dq[%g] = %g. dlf=%g ?= %g. f0 =%g.\n",q,df0dq,q/f0*df0dq,
      //Avoid underflow in extreme tail:
      if (fabs(f0)==0.)
        pba->dlnf0_dlnq_ncdm[k][index_q] = -q; /* valid for whatever f0 with exponential tail in exp(-q) */
      else
        pba->dlnf0_dlnq_ncdm[k][index_q] = q/f0*df0dq;
    }

    pba->factor_ncdm[k]=pba->deg_ncdm[k]*4*_PI_*pow(pba->T_cmb*pba->T_ncdm[k]*_k_B_,4)*8*_PI_*_G_
      /3./pow(_h_P_/2./_PI_,3)/pow(_c_,7)*_Mpc_over_m_*_Mpc_over_m_;

    /* If allocated, deallocate interpolation table:  */
    if ((pba->got_files!=NULL)&&(pba->got_files[k]==_TRUE_)) {
      free(pbadist.q);
      free(pbadist.f0);
      free(pbadist.d2f0);
    }
  }


  return _SUCCESS_;
}

/**
 * For a given ncdm species: given the quadrature weights, the mass
 * and the redshift, find background quantities by a quick weighted
 * sum over.  Input parameters passed as NULL pointers are not
 * evaluated for speed-up
 *
 * @param qvec     Input: sampled momenta
 * @param wvec     Input: quadrature weights
 * @param qsize    Input: number of momenta/weights
 * @param M        Input: mass
 * @param factor   Input: normalization factor for the p.s.d.
 * @param z        Input: redshift
 * @param n        Output: number density
 * @param rho      Output: energy density
 * @param p        Output: pressure
 * @param drho_dM  Output: derivative used in next function
 * @param pseudo_p Output: pseudo-pressure used in perturbation module for fluid approx
 *
 */

int background_ncdm_momenta(
                            /* Only calculate for non-NULL pointers: */
                            double * qvec,
                            double * wvec,
                            int qsize,
                            double M,
                            double factor,
                            double z,
                            double * n,
                            double * rho, // density
                            double * p,   // pressure
                            double * drho_dM,  // d rho / d M used in next function
                            double * pseudo_p  // pseudo-p used in ncdm fluid approx
                            ) {

  int index_q;
  double epsilon;
  double q2;
  double factor2;
  /** Summary: */

  /** - rescale normalization at given redshift */
  factor2 = factor*pow(1+z,4);

  /** - initialize quantities */
  if (n!=NULL) *n = 0.;
  if (rho!=NULL) *rho = 0.;
  if (p!=NULL) *p = 0.;
  if (drho_dM!=NULL) *drho_dM = 0.;
  if (pseudo_p!=NULL) *pseudo_p = 0.;

  /** - loop over momenta */
  for (index_q=0; index_q<qsize; index_q++) {

    /* squared momentum */
    q2 = qvec[index_q]*qvec[index_q];

    /* energy */
    epsilon = sqrt(q2+M*M/(1.+z)/(1.+z));

    /* integrand of the various quantities */
    if (n!=NULL) *n += q2*wvec[index_q];
    if (rho!=NULL) *rho += q2*epsilon*wvec[index_q];
    if (p!=NULL) *p += q2*q2/3./epsilon*wvec[index_q];
    if (drho_dM!=NULL) *drho_dM += q2*M/(1.+z)/(1.+z)/epsilon*wvec[index_q];
    if (pseudo_p!=NULL) *pseudo_p += pow(q2/epsilon,3)/3.0*wvec[index_q];
  }

  /** - adjust normalization */
  if (n!=NULL) *n *= factor2/(1.+z);
  if (rho!=NULL) *rho *= factor2;
  if (p!=NULL) *p *= factor2;
  if (drho_dM!=NULL) *drho_dM *= factor2;
  if (pseudo_p!=NULL) *pseudo_p *=factor2;

  return _SUCCESS_;
}

/**
 * When the user passed the density fraction Omega_ncdm or
 * omega_ncdm in input but not the mass, infer the mass with Newton iteration method.
 *
 * @param ppr    Input: precision structure
 * @param pba    Input/Output: background structure
 * @param n_ncdm Input: index of ncdm species
 */

int background_ncdm_M_from_Omega(
                                 struct precision *ppr,
                                 struct background *pba,
                                 int n_ncdm
                                 ) {
  double rho0,rho,n,M,deltaM,drhodM;
  int iter,maxiter=50;

  rho0 = pba->H0*pba->H0*pba->Omega0_ncdm[n_ncdm]; /*Remember that rho is defined such that H^2=sum(rho_i) */
  M = 0.0;

  background_ncdm_momenta(pba->q_ncdm_bg[n_ncdm],
                          pba->w_ncdm_bg[n_ncdm],
                          pba->q_size_ncdm_bg[n_ncdm],
                          M,
                          pba->factor_ncdm[n_ncdm],
                          0.,
                          &n,
                          &rho,
                          NULL,
                          NULL,
                          NULL);

  /* Is the value of Omega less than a massless species?*/
  class_test(rho0<rho,pba->error_message,
             "The value of Omega for the %dth species, %g, is less than for a massless species! It should be atleast %g. Check your input.",
             n_ncdm,pba->Omega0_ncdm[n_ncdm],pba->Omega0_ncdm[n_ncdm]*rho/rho0);

  /* In the strict NR limit we have rho = n*(M) today, giving a zeroth order guess: */
  M = rho0/n; /* This is our guess for M. */
  for (iter=1; iter<=maxiter; iter++) {

    /* Newton iteration. First get relevant quantities at M: */
    background_ncdm_momenta(pba->q_ncdm_bg[n_ncdm],
                            pba->w_ncdm_bg[n_ncdm],
                            pba->q_size_ncdm_bg[n_ncdm],
                            M,
                            pba->factor_ncdm[n_ncdm],
                            0.,
                            NULL,
                            &rho,
                            NULL,
                            &drhodM,
                            NULL);

    deltaM = (rho0-rho)/drhodM; /* By definition of the derivative */
    if ((M+deltaM)<0.0) deltaM = -M/2.0; /* Avoid overshooting to negative M value. */
    M += deltaM; /* Update value of M.. */
    if (fabs(deltaM/M)<ppr->tol_M_ncdm) {
      /* Accuracy reached.. */
      pba->M_ncdm[n_ncdm] = M;
      break;
    }
  }
  class_test(iter>=maxiter,pba->error_message,
             "Newton iteration could not converge on a mass for some reason.");
  return _SUCCESS_;
}

/**
 * Perform some check on the input background quantities, and send to
 * standard output some information about them
 *
 * @param ppr Input: pointer to precision structure
 * @param pba Input: pointer to initialized background structure
 * @return the error status
 */

int background_checks(
                      struct precision* ppr,
                      struct background* pba
                      ) {

  /** - define local variables */
  int n_ncdm;
  double rho_ncdm_rel,rho_nu_rel;
  double N_dark;
  double w_fld, dw_over_da, integral_fld;
  int filenum=0;

  /** - control that we have photons and baryons in the problem */
  class_test((pba->Omega0_g<=0) || (pba->Omega0_b<=0),
             pba->error_message,
             "CLASS is conceived to work in a universe containing at least two species: photons and baryons. You could work in the limit where Omega_g or Omega_b are very small, but not zero");

  /** - control that cosmological parameter values make sense, otherwise inform user */

  /* H0 in Mpc^{-1} */
  /* Many users asked for this test to be supressed. It is commented out. */
  /*class_test((pba->H0 < _H0_SMALL_)||(pba->H0 > _H0_BIG_),
    pba->error_message,
    "H0=%g out of bounds (%g<H0<%g) \n",pba->H0,_H0_SMALL_,_H0_BIG_);*/

  /* consistency between h and H0 */
  class_test(fabs(pba->h * 1.e5 / _c_  / pba->H0 -1.)>ppr->smallest_allowed_variation,
             pba->error_message,
             "inconsistency between Hubble and reduced Hubble parameters: you have H0=%f/Mpc=%fkm/s/Mpc, but h=%f",pba->H0,pba->H0/1.e5* _c_,pba->h);

  /* T_cmb in K */
  /* Many users asked for this test to be supressed. It is commented out. */
  /*class_test((pba->T_cmb < _TCMB_SMALL_)||(pba->T_cmb > _TCMB_BIG_),
    pba->error_message,
    "T_cmb=%g out of bounds (%g<T_cmb<%g)",pba->T_cmb,_TCMB_SMALL_,_TCMB_BIG_);*/

  /* Omega_k */
  /* Many users asked for this test to be supressed. It is commented out. */
  /*class_test((pba->Omega0_k < _OMEGAK_SMALL_)||(pba->Omega0_k > _OMEGAK_BIG_),
    pba->error_message,
    "Omegak = %g out of bounds (%g<Omegak<%g) \n",pba->Omega0_k,_OMEGAK_SMALL_,_OMEGAK_BIG_);*/

  /* fluid equation of state */
  if (pba->has_fld == _TRUE_) {

    class_call(background_w_fld(pba,0.,&w_fld,&dw_over_da,&integral_fld), pba->error_message, pba->error_message);

    class_test(w_fld >= 1./3.,
               pba->error_message,
               "Your choice for w(a--->0)=%g is suspicious, since it is bigger than 1/3 there cannot be radiation domination at early times\n",
               w_fld);
  }

  /* Varying fundamental constants */
  if (pba->has_varconst == _TRUE_) {
    class_test(pba->varconst_alpha <= 0,
               pba->error_message,
               "incorrect fine structure constant before transition");
    class_test(pba->varconst_me <= 0,
               pba->error_message,
               "incorrect effective electron mass before transition");
    class_test(pba->varconst_transition_redshift < 0,
               pba->error_message,
               "incorrect transition redshift");
  }

  /** - in verbose mode, send to standard output some additional information on non-obvious background parameters */
  if (pba->background_verbose > 0) {

    if (pba->has_ncdm == _TRUE_) {

      /* loop over ncdm species */
      for (n_ncdm=0;n_ncdm<pba->N_ncdm; n_ncdm++) {

        /* inform if p-s-d read in files */
        if (pba->got_files[n_ncdm] == _TRUE_) {
          printf(" -> ncdm species i=%d read from file %s\n",n_ncdm+1,pba->ncdm_psd_files+filenum*_ARGUMENT_LENGTH_MAX_);
          filenum++;
        }

        /* inform the user also about the value of the ncdm
           masses in eV and about */
        printf(" -> non-cold dark matter species with i=%d has m_i = %e eV (so m_i / omega_i =%e eV)\n",
               n_ncdm+1,
               pba->m_ncdm_in_eV[n_ncdm],
               pba->m_ncdm_in_eV[n_ncdm]*pba->deg_ncdm[n_ncdm]/pba->Omega0_ncdm[n_ncdm]/pba->h/pba->h);

        /* call this function to get rho_ncdm */
        background_ncdm_momenta(pba->q_ncdm_bg[n_ncdm],
                                pba->w_ncdm_bg[n_ncdm],
                                pba->q_size_ncdm_bg[n_ncdm],
                                0.,
                                pba->factor_ncdm[n_ncdm],
                                0.,
                                NULL,
                                &rho_ncdm_rel,
                                NULL,
                                NULL,
                                NULL);

        /* inform user of the contribution of each species to
           radiation density (in relativistic limit): should be
           between 1.01 and 1.02 for each active neutrino species;
           evaluated as rho_ncdm/rho_nu_rel where rho_nu_rel is the
           density of one neutrino in the instantaneous decoupling
           limit, i.e. assuming T_nu=(4/11)^1/3 T_gamma (this comes
           from the definition of N_eff) */
        rho_nu_rel = 56.0/45.0*pow(_PI_,6)*pow(4.0/11.0,4.0/3.0)*_G_/pow(_h_P_,3)/pow(_c_,7)*
          pow(_Mpc_over_m_,2)*pow(pba->T_cmb*_k_B_,4);

        printf(" -> ncdm species i=%d sampled with %d (resp. %d) points for purpose of background (resp. perturbation) integration. In the relativistic limit it gives Delta N_eff = %g\n",
               n_ncdm+1,
               pba->q_size_ncdm_bg[n_ncdm],
               pba->q_size_ncdm[n_ncdm],
               rho_ncdm_rel/rho_nu_rel);
      }
    }

    /* contribution of interacting dark radiation _idr to N_eff */
    if (pba->has_idr == _TRUE_) {
      N_dark = pba->Omega0_idr/7.*8./pow(4./11.,4./3.)/pba->Omega0_g;
      printf(" -> dark radiation Delta Neff %e\n",N_dark);
    }
  }

  return _SUCCESS_;
}

/**
 *  This function integrates the background over time, allocates and
 *  fills the background table
 *
 * @param ppr Input: precision structure
 * @param pba Input/Output: background structure
 */

int background_solve(
                     struct precision *ppr,
                     struct background *pba
                     ) {

  /** Summary: */

  /** - define local variables */

  /* parameters and workspace for the background_derivs function */
  struct background_parameters_and_workspace bpaw;
  /* vector of quantities to be integrated */
  double * pvecback_integration;
  /* vector of all background quantities */
  double * pvecback;
  /* comoving radius coordinate in Mpc (equal to conformal distance in flat case) */
  double comoving_radius=0.;
  /* conformal distance in Mpc (equal to comoving radius in flat case) */
  double conformal_distance;

  /* evolvers */
  extern int evolver_rk();
  extern int evolver_ndf15();
  int (*generic_evolver)() = evolver_ndf15;

  /* initial and final loga values */
  double loga_ini, loga_final;
  /* growth factor today */
  double D_today;
  /* indices for the different arrays */
  int index_loga, index_scf;
  /* what parameters are used in the output? */
  int * used_in_output;

  /* index of ncdm species */
  int n_ncdm;

  /** - setup background workspace */
  bpaw.pba = pba;
  class_alloc(pvecback,pba->bg_size*sizeof(double),pba->error_message);
  bpaw.pvecback = pvecback;

  /** - allocate vector of quantities to be integrated */
  class_alloc(pvecback_integration,pba->bi_size*sizeof(double),pba->error_message);

  /** - impose initial conditions with background_initial_conditions() */
  class_call(background_initial_conditions(ppr,pba,pvecback,pvecback_integration,&(loga_ini)),
             pba->error_message,
             pba->error_message);

  /** - Determine output vector */
  loga_final = 0.; // with our conventions, loga is in fact log(a/a_0); we integrate until today, when log(a/a_0) = 0
  pba->bt_size = ppr->background_Nloga;

  /** - allocate background tables */
  class_alloc(pba->tau_table,pba->bt_size * sizeof(double),pba->error_message);
  class_alloc(pba->z_table,pba->bt_size * sizeof(double),pba->error_message);
  class_alloc(pba->loga_table,pba->bt_size * sizeof(double),pba->error_message);

  class_alloc(pba->d2tau_dz2_table,pba->bt_size * sizeof(double),pba->error_message);
  class_alloc(pba->d2z_dtau2_table,pba->bt_size * sizeof(double),pba->error_message);

  class_alloc(pba->background_table,pba->bt_size * pba->bg_size * sizeof(double),pba->error_message);
  class_alloc(pba->d2background_dloga2_table,pba->bt_size * pba->bg_size * sizeof(double),pba->error_message);

  class_alloc(used_in_output, pba->bt_size*sizeof(int), pba->error_message);

  /** - define values of loga at which results will be stored */
  for (index_loga=0; index_loga<pba->bt_size; index_loga++) {
    pba->loga_table[index_loga] = loga_ini + index_loga*(loga_final-loga_ini)/(pba->bt_size-1);
    used_in_output[index_loga] = 1;
  }

  /** - choose the right evolver */
  switch (ppr->background_evolver) {

  case rk:
    generic_evolver = evolver_rk;
    if (pba->background_verbose > 1) {
      printf("%s\n", "Chose rk as generic_evolver");
    }
    break;

  case ndf15:
    generic_evolver = evolver_ndf15;
    if (pba->background_verbose > 1) {
      printf("%s\n", "Chose ndf15 as generic_evolver");
    }
    break;
  }

  /** - perform the integration */
  class_call(generic_evolver(background_derivs,
                             loga_ini,
                             loga_final,
                             pvecback_integration,
                             used_in_output,
                             pba->bi_size,
                             &bpaw,
                             ppr->tol_background_integration,
                             ppr->smallest_allowed_variation,
                             background_timescale, //'evaluate_timescale', required by evolver_rk but not by ndf15
                             ppr->background_integration_stepsize,
                             pba->loga_table,
                             pba->bt_size,
                             background_sources,
                             NULL, //'print_variables' in evolver_rk could be set, but, not required
                             pba->error_message),
             pba->error_message,
             pba->error_message);

  /** - recover some quantities today */
  /* -> age in Gyears */
  pba->age = pvecback_integration[pba->index_bi_time]/_Gyr_over_Mpc_;
  /* -> conformal age in Mpc */
  pba->conformal_age = pvecback_integration[pba->index_bi_tau];
  /* -> contribution of decaying dark matter and dark radiation to the critical density today: */
  if (pba->has_dcdm == _TRUE_) {
    pba->Omega0_dcdm = pvecback_integration[pba->index_bi_rho_dcdm]/pba->H0/pba->H0;
  }
  if (pba->has_dr == _TRUE_) {
    pba->Omega0_dr = pvecback_integration[pba->index_bi_rho_dr]/pba->H0/pba->H0;
  }
  /* -> scale-invariant growth rate today */
  D_today = pvecback_integration[pba->index_bi_D];

  /** - In a loop over lines, fill rest of background table for
      quantities that depend on numbers like "conformal_age" or
      "D_today" that were calculated just before */
  for (index_loga=0; index_loga < pba->bt_size; index_loga++) {

    pba->background_table[index_loga*pba->bg_size+pba->index_bg_D]*= 1./D_today;

    conformal_distance = pba->conformal_age - pba->tau_table[index_loga];
    pba->background_table[index_loga*pba->bg_size+pba->index_bg_conf_distance] = conformal_distance;

    if (pba->sgnK == 0) { comoving_radius = conformal_distance; }
    else if (pba->sgnK == 1) { comoving_radius = sin(sqrt(pba->K)*conformal_distance)/sqrt(pba->K); }
    else if (pba->sgnK == -1) { comoving_radius = sinh(sqrt(-pba->K)*conformal_distance)/sqrt(-pba->K); }

    pba->background_table[index_loga*pba->bg_size+pba->index_bg_ang_distance] = comoving_radius/(1.+pba->z_table[index_loga]);
    pba->background_table[index_loga*pba->bg_size+pba->index_bg_lum_distance] = comoving_radius*(1.+pba->z_table[index_loga]);
  }

  /** - fill tables of second derivatives (in view of spline interpolation) */
  class_call(array_spline_table_lines(pba->z_table,
                                      pba->bt_size,
                                      pba->tau_table,
                                      1,
                                      pba->d2tau_dz2_table,
                                      _SPLINE_EST_DERIV_,
                                      pba->error_message),
             pba->error_message,
             pba->error_message);

  class_call(array_spline_table_lines(pba->tau_table,
                                      pba->bt_size,
                                      pba->z_table,
                                      1,
                                      pba->d2z_dtau2_table,
                                      _SPLINE_EST_DERIV_,
                                      pba->error_message),
             pba->error_message,
             pba->error_message);

  class_call(array_spline_table_lines(pba->loga_table,
                                      pba->bt_size,
                                      pba->background_table,
                                      pba->bg_size,
                                      pba->d2background_dloga2_table,
                                      _SPLINE_EST_DERIV_,
                                      pba->error_message),
             pba->error_message,
             pba->error_message);

  /** - compute remaining "related parameters" */

  /**  - so-called "effective neutrino number", computed at earliest
       time in interpolation table. This should be seen as a
       definition: Neff is the equivalent number of
       instantaneously-decoupled neutrinos accounting for the
       radiation density, beyond photons */

  pba->Neff = (pba->background_table[pba->index_bg_Omega_r]
               *pba->background_table[pba->index_bg_rho_crit]
               -pba->background_table[pba->index_bg_rho_g])
    /(7./8.*pow(4./11.,4./3.)*pba->background_table[pba->index_bg_rho_g]);

  /** - send information to standard output */
  if (pba->background_verbose > 0) {
    printf(" -> age = %f Gyr\n",pba->age);
    printf(" -> conformal age = %f Mpc\n",pba->conformal_age);
    printf(" -> N_eff = %g (summed over all species that are non-relativistic at early times) \n",pba->Neff);
  }

  if (pba->background_verbose > 2) {
    if ((pba->has_dcdm == _TRUE_)&&(pba->has_dr == _TRUE_)) {
      printf("    Decaying Cold Dark Matter details: (DCDM --> DR)\n");
      printf("     -> Omega0_dcdm = %f\n",pba->Omega0_dcdm);
      printf("     -> Omega0_dr = %f\n",pba->Omega0_dr);
      printf("     -> Omega0_dr+Omega0_dcdm = %f, input value = %f\n",
             pba->Omega0_dr+pba->Omega0_dcdm,pba->Omega0_dcdmdr);
      printf("     -> Omega_ini_dcdm/Omega_b = %f\n",pba->Omega_ini_dcdm/pba->Omega0_b);
    }
    if (pba->has_scf == _TRUE_) {
      printf("    Scalar field details:\n");
      printf("     -> Omega_scf = %g, wished %g\n",
             pba->background_table[(pba->bt_size-1)*pba->bg_size+pba->index_bg_rho_scf]/pba->background_table[(pba->bt_size-1)*pba->bg_size+pba->index_bg_rho_crit], pba->Omega0_scf);
      if (pba->has_lambda == _TRUE_) {
        printf("     -> Omega_Lambda = %g, wished %g\n",
               pba->background_table[(pba->bt_size-1)*pba->bg_size+pba->index_bg_rho_lambda]/pba->background_table[(pba->bt_size-1)*pba->bg_size+pba->index_bg_rho_crit], pba->Omega0_lambda);
      }
      printf("     -> parameters: [lambda, alpha, A, B] = \n");
      printf("                    [");
      for (index_scf=0; index_scf<pba->scf_parameters_size-1; index_scf++) {
        printf("%.3f, ",pba->scf_parameters[index_scf]);
      }
      printf("%.3f]\n",pba->scf_parameters[pba->scf_parameters_size-1]);
    }
  }

  /**  - store information in the background structure */
  pba->Omega0_m = pba->background_table[(pba->bt_size-1)*pba->bg_size+pba->index_bg_Omega_m];
  pba->Omega0_r = pba->background_table[(pba->bt_size-1)*pba->bg_size+pba->index_bg_Omega_r];
  pba->Omega0_de = 1. - (pba->Omega0_m + pba->Omega0_r + pba->Omega0_k);

  /* Compute the density fraction of non-free-streaming matter (in the minimal LambdaCDM model, this would be just Omega_b + Omega_cdm). This definition takes into account interating, decaying and warm dark matter, but it would need to be refined if some part of the matter component was modelled by the fluid (fld) or the scalar field (scf). */
  pba->Omega0_nfsm =  pba->Omega0_b;
  if (pba->has_cdm == _TRUE_)
    pba->Omega0_nfsm += pba->Omega0_cdm;
  if (pba->has_idm == _TRUE_)
    pba->Omega0_nfsm += pba->Omega0_idm;
  if (pba->has_dcdm == _TRUE_)
    pba->Omega0_nfsm += pba->Omega0_dcdm;
  for (n_ncdm=0;n_ncdm<pba->N_ncdm; n_ncdm++) {
    /* here we define non-free-streaming matter as: any non-relatistic species with a dimensionless ratio m/T bigger than a threshold ppr->M_nfsm_threshold; if this threshold is of the order of 10^4, this corresponds to the condition "becoming non-relativistic during radiation domination". Beware: this definition won't work in the case in which the user passes a customised p.s.d. for ncdm, such that M_ncdm is not defined.  */
    if (pba->M_ncdm[n_ncdm] > ppr->M_nfsm_threshold) {
      pba->Omega0_nfsm += pba->Omega0_ncdm[n_ncdm];
    }
  }

  free(pvecback);
  free(pvecback_integration);
  free(used_in_output);

  return _SUCCESS_;

}

/**
 * Assign initial values to background integrated variables.
 *
 * @param ppr                  Input: pointer to precision structure
 * @param pba                  Input: pointer to background structure
 * @param pvecback             Input: vector of background quantities used as workspace
 * @param pvecback_integration Output: vector of background quantities to be integrated, returned with proper initial values
 * @param loga_ini             Output: value of loga (in fact with our conventions log(a/a_0)) at initial time
 * @return the error status
 */

int background_initial_conditions(
                                  struct precision *ppr,
                                  struct background *pba,
                                  double * pvecback, /* vector with argument pvecback[index_bg] (must be already allocated, normal format is sufficient) */
                                  double * pvecback_integration, /* vector with argument pvecback_integration[index_bi] (must be already allocated with size pba->bi_size) */
                                  double * loga_ini
                                  ) {

  /** Summary: */

  /** - define local variables */

  /* scale factor */
  double a;

  double rho_ncdm, p_ncdm, rho_ncdm_rel_tot=0.;
  double f,Omega_rad, rho_rad;
  int counter,is_early_enough,n_ncdm;
  double scf_lambda;
  double rho_fld_today;
  double w_fld,dw_over_da_fld,integral_fld;

  /** - fix initial value of \f$ a \f$ */
  a = ppr->a_ini_over_a_today_default;

  /**  If we have ncdm species, perhaps we need to start earlier
       than the standard value for the species to be relativistic.
       This could happen for some WDM models.
  */

  if (pba->has_ncdm == _TRUE_) {

    for (counter=0; counter < _MAX_IT_; counter++) {

      is_early_enough = _TRUE_;
      rho_ncdm_rel_tot = 0.;

      for (n_ncdm=0; n_ncdm<pba->N_ncdm; n_ncdm++) {

        class_call(background_ncdm_momenta(pba->q_ncdm_bg[n_ncdm],
                                           pba->w_ncdm_bg[n_ncdm],
                                           pba->q_size_ncdm_bg[n_ncdm],
                                           pba->M_ncdm[n_ncdm],
                                           pba->factor_ncdm[n_ncdm],
                                           1./a-1.0,
                                           NULL,
                                           &rho_ncdm,
                                           &p_ncdm,
                                           NULL,
                                           NULL),
                   pba->error_message,
                   pba->error_message);
        rho_ncdm_rel_tot += 3.*p_ncdm;
        if (fabs(p_ncdm/rho_ncdm-1./3.)>ppr->tol_ncdm_initial_w) {
          is_early_enough = _FALSE_;
        }
      }
      if (is_early_enough == _TRUE_) {
        break;
      }
      else {
        a *= _SCALE_BACK_;
      }
    }
    class_test(counter == _MAX_IT_,
               pba->error_message,
               "Search for initial scale factor a such that all ncdm species are relativistic failed.");
  }

  /* Set initial values of {B} variables: */
  Omega_rad = pba->Omega0_g;
  if (pba->has_ur == _TRUE_) {
    Omega_rad += pba->Omega0_ur;
  }
  if (pba->has_idr == _TRUE_) {
    Omega_rad += pba->Omega0_idr;
  }
  rho_rad = Omega_rad*pow(pba->H0,2)/pow(a,4);
  if (pba->has_ncdm == _TRUE_) {
    /** - We must add the relativistic contribution from NCDM species */
    rho_rad += rho_ncdm_rel_tot;
  }
  if (pba->has_dcdm == _TRUE_) {
    /* Remember that the critical density today in CLASS conventions is H0^2 */
    pvecback_integration[pba->index_bi_rho_dcdm] =
      pba->Omega_ini_dcdm*pba->H0*pba->H0*pow(a,-3);
    if (pba->background_verbose > 3)
      printf("Density is %g. Omega_ini=%g\n",pvecback_integration[pba->index_bi_rho_dcdm],pba->Omega_ini_dcdm);
  }

  if (pba->has_dr == _TRUE_) {
    if (pba->has_dcdm == _TRUE_) {
      /**  - f is the critical density fraction of DR. The exact solution is:
       *
       * `f = -Omega_rad+pow(pow(Omega_rad,3./2.)+0.5*pow(a,6)*pvecback_integration[pba->index_bi_rho_dcdm]*pba->Gamma_dcdm/pow(pba->H0,3),2./3.);`
       *
       * but it is not numerically stable for very small f which is always the case.
       * Instead we use the Taylor expansion of this equation, which is equivalent to
       * ignoring f(a) in the Hubble rate.
       */
      f = 1./3.*pow(a,6)*pvecback_integration[pba->index_bi_rho_dcdm]*pba->Gamma_dcdm/pow(pba->H0,3)/sqrt(Omega_rad);
      pvecback_integration[pba->index_bi_rho_dr] = f*pba->H0*pba->H0/pow(a,4);
    }
    else{
      /** There is also a space reserved for a future case where dr is not sourced by dcdm */
      pvecback_integration[pba->index_bi_rho_dr] = 0.0;
    }
  }

  if (pba->has_fld == _TRUE_) {

    /* rho_fld today */
    rho_fld_today = pba->Omega0_fld * pow(pba->H0,2);

    /* integrate rho_fld(a) from a_ini to a_0, to get rho_fld(a_ini) given rho_fld(a0) */
    class_call(background_w_fld(pba,a,&w_fld,&dw_over_da_fld,&integral_fld), pba->error_message, pba->error_message);

    /* Note: for complicated w_fld(a) functions with no simple
       analytic integral, this is the place were you should compute
       numerically the simple 1d integral [int_{a_ini}^{a_0} 3
       [(1+w_fld)/a] da] (e.g. with the Romberg method?) instead of
       calling background_w_fld */

    /* rho_fld at initial time */
    pvecback_integration[pba->index_bi_rho_fld] = rho_fld_today * exp(integral_fld);

  }

  /** - Fix initial value of \f$ \phi, \phi' \f$
   * set directly in the radiation attractor => fixes the units in terms of rho_ur
   *
   * TODO:
   * - There seems to be some small oscillation when it starts.
   * - Check equations and signs. Sign of phi_prime?
   * - is rho_ur all there is early on?
   */
  if (pba->has_scf == _TRUE_) {
    scf_lambda = pba->scf_parameters[0];
    if (pba->attractor_ic_scf == _TRUE_) {
      pvecback_integration[pba->index_bi_phi_scf] = -1/scf_lambda*
        log(rho_rad*4./(3*pow(scf_lambda,2)-12))*pba->phi_ini_scf;
      if (3.*pow(scf_lambda,2)-12. < 0) {
        /** - --> If there is no attractor solution for scf_lambda, assign some value. Otherwise would give a nan.*/
        pvecback_integration[pba->index_bi_phi_scf] = 1./scf_lambda;//seems to do the work
        if (pba->background_verbose > 0) {
          printf(" No attractor IC for lambda = %.3e ! \n ",scf_lambda);
        }
      }
      pvecback_integration[pba->index_bi_phi_prime_scf] = 2.*a*sqrt(V_scf(pba,pvecback_integration[pba->index_bi_phi_scf]))*pba->phi_prime_ini_scf;
    }
    else {
      printf("Not using attractor initial conditions\n");
      /** - --> If no attractor initial conditions are assigned, gets the provided ones. */
      pvecback_integration[pba->index_bi_phi_scf] = pba->phi_ini_scf;
      pvecback_integration[pba->index_bi_phi_prime_scf] = pba->phi_prime_ini_scf;
    }
    class_test(!isfinite(pvecback_integration[pba->index_bi_phi_scf]) ||
               !isfinite(pvecback_integration[pba->index_bi_phi_scf]),
               pba->error_message,
               "initial phi = %e phi_prime = %e -> check initial conditions",
               pvecback_integration[pba->index_bi_phi_scf],
               pvecback_integration[pba->index_bi_phi_scf]);
  }

  /* Infer pvecback from pvecback_integration */
  class_call(background_functions(pba, a, pvecback_integration, normal_info, pvecback),
             pba->error_message,
             pba->error_message);

  /* Just checking that our initial time indeed is deep enough in the radiation
     dominated regime */
  class_test(fabs(pvecback[pba->index_bg_Omega_r]-1.) > ppr->tol_initial_Omega_r,
             pba->error_message,
             "Omega_r = %e, not close enough to 1. Decrease a_ini_over_a_today_default in order to start from radiation domination.",
             pvecback[pba->index_bg_Omega_r]);

  /** - compute initial proper time, assuming radiation-dominated
      universe since Big Bang and therefore \f$ t=1/(2H) \f$ (good
      approximation for most purposes) */

  class_test(pvecback[pba->index_bg_H] <= 0.,
             pba->error_message,
             "H = %e instead of strictly positive",pvecback[pba->index_bg_H]);

  pvecback_integration[pba->index_bi_time] = 1./(2.* pvecback[pba->index_bg_H]);

  /** - compute initial conformal time, assuming radiation-dominated
      universe since Big Bang and therefore \f$ \tau=1/(aH) \f$
      (good approximation for most purposes) */
  pvecback_integration[pba->index_bi_tau] = 1./(a * pvecback[pba->index_bg_H]);

  /** - compute initial sound horizon, assuming \f$ c_s=1/\sqrt{3} \f$ initially */
  pvecback_integration[pba->index_bi_rs] = pvecback_integration[pba->index_bi_tau]/sqrt(3.);

  /** - set initial value of D and D' in RD. D and D' need only be set up to an overall constant, since they will later be re-normalized. From Ma&Bertschinger, one can derive D ~ (ktau)^2 at early times, from which one finds D'/D = 2 aH (assuming aH=1/tau during RD) */
  pvecback_integration[pba->index_bi_D] = 1.;
  pvecback_integration[pba->index_bi_D_prime] = 2.*a*pvecback[pba->index_bg_H];

  /** - return the value finally chosen for the initial log(a) */
  *loga_ini = log(a);

  return _SUCCESS_;

}

/**
 * Find the time of radiation/matter equality and store characteristic
 * quantitites at that time in the background structure..
 *
 * @param ppr                  Input: pointer to precision structure
 * @param pba                  Input/Output: pointer to background structure
 * @return the error status
 */

int background_find_equality(
                             struct precision *ppr,
                             struct background *pba
                             ) {

  double Omega_m_over_Omega_r=0.;
  int index_tau_minus = 0;
  int index_tau_plus = pba->bt_size-1;
  int index_tau_mid = 0;
  double tau_minus,tau_plus,tau_mid=0.;
  double * pvecback;

  /* first bracket the right tau value between two consecutive indices in the table */

  while ((index_tau_plus - index_tau_minus) > 1) {

    index_tau_mid = (int)(0.5*(index_tau_plus+index_tau_minus));

    Omega_m_over_Omega_r = pba->background_table[index_tau_mid*pba->bg_size+pba->index_bg_Omega_m]
      /pba->background_table[index_tau_mid*pba->bg_size+pba->index_bg_Omega_r];

    if (Omega_m_over_Omega_r > 1)
      index_tau_plus = index_tau_mid;
    else
      index_tau_minus = index_tau_mid;

  }

  /* then get a better estimate within this range */

  tau_minus = pba->tau_table[index_tau_minus];
  tau_plus =  pba->tau_table[index_tau_plus];

  class_alloc(pvecback,pba->bg_size*sizeof(double),pba->error_message);

  while ((tau_plus - tau_minus) > ppr->tol_tau_eq) {

    tau_mid = 0.5*(tau_plus+tau_minus);

    class_call(background_at_tau(pba,tau_mid,long_info,inter_closeby,&index_tau_minus,pvecback),
               pba->error_message,
               pba->error_message);

    Omega_m_over_Omega_r = pvecback[pba->index_bg_Omega_m]/pvecback[pba->index_bg_Omega_r];

    if (Omega_m_over_Omega_r > 1)
      tau_plus = tau_mid;
    else
      tau_minus = tau_mid;

  }

  pba->a_eq = pvecback[pba->index_bg_a];
  pba->H_eq = pvecback[pba->index_bg_H];
  pba->z_eq = 1./pba->a_eq -1.;
  pba->tau_eq = tau_mid;

  if (pba->background_verbose > 0) {
    printf(" -> radiation/matter equality at z = %f\n",pba->z_eq);
    printf("    corresponding to conformal time = %f Mpc\n",pba->tau_eq);
  }

  free(pvecback);

  return _SUCCESS_;

}


/*

 EDE-edit: Routine to find the peak of fEDE. Literally just finds the maximum value
 and records the corresponding redshift and value in the background structure.

 */
int background_find_f_and_zc(
                             struct precision *ppr,
                             struct background *pba) {

    // Find peak and index by simple loop. (Bisection could find local maxima.)
    double fmax = 0.;
    int index_fmax = 1;
    for (int index_tau = 1; index_tau < pba->bt_size - 1; ++index_tau) {
        double VV_scf = pba->background_table[index_tau*pba->bg_size+pba->index_bg_V_e_scf];
        double scale = pba->background_table[index_tau*pba->bg_size+pba->index_bg_a];
        double pphi_prime = pba->background_table[index_tau*pba->bg_size+pba->index_bg_phi_prime_scf];
        double rrho_scf = (pphi_prime*pphi_prime/(2*scale*scale) + VV_scf)/3.;
        double f = rrho_scf / pba->background_table[index_tau*pba->bg_size+pba->index_bg_rho_crit];
        if (f > fmax) {
            fmax = f;
            index_fmax = index_tau;
        }
    }

    // Construct the interpolating parabola p(x) using a point on each side of the peak.
    // e.g. p = InterpolatingPolynomial[{{xm, fm}, {xj, fj}, {xp, fp}}, x]
    double xm = pba->z_table[index_fmax - 1];
    double xj = pba->z_table[index_fmax];
    double xp = pba->z_table[index_fmax + 1];
    double fvec[3];
    for (int del = -1; del < 2; ++del) {
        int index_tau = index_fmax + del;
        double VV_scf = pba->background_table[index_tau*pba->bg_size+pba->index_bg_V_e_scf];
        double scale = pba->background_table[index_tau*pba->bg_size+pba->index_bg_a];
        double pphi_prime = pba->background_table[index_tau*pba->bg_size+pba->index_bg_phi_prime_scf];
        double rrho_scf = (pphi_prime*pphi_prime/(2*scale*scale) + VV_scf)/3.;
        fvec[1 + del] = rrho_scf / pba->background_table[index_tau*pba->bg_size+pba->index_bg_rho_crit];
    }
    double fm = fvec[0];
    double fj = fvec[1];
    double fp = fvec[2];
    double z_c = (fp*(xj - xm)*(xj + xm) + fj*(xm - xp)*(xm + xp) + fm*(-pow(xj,2) + pow(xp,2)))/(2.*(fp*(xj - xm) + fj*(xm - xp) + fm*(-xj + xp)));
    fmax = fm + pow(-(fp*pow(xj - xm,2)) + fj*pow(xm - xp,2) + fm*(xj - xp)*(xj - 2*xm + xp),2)/(4.*(xj - xm)*(xj - xp)*(xm - xp)*(fp*(-xj + xm) + fm*(xj - xp) + fj*(-xm + xp)));

    pba->z_c = z_c;
    pba->fEDE = fmax;
    pba->thetai_scf = pba->scf_parameters[4];
    /* EDE-edit: added log10zc */
    /* pba->log10z_c = log10(zc); */
    pba->log10z_c = log10(z_c);
    pba->log10m_scf=log10(pba->scf_parameters[2]);
    pba->log10f_scf=log10(pba->scf_parameters[1]);


    if (pba->background_verbose > 0) {
        printf(" -> peak f_EDE at log10z_c = %f\n",pba->log10z_c);
        printf("    corresponding to f_EDE = %f \n",pba->fEDE);
        printf(" with log10m_scf = %f\n",log10(pba->scf_parameters[2]));
        printf("  and log10f_scf= %f \n",log10(pba->scf_parameters[1]));
        printf("  thetai= %f \n",pba->thetai_scf);

    }

    return _SUCCESS_;

}


/**
 * Subroutine for formatting background output
 *
 * @param pba                  Input: pointer to background structure
 * @param titles               Ouput: name of columns when printing the background table
 * @return the error status
 */

int background_output_titles(
                             struct background * pba,
                             char titles[_MAXTITLESTRINGLENGTH_]
                             ) {

  /** - Length of the column title should be less than _OUTPUTPRECISION_+6
      to be indented correctly, but it can be as long as . */
  int n;
  char tmp[40];

  class_store_columntitle(titles,"z",_TRUE_);
  class_store_columntitle(titles,"proper time [Gyr]",_TRUE_);
  class_store_columntitle(titles,"conf. time [Mpc]",_TRUE_);
  class_store_columntitle(titles,"H [1/Mpc]",_TRUE_);
  class_store_columntitle(titles,"comov. dist.",_TRUE_);
  class_store_columntitle(titles,"ang.diam.dist.",_TRUE_);
  class_store_columntitle(titles,"lum. dist.",_TRUE_);
  class_store_columntitle(titles,"comov.snd.hrz.",_TRUE_);
  class_store_columntitle(titles,"(.)rho_g",_TRUE_);
  class_store_columntitle(titles,"(.)rho_b",_TRUE_);
  class_store_columntitle(titles,"(.)rho_cdm",pba->has_cdm);
  class_store_columntitle(titles,"(.)rho_idm",pba->has_idm);
  if (pba->has_ncdm == _TRUE_) {
    for (n=0; n<pba->N_ncdm; n++) {
      sprintf(tmp,"(.)rho_ncdm[%d]",n);
      class_store_columntitle(titles,tmp,_TRUE_);
      sprintf(tmp,"(.)p_ncdm[%d]",n);
      class_store_columntitle(titles,tmp,_TRUE_);
    }
  }
  class_store_columntitle(titles,"(.)rho_lambda",pba->has_lambda);
  class_store_columntitle(titles,"(.)rho_fld",pba->has_fld);
  class_store_columntitle(titles,"(.)w_fld",pba->has_fld);
  class_store_columntitle(titles,"(.)rho_ur",pba->has_ur);
  class_store_columntitle(titles,"(.)rho_idr",pba->has_idr);
  class_store_columntitle(titles,"(.)rho_crit",_TRUE_);
  class_store_columntitle(titles,"(.)rho_dcdm",pba->has_dcdm);
  class_store_columntitle(titles,"(.)rho_dr",pba->has_dr);

  class_store_columntitle(titles,"(.)rho_scf",pba->has_scf);
  class_store_columntitle(titles,"(.)p_scf",pba->has_scf);
  class_store_columntitle(titles,"(.)p_prime_scf",pba->has_scf);
  class_store_columntitle(titles,"phi_scf",pba->has_scf);
  class_store_columntitle(titles,"phi'_scf",pba->has_scf);
  class_store_columntitle(titles,"V_scf",pba->has_scf);
  class_store_columntitle(titles,"V'_scf",pba->has_scf);
  class_store_columntitle(titles,"V''_scf",pba->has_scf);

// EDE-edit: Add scf potential without the CC
  class_store_columntitle(titles,"V_e_scf",pba->has_scf);

  class_store_columntitle(titles,"(.)rho_tot",_TRUE_);
  class_store_columntitle(titles,"(.)p_tot",_TRUE_);
  class_store_columntitle(titles,"(.)p_tot_prime",_TRUE_);

  class_store_columntitle(titles,"gr.fac. D",_TRUE_);
  class_store_columntitle(titles,"gr.fac. f",_TRUE_);

  class_store_columntitle(titles,"rel. alpha",pba->has_varconst);
  class_store_columntitle(titles,"rel. m_e",pba->has_varconst);

  return _SUCCESS_;
}

/**
 * Subroutine for writing the background output
 *
 * @param pba                  Input: pointer to background structure
 * @param number_of_titles     Input: number of background quantities to print at each time step
 * @param data                 Ouput: 1d array storing all the background table
 * @return the error status
 */

int background_output_data(
                           struct background *pba,
                           int number_of_titles,
                           double *data
                           ) {

  int index_tau, storeidx, n;
  double *dataptr, *pvecback;

  /** Stores quantities */
  for (index_tau=0; index_tau<pba->bt_size; index_tau++) {
    dataptr = data + index_tau*number_of_titles;
    pvecback = pba->background_table + index_tau*pba->bg_size;
    storeidx = 0;

    class_store_double(dataptr,1./pvecback[pba->index_bg_a]-1.,_TRUE_,storeidx);
    class_store_double(dataptr,pvecback[pba->index_bg_time]/_Gyr_over_Mpc_,_TRUE_,storeidx);
    class_store_double(dataptr,pba->conformal_age-pvecback[pba->index_bg_conf_distance],_TRUE_,storeidx);
    class_store_double(dataptr,pvecback[pba->index_bg_H],_TRUE_,storeidx);
    class_store_double(dataptr,pvecback[pba->index_bg_conf_distance],_TRUE_,storeidx);
    class_store_double(dataptr,pvecback[pba->index_bg_ang_distance],_TRUE_,storeidx);
    class_store_double(dataptr,pvecback[pba->index_bg_lum_distance],_TRUE_,storeidx);
    class_store_double(dataptr,pvecback[pba->index_bg_rs],_TRUE_,storeidx);
    class_store_double(dataptr,pvecback[pba->index_bg_rho_g],_TRUE_,storeidx);
    class_store_double(dataptr,pvecback[pba->index_bg_rho_b],_TRUE_,storeidx);
    class_store_double(dataptr,pvecback[pba->index_bg_rho_cdm],pba->has_cdm,storeidx);
    class_store_double(dataptr,pvecback[pba->index_bg_rho_idm],pba->has_idm,storeidx);
    if (pba->has_ncdm == _TRUE_) {
      for (n=0; n<pba->N_ncdm; n++) {
        class_store_double(dataptr,pvecback[pba->index_bg_rho_ncdm1+n],_TRUE_,storeidx);
        class_store_double(dataptr,pvecback[pba->index_bg_p_ncdm1+n],_TRUE_,storeidx);
      }
    }
    class_store_double(dataptr,pvecback[pba->index_bg_rho_lambda],pba->has_lambda,storeidx);
    class_store_double(dataptr,pvecback[pba->index_bg_rho_fld],pba->has_fld,storeidx);
    class_store_double(dataptr,pvecback[pba->index_bg_w_fld],pba->has_fld,storeidx);
    class_store_double(dataptr,pvecback[pba->index_bg_rho_ur],pba->has_ur,storeidx);
    class_store_double(dataptr,pvecback[pba->index_bg_rho_idr],pba->has_idr,storeidx);
    class_store_double(dataptr,pvecback[pba->index_bg_rho_crit],_TRUE_,storeidx);
    class_store_double(dataptr,pvecback[pba->index_bg_rho_dcdm],pba->has_dcdm,storeidx);
    class_store_double(dataptr,pvecback[pba->index_bg_rho_dr],pba->has_dr,storeidx);

    class_store_double(dataptr,pvecback[pba->index_bg_rho_scf],pba->has_scf,storeidx);
    class_store_double(dataptr,pvecback[pba->index_bg_p_scf],pba->has_scf,storeidx);
    class_store_double(dataptr,pvecback[pba->index_bg_p_prime_scf],pba->has_scf,storeidx);
    class_store_double(dataptr,pvecback[pba->index_bg_phi_scf],pba->has_scf,storeidx);
    class_store_double(dataptr,pvecback[pba->index_bg_phi_prime_scf],pba->has_scf,storeidx);
    class_store_double(dataptr,pvecback[pba->index_bg_V_scf],pba->has_scf,storeidx);
    class_store_double(dataptr,pvecback[pba->index_bg_dV_scf],pba->has_scf,storeidx);
    class_store_double(dataptr,pvecback[pba->index_bg_ddV_scf],pba->has_scf,storeidx);

    //  EDE-edit: Add scalar field potential without the CC
    class_store_double(dataptr,pvecback[pba->index_bg_V_e_scf],pba->has_scf,storeidx);

    class_store_double(dataptr,pvecback[pba->index_bg_rho_tot],_TRUE_,storeidx);
    class_store_double(dataptr,pvecback[pba->index_bg_p_tot],_TRUE_,storeidx);
    class_store_double(dataptr,pvecback[pba->index_bg_p_tot_prime],_TRUE_,storeidx);

    class_store_double(dataptr,pvecback[pba->index_bg_D],_TRUE_,storeidx);
    class_store_double(dataptr,pvecback[pba->index_bg_f],_TRUE_,storeidx);

    class_store_double(dataptr,pvecback[pba->index_bg_varc_alpha],pba->has_varconst,storeidx);
    class_store_double(dataptr,pvecback[pba->index_bg_varc_me],pba->has_varconst,storeidx);
  }

  return _SUCCESS_;
}


/**
 * Subroutine evaluating the derivative with respect to loga
 * of quantities which are integrated (tau, t, etc).
 *
 * This is one of the few functions in the code which is passed to
 * the generic_integrator() routine.  Since generic_integrator()
 * should work with functions passed from various modules, the format
 * of the arguments is a bit special:
 *
 * - fixed input parameters and workspaces are passed through a generic
 * pointer. Here, this is just a pointer to the background structure
 * and to a background vector, but generic_integrator() doesn't know
 * its fine structure.
 *
 * - the error management is a bit special: errors are not written as
 * usual to pba->error_message, but to a generic error_message passed
 * in the list of arguments.
 *
 * @param loga                     Input: current value of log(a)
 * @param y                        Input: vector of variable
 * @param dy                       Output: its derivative (already allocated)
 * @param parameters_and_workspace Input: pointer to fixed parameters (e.g. indices)
 * @param error_message            Output: error message
 */

int background_derivs(
                      double loga,
                      double* y, /* vector with argument y[index_bi] (must be already allocated with size pba->bi_size) */
                      double* dy, /* vector with argument dy[index_bi]
                                     (must be already allocated with
                                     size pba->bi_size) */
                      void * parameters_and_workspace,
                      ErrorMsg error_message
                      ) {

  /** Summary: */

  /** - define local variables */

  struct background_parameters_and_workspace * pbpaw;
  struct background * pba;
  double * pvecback, a, H, rho_M;

  pbpaw = parameters_and_workspace;
  pba =  pbpaw->pba;
  pvecback = pbpaw->pvecback;

  /** - scale factor a (in fact, given our normalisation conventions, this stands for a/a_0) */
  a = exp(loga);

  /** - calculate functions of \f$ a \f$ with background_functions() */
  class_call(background_functions(pba, a, y, normal_info, pvecback),
             pba->error_message,
             error_message);

  /** - Short hand notation for Hubble */
  H = pvecback[pba->index_bg_H];

  /** - calculate derivative of cosmological time \f$ dt/dloga = 1/H \f$ */
  dy[pba->index_bi_time] = 1./H;

  /** - calculate derivative of conformal time \f$ d\tau/dloga = 1/aH \f$ */
  dy[pba->index_bi_tau] = 1./a/H;

  class_test(pvecback[pba->index_bg_rho_g] <= 0.,
             error_message,
             "rho_g = %e instead of strictly positive",pvecback[pba->index_bg_rho_g]);

  /** - calculate detivative of sound horizon \f$ drs/dloga = drs/dtau * dtau/dloga = c_s/aH \f$*/
  dy[pba->index_bi_rs] = 1./a/H/sqrt(3.*(1.+3.*pvecback[pba->index_bg_rho_b]/4./pvecback[pba->index_bg_rho_g]))*sqrt(1.-pba->K*y[pba->index_bi_rs]*y[pba->index_bi_rs]); // TBC: curvature correction

  /** - solve second order growth equation \f$ [D''(\tau)=-aHD'(\tau)+3/2 a^2 \rho_M D(\tau) \f$
      written as \f$ dD/dloga = D' / (aH) \f$ and \f$ dD'/dloga = -D' + (3/2) (a/H) \rho_M D \f$ */
  rho_M = pvecback[pba->index_bg_rho_b];
  if (pba->has_cdm == _TRUE_) {
    rho_M += pvecback[pba->index_bg_rho_cdm];
  }
  if (pba->has_idm == _TRUE_){
    rho_M += pvecback[pba->index_bg_rho_idm];
  }

  dy[pba->index_bi_D] = y[pba->index_bi_D_prime]/a/H;
  dy[pba->index_bi_D_prime] = -y[pba->index_bi_D_prime] + 1.5*a*rho_M*y[pba->index_bi_D]/H;

  if (pba->has_dcdm == _TRUE_) {
    /** - compute dcdm density \f$ d\rho/dloga = -3 \rho - \Gamma/H \rho \f$*/
    dy[pba->index_bi_rho_dcdm] = -3.*y[pba->index_bi_rho_dcdm] - pba->Gamma_dcdm/H*y[pba->index_bi_rho_dcdm];
  }

  if ((pba->has_dcdm == _TRUE_) && (pba->has_dr == _TRUE_)) {
    /** - Compute dr density \f$ d\rho/dloga = -4\rho - \Gamma/H \rho \f$ */
    dy[pba->index_bi_rho_dr] = -4.*y[pba->index_bi_rho_dr]+pba->Gamma_dcdm/H*y[pba->index_bi_rho_dcdm];
  }

  if (pba->has_fld == _TRUE_) {
    /** - Compute fld density \f$ d\rho/dloga = -3 (1+w_{fld}(a)) \rho \f$ */
    dy[pba->index_bi_rho_fld] = -3.*(1.+pvecback[pba->index_bg_w_fld])*y[pba->index_bi_rho_fld];
  }

  if (pba->has_scf == _TRUE_) {
    /** - Scalar field equation: \f$ \phi'' + 2 a H \phi' + a^2 dV = 0 \f$  (note H is wrt cosmological time)
        written as \f$ d\phi/dlna = phi' / (aH) \f$ and \f$ d\phi'/dlna = -2*phi' - (a/H) dV \f$ */
    dy[pba->index_bi_phi_scf] = y[pba->index_bi_phi_prime_scf]/a/H;
    dy[pba->index_bi_phi_prime_scf] = - 2*y[pba->index_bi_phi_prime_scf] - a*dV_scf(pba,y[pba->index_bi_phi_scf])/H ;
  }

  return _SUCCESS_;

}

/**
 * At some step during the integraton of the background equations,
 * this function extracts the qantities that we want to keep memory
 * of, and stores them in a row of the background table (as well as
 * extra tables: z_table, tau_table).
 *
 * This is one of the few functions in the code which is passed to the generic_integrator() routine.
 * Since generic_integrator() should work with functions passed from various modules, the format of the arguments
 * is a bit special:
 * - fixed parameters and workspaces are passed through a generic pointer.
 *   generic_integrator() doesn't know the content of this pointer.
 * - the error management is a bit special: errors are not written as usual to pba->error_message, but to a generic
 *   error_message passed in the list of arguments.
 *
 * @param loga                     Input: current value of log(a)
 * @param y                        Input: current vector of integrated quantities (with index_bi)
 * @param dy                       Input: current derivative of y w.r.t log(a)
 * @param index_loga               Input: index of the log(a) value within the background_table
 * @param parameters_and_workspace Input/output: fixed parameters (e.g. indices), workspace, background structure where the output is written...
 * @param error_message            Output: error message
 */

int background_sources(
                       double loga,
                       double * y,
                       double * dy,
                       int index_loga,
                       void * parameters_and_workspace,
                       ErrorMsg error_message
                       ) {

  struct background_parameters_and_workspace * pbpaw;
  struct background * pba;
  double a;
  double * bg_table_row;

  pbpaw = parameters_and_workspace;
  pba =  pbpaw->pba;

  /** - localize the row inside background_table where the current values must be stored */
  bg_table_row = pba->background_table + index_loga*pba->bg_size;

  /** - scale factor a (in fact, given our normalisation conventions, this stands for a/a_0) */
  a = exp(loga);

  /** - corresponding redhsift 1/a-1 */
  pba->z_table[index_loga] = MAX(0.,1./a-1.);

  /** - corresponding conformal time */
  pba->tau_table[index_loga] = y[pba->index_bi_tau];

  /** -> compute all other quantities depending only on a + {B} variables and get them stored
      in one row of background_table
      The value of {B} variables in pData are also copied to pvecback.*/
  class_call(background_functions(pba, a, y, long_info, bg_table_row),
             pba->error_message,
             pba->error_message);

  return _SUCCESS_;

}

/**
 * Evalute the typical timescale for the integration of he background
 * over loga=log(a/a_0). This is only required for rkck, but not for
 * the ndf15 evolver.
 *
 * The evolver will take steps equal to this value times
 * ppr->background_integration_stepsize.  Since our variable of
 * integration is loga, and the time steps are (delta a)/a, the
 * reference timescale is precisely one, i.e., the code will take some
 * steps such that (delta a)/a = ppr->background_integration_stepsize.
 *
 * The argument list is predetermined by the format of
 * generic_evolver; however in this particular case, they are never
 * used.
 *
 * This is one of the few functions in the code which is passed to the generic_integrator() routine.
 * Since generic_integrator() should work with functions passed from various modules, the format of the arguments
 * is a bit special:
 * - fixed parameters and workspaces are passed through a generic pointer (void *).
 *   generic_integrator() doesn't know the content of this pointer.
 * - the error management is a bit special: errors are not written as usual to pba->error_message, but to a generic
 *   error_message passed in the list of arguments.
 *
 * @param loga                     Input: current value of log(a/a_0)
 * @param parameters_and_workspace Input: fixed parameters (e.g. indices), workspace, approximation used, etc.
 * @param timescale                Output: perturbation variation timescale
 * @param error_message            Output: error message
 */

int background_timescale(
                         double loga,
                         void * parameters_and_workspace,
                         double * timescale,
                         ErrorMsg error_message
                         ) {

  *timescale = 1.;
  return _SUCCESS_;
}

/**
 * Function outputting the fractions Omega of the total critical density
 * today, and also the reduced fractions omega=Omega*h*h
 *
 * It also prints the total budgets of non-relativistic, relativistic,
 * and other contents, and of the total
 *
 * @param pba                      Input: Pointer to background structure
 * @return the error status
 */

int background_output_budget(
                             struct background* pba
                             ) {

  double budget_matter, budget_radiation, budget_other,budget_neutrino;
  int index_ncdm;

  budget_matter = 0;
  budget_radiation = 0;
  budget_other = 0;
  budget_neutrino = 0;

  //The name for the class_print_species macro can be at most 30 characters total
  if (pba->background_verbose > 1) {

    printf(" ---------------------------- Budget equation ----------------------- \n");

    printf(" ---> Nonrelativistic Species \n");
    class_print_species("Bayrons",b);
    budget_matter+=pba->Omega0_b;
    if (pba->has_cdm == _TRUE_) {
      class_print_species("Cold Dark Matter",cdm);
      budget_matter+=pba->Omega0_cdm;
    }
    if (pba->has_idm == _TRUE_){
      class_print_species("Interacting DM - idr,b,g",idm);
      budget_matter+=pba->Omega0_idm;
    }
    if (pba->has_dcdm == _TRUE_) {
      class_print_species("Decaying Cold Dark Matter",dcdm);
      budget_matter+=pba->Omega0_dcdm;
    }

    if (pba->N_ncdm > 0) {
      printf(" ---> Non-Cold Dark Matter Species (incl. massive neutrinos)\n");
    }
    if (pba->N_ncdm > 0) {
      for (index_ncdm=0;index_ncdm<pba->N_ncdm;++index_ncdm) {
        printf("-> %-26s%-4d Omega = %-15g , omega = %-15g\n","Non-Cold Species Nr.",index_ncdm+1,pba->Omega0_ncdm[index_ncdm],pba->Omega0_ncdm[index_ncdm]*pba->h*pba->h);
        budget_neutrino+=pba->Omega0_ncdm[index_ncdm];
        budget_matter+=pba->Omega0_ncdm[index_ncdm];
      }
    }

    printf(" ---> Relativistic Species \n");
    class_print_species("Photons",g);
    budget_radiation+=pba->Omega0_g;
    if (pba->has_ur == _TRUE_) {
      class_print_species("Ultra-relativistic relics",ur);
      budget_radiation+=pba->Omega0_ur;
    }
    if (pba->has_dr == _TRUE_) {
      class_print_species("Dark Radiation (from decay)",dr);
      budget_radiation+=pba->Omega0_dr;
    }
    if (pba->has_idr == _TRUE_) {
      class_print_species("Interacting Dark Radiation",idr);
      budget_radiation+=pba->Omega0_idr;
    }

    if ((pba->has_lambda == _TRUE_) || (pba->has_fld == _TRUE_) || (pba->has_scf == _TRUE_) || (pba->has_curvature == _TRUE_)) {
      printf(" ---> Other Content \n");
    }
    if (pba->has_lambda == _TRUE_) {
      class_print_species("Cosmological Constant",lambda);
      budget_other+=pba->Omega0_lambda;
    }
    if (pba->has_fld == _TRUE_) {
      class_print_species("Dark Energy Fluid",fld);
      budget_other+=pba->Omega0_fld;
    }
    if (pba->has_scf == _TRUE_) {
      class_print_species("Scalar Field",scf);
      budget_other+=pba->Omega0_scf;
    }
    if (pba->has_curvature == _TRUE_) {
      class_print_species("Spatial Curvature",k);
      budget_other+=pba->Omega0_k;
    }

    printf(" ---> Total budgets \n");
    printf(" Radiation                        Omega = %-15g , omega = %-15g \n",budget_radiation,budget_radiation*pba->h*pba->h);
    printf(" Non-relativistic                 Omega = %-15g , omega = %-15g \n",budget_matter,budget_matter*pba->h*pba->h);
    if (pba->N_ncdm > 0) {
      printf(" - Non-Free-Streaming Matter      Omega = %-15g , omega = %-15g \n",pba->Omega0_nfsm,pba->Omega0_nfsm*pba->h*pba->h);
      printf(" - Non-Cold Dark Matter           Omega = %-15g , omega = %-15g \n",budget_neutrino,budget_neutrino*pba->h*pba->h);
    }
    if ((pba->has_lambda == _TRUE_) || (pba->has_fld == _TRUE_) || (pba->has_scf == _TRUE_) || (pba->has_curvature == _TRUE_)) {
      printf(" Other Content                    Omega = %-15g , omega = %-15g \n",budget_other,budget_other*pba->h*pba->h);
    }
    printf(" TOTAL                            Omega = %-15g , omega = %-15g \n",budget_radiation+budget_matter+budget_other,(budget_radiation+budget_matter+budget_other)*pba->h*pba->h);
    printf(" -------------------------------------------------------------------- \n");
  }

  return _SUCCESS_;
}

/**
 * Scalar field potential and its derivatives with respect to the field _scf
 * For Albrecht & Skordis model: 9908085
 * - \f$ V = V_{p_{scf}}*V_{e_{scf}} \f$
 * - \f$ V_e =  \exp(-\lambda \phi) \f$ (exponential)
 * - \f$ V_p = (\phi - B)^\alpha + A \f$ (polynomial bump)
 *
 * TODO:
 * - Add some functionality to include different models/potentials (tuning would be difficult, though)
 * - Generalize to Kessence/Horndeski/PPF and/or couplings
 * - A default module to numerically compute the derivatives when no analytic functions are given should be added.
 * - Numerical derivatives may further serve as a consistency check.
 *
 */

/**
 *
 * The units of phi, tau in the derivatives and the potential V are the following:
 * - phi is given in units of the reduced Planck mass \f$ m_{pl} = (8 \pi G)^{(-1/2)}\f$
 * - tau in the derivative is given in units of Mpc.
 * - the potential \f$ V(\phi) \f$ is given in units of \f$ m_{pl}^2/Mpc^2 \f$.
 * With this convention, we have
 * \f$ \rho^{class} = (8 \pi G)/3 \rho^{physical} = 1/(3 m_{pl}^2) \rho^{physical} = 1/3 * [ 1/(2a^2) (\phi')^2 + V(\phi) ] \f$
 and \f$ \rho^{class} \f$ has the proper dimension \f$ Mpc^-2 \f$.
*/

/* EDE-edit: potential of the EDE field.

<<<<<<< HEAD
 Here A=axion mass is units of eV, alpha = f = axion decay constant in units of eV, phi field in units of m_pl.
 The overall factor of 4152.39 arises from unit conversion. B is the CC.

 V_e is the scf potential without the CC. */
=======
  return -scf_lambda*V_e_scf(pba,phi);
}

double ddV_e_scf(struct background *pba,
                 double phi
                 ) {
  double scf_lambda = pba->scf_parameters[0];
  //  double scf_alpha  = pba->scf_parameters[1];
  //  double scf_A      = pba->scf_parameters[2];
  //  double scf_B      = pba->scf_parameters[3];

  return pow(-scf_lambda,2)*V_e_scf(pba,phi);
}


/** parameters and functions for the polynomial coefficient
 * \f$ V_p = (\phi - B)^\alpha + A \f$(polynomial bump)
 *
 * double scf_alpha = 2;
 *
 * double scf_B = 34.8;
 *
 * double scf_A = 0.01; (values for their Figure 2)
 */
>>>>>>> 997d1ac0

double V_e_scf(
               struct background *pba,
               double phi) {
    double scf_lambda = pba->scf_parameters[0];
    double scf_alpha  = pba->scf_parameters[1];
    double scf_A      = pba->scf_parameters[2];
    double scf_B      = pba->scf_parameters[3];
    return 4152.39*pow(scf_A,2)*pow(scf_alpha,2)*pow(1-cos(phi*2.435e27/scf_alpha),scf_lambda);
}

double V_scf(
             struct background *pba,
             double phi) {
    double scf_lambda = pba->scf_parameters[0];
    double scf_alpha  = pba->scf_parameters[1];
    double scf_A      = pba->scf_parameters[2];
    double scf_B      = pba->scf_parameters[3];
    return 4152.39*pow(scf_A,2)*pow(scf_alpha,2)*pow(1-cos(phi*2.435e27/scf_alpha),scf_lambda) + scf_B*3.968e-8 ;
}

double dV_scf(
              struct background *pba,
              double phi) {
  double scf_lambda = pba->scf_parameters[0];
  double scf_alpha  = pba->scf_parameters[1];
  double scf_A      = pba->scf_parameters[2];
  double scf_B      = pba->scf_parameters[3];
  return 4152.39*2.435e27*pow(scf_A,2)*scf_alpha*scf_lambda*sin(phi*2.435e27/scf_alpha)*pow(1-cos(phi*2.435e27/scf_alpha),scf_lambda-1);
}

double ddV_scf(
               struct background *pba,
               double phi) {
    double scf_lambda = pba->scf_parameters[0];
    double scf_alpha  = pba->scf_parameters[1];
    double scf_A      = pba->scf_parameters[2];
    double scf_B      = pba->scf_parameters[3];

    return
    4152.39*2.435e27*2.435e27*pow(scf_A,2)*scf_lambda*pow(1-cos(phi*2.435e27/scf_alpha),scf_lambda-1)*cos(phi*2.435e27/scf_alpha) + 4152.39*2.435e27*2.435e27*pow(scf_A,2)*scf_lambda*(scf_lambda-1)*pow(1-cos(phi*2.435e27/scf_alpha),scf_lambda-2)*pow(sin(phi*2.435e27/scf_alpha),2) ;

}<|MERGE_RESOLUTION|>--- conflicted
+++ resolved
@@ -3006,37 +3006,10 @@
 
 /* EDE-edit: potential of the EDE field.
 
-<<<<<<< HEAD
  Here A=axion mass is units of eV, alpha = f = axion decay constant in units of eV, phi field in units of m_pl.
  The overall factor of 4152.39 arises from unit conversion. B is the CC.
 
  V_e is the scf potential without the CC. */
-=======
-  return -scf_lambda*V_e_scf(pba,phi);
-}
-
-double ddV_e_scf(struct background *pba,
-                 double phi
-                 ) {
-  double scf_lambda = pba->scf_parameters[0];
-  //  double scf_alpha  = pba->scf_parameters[1];
-  //  double scf_A      = pba->scf_parameters[2];
-  //  double scf_B      = pba->scf_parameters[3];
-
-  return pow(-scf_lambda,2)*V_e_scf(pba,phi);
-}
-
-
-/** parameters and functions for the polynomial coefficient
- * \f$ V_p = (\phi - B)^\alpha + A \f$(polynomial bump)
- *
- * double scf_alpha = 2;
- *
- * double scf_B = 34.8;
- *
- * double scf_A = 0.01; (values for their Figure 2)
- */
->>>>>>> 997d1ac0
 
 double V_e_scf(
                struct background *pba,
