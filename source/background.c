/** @file background.c Documented background module
 *
 * * Julien Lesgourgues, 17.04.2011
 * * routines related to ncdm written by T. Tram in 2011
 * * new integration scheme written by N. Schoeneberg in 2020
 *
 * Deals with the cosmological background evolution.
 * This module has two purposes:
 *
 * - at the beginning, to initialize the background, i.e. to integrate
 *    the background equations, and store all background quantities
 *    as a function of conformal time inside an interpolation table.
 *
 * - to provide routines which allow other modules to evaluate any
 *    background quantity for a given value of the conformal time (by
 *    interpolating within the interpolation table), or to find the
 *    correspondence between redshift and conformal time.
 *
 *
 * The overall logic in this module is the following:
 *
 * 1. most background parameters that we will call {A}
 * (e.g. rho_gamma, ..) can be expressed as simple analytical
 * functions of the scale factor 'a' plus a few variables that we will
 * call {B} (e.g. (phi, phidot) for quintessence, or some temperature
 * for exotic particles, etc...). [Side note: for simplicity, all variables
 * {B} are declared redundently inside {A}.]
 *
 * 2. in turn, quantities {B} can be found as a function of the the
 * scale factor [or rather (a/a_0)] by integrating the
 * background equations. Thus {B} also includes the density of species
 * which energy conservation equation must be integrated explicitely,
 * like the density of fluids or of decaying dark matter.
 *
 * 3. some other quantities that we will call {C} (like e.g. proper
 * and conformal time, the sound horizon, the analytic scale-invariant
 * growth factor) also require an explicit integration with respect to
 * (a/a_0) [or rather log(a/a_p)], since they cannot be inferred
 * analytically from (a/a_0) and parameters {B}. The difference
 * between {B} and {C} parameters is that {C} parameters do not need
 * to be known in order to get {A}.
 *
 * So, we define the following routines:
 *
 * - background_functions() returns all background quantities {A} as a
 *    function of (a/a_0) and of quantities {B}.
 *
 * - background_solve() integrates the quantities {B} and {C} with
 *    respect to log(a/a_0); this integration requires many calls to
 *    background_functions().
 *
 * - the result is stored in the form of a big table in the background
 *    structure. There is one column for the scale factor, and one for
 *    each quantity {A} or {C} [Side note: we don;t include {B} here
 *    because the {B} variables are already decalred redundently also
 *    as {A} quantitites.]
 *
 * Later in the code:
 *
 * - If we know the variables (a/a_0) + {B} and need some quantity {A}
 *    (but not {C}), the quickest and most precise way is to call
 *    directly background_functions() (for instance, in simple models,
 *    if we want H at a given value of the scale factor).
 *
 * - If we know 'tau' and want any other quantity, we can call
 *    background_at_tau(), which interpolates in the table and returns
 *    all values.
 *
 * - If we know 'z' but not the {B} variables, or if we know 'z' and
 *    we want {C} variables, we need to call background_at_z(), which
 *    interpolates in the table and returns all values.
 *
 * - Finally, it can be useful to get 'tau' for a given redshift 'z'
 *    or vice-versa: this can be done with background_tau_of_z() or
 *    background_z_of_tau().
 *
 *
 * In order to save time, background_at_tau() ans background_at_z()
 * can be called in three modes: short_info, normal_info, long_info
 * (returning only essential quantities, or useful quantities, or
 * rarely useful quantities). Each line in the interpolation table is
 * a vector whose first few elements correspond to the short_info
 * format; a larger fraction contribute to the normal format; and the
 * full vector corresponds to the long format. The guideline is that
 * short_info returns only geometric quantities like a, H, H'; normal
 * format returns quantities strictly needed at each step in the
 * integration of perturbations; long_info returns quantities needed
 * only occasionally.
 *
 * In summary, the following functions can be called from other modules:
 *
 * -# background_init() at the beginning background_at_tau(),
 * -# background_at_z(), background_tau_of_z(), background_z_of_tau() at any later time
 * -# background_free() at the end, when no more calls to the previous functions are needed
 *
 * For units and normalisation conventions, there are two guiding principles:
 *
 * 1) All quantities are expressed in natural units in which everything is in powers of Mpc, e.g.:
 *
 * - t stands for (cosmological or proper time)*c in Mpc
 * - tau stands for (conformal time)*c in Mpc
 * - H stands for (Hubble parameter)/c in \f$ Mpc^{-1} \f$
 * - etc.
 *
 * 2) New since v3.0: all quantities that should normally scale with some power of
 * a_0^n are renormalised by a_0^{-n}, in order to be independent of a_0, e.g.
 *
 * - a in the code stands for \f$ a/a_0 \f$ in reality
 * - tau in the code stands for \f$ a_0 \tau c \f$ in Mpc
 * - any prime in the code stands for \f$ (1/a_0) d/d\tau \f$
 * - r stands for any comoving radius times a_0
 * - etc.
 */

#include "background.h"

/**
 * Background quantities at given redshift z.
 *
 * Evaluates all background quantities at a given value of
 * redshift by reading the pre-computed table and interpolating.
 *
 * @param pba           Input: pointer to background structure (containing pre-computed table)
 * @param z             Input: redshift
 * @param return_format Input: format of output vector (short_info, normal_info, long_info)
 * @param inter_mode     Input: interpolation mode (normal or closeby)
 * @param last_index    Input/Output: index of the previous/current point in the interpolation array (input only for closeby mode, output for both)
 * @param pvecback      Output: vector (assumed to be already allocated)
 * @return the error status
 */

int background_at_z(
                    struct background *pba,
                    double z,
                    enum vecback_format return_format,
                    enum interpolation_method inter_mode,
                    int * last_index,
                    double * pvecback /* vector with argument pvecback[index_bg] (must be already allocated with a size compatible with return_format) */
                    ) {

  /** Summary: */

  /** - define local variables */

  /* size of output vector, controlled by input parameter return_format */
  int pvecback_size;

  /* log(a) (in fact, given our normalisation conventions, this is log(a/a_0)) */
  double loga;

  /** - check that log(a) = log(1/(1+z)) = -log(1+z) is in the pre-computed range */
  loga = -log(1+z);

  class_test(loga < pba->loga_table[0],
             pba->error_message,
             "out of range: a/a_0 = %e < a_min/a_0 = %e, you should decrease the precision parameter a_ini_over_a_today_default\n",1./(1.+z),exp(pba->loga_table[0]));

  class_test(loga > pba->loga_table[pba->bt_size-1],
             pba->error_message,
             "out of range: a/a_0 = %e > a_max/a_0 = %e\n",1./(1.+z),exp(pba->loga_table[pba->bt_size-1]));

  /** - deduce length of returned vector from format mode */

  if (return_format == normal_info) {
    pvecback_size=pba->bg_size_normal;
  }
  else {
    if (return_format == short_info) {
      pvecback_size=pba->bg_size_short;
    }
    else {
      pvecback_size=pba->bg_size;
    }
  }


  /** - interpolate from pre-computed table with array_interpolate()
      or array_interpolate_growing_closeby() (depending on
      interpolation mode) */

  if (inter_mode == inter_normal) {
    class_call(array_interpolate_spline(
                                        pba->loga_table,
                                        pba->bt_size,
                                        pba->background_table,
                                        pba->d2background_dloga2_table,
                                        pba->bg_size,
                                        loga,
                                        last_index,
                                        pvecback,
                                        pvecback_size,
                                        pba->error_message),
               pba->error_message,
               pba->error_message);
  }
  if (inter_mode == inter_closeby) {
    class_call(array_interpolate_spline_growing_closeby(
                                                        pba->loga_table,
                                                        pba->bt_size,
                                                        pba->background_table,
                                                        pba->d2background_dloga2_table,
                                                        pba->bg_size,
                                                        loga,
                                                        last_index,
                                                        pvecback,
                                                        pvecback_size,
                                                        pba->error_message),
               pba->error_message,
               pba->error_message);
  }

  return _SUCCESS_;
}

/**
 * Background quantities at given conformal time tau.
 *
 * Evaluates all background quantities at a given value of
 * conformal time by reading the pre-computed table and interpolating.
 *
 * @param pba           Input: pointer to background structure (containing pre-computed table)
 * @param tau           Input: value of conformal time
 * @param return_format Input: format of output vector (short_info, normal_info, long_info)
 * @param inter_mode     Input: interpolation mode (normal or closeby)
 * @param last_index    Input/Output: index of the previous/current point in the interpolation array (input only for closeby mode, output for both)
 * @param pvecback      Output: vector (assumed to be already allocated)
 * @return the error status
 */

int background_at_tau(
                      struct background *pba,
                      double tau,
                      enum vecback_format return_format,
                      enum interpolation_method inter_mode,
                      int * last_index,
                      double * pvecback /* vector with argument pvecback[index_bg] (must be already allocated with a size compatible with return_format) */
                      ) {

  /** Summary: */

  /** - define local variables */
  double z;

  /** - Get current redshift */
  class_call(background_z_of_tau(pba,tau,&z),
             pba->error_message,
             pba->error_message);

  /** - Get background at corresponding redshift */
  class_call(background_at_z(pba,z,return_format,inter_mode,last_index,pvecback),
             pba->error_message,
             pba->error_message);

  return _SUCCESS_;
}

/**
 * Conformal time at given redshift.
 *
 * Returns tau(z) by interpolation from pre-computed table.
 *
 * @param pba Input: pointer to background structure
 * @param z   Input: redshift
 * @param tau Output: conformal time
 * @return the error status
 */

int background_tau_of_z(
                        struct background *pba,
                        double z,
                        double * tau
                        ) {

  /** Summary: */

  /** - define local variables */

  /* necessary for calling array_interpolate(), but never used */
  int last_index;

  /** - check that \f$ z \f$ is in the pre-computed range */
  class_test(z < pba->z_table[pba->bt_size-1],
             pba->error_message,
             "out of range: z=%e < z_min=%e\n",z,pba->z_table[pba->bt_size-1]);

  class_test(z > pba->z_table[0],
             pba->error_message,
             "out of range: z=%e > z_max=%e\n",z,pba->z_table[0]);

  /** - interpolate from pre-computed table with array_interpolate() */
  class_call(array_interpolate_spline(
                                      pba->z_table,
                                      pba->bt_size,
                                      pba->tau_table,
                                      pba->d2tau_dz2_table,
                                      1,
                                      z,
                                      &last_index,
                                      tau,
                                      1,
                                      pba->error_message),
             pba->error_message,
             pba->error_message);

  return _SUCCESS_;
}
/**
 * Redshift at given conformal time.
 *
 * Returns z(tau) by interpolation from pre-computed table.
 *
 * @param pba Input: pointer to background structure
 * @param tau Input: conformal time
 * @param z   Output: redshift
 * @return the error status
 */

int background_z_of_tau(
                        struct background *pba,
                        double tau,
                        double * z
                        ) {

  /** Summary: */

  /** - define local variables */

  /* necessary for calling array_interpolate(), but never used */
  int last_index;

  /** - check that \f$ tau \f$ is in the pre-computed range */
  class_test(tau < pba->tau_table[0],
             pba->error_message,
             "out of range: tau=%e < tau_min=%e\n",tau,pba->tau_table[0]);

  class_test(tau > pba->tau_table[pba->bt_size-1],
             pba->error_message,
             "out of range: tau=%e > tau_max=%e\n",tau,pba->tau_table[pba->bt_size-1]);

  /** - interpolate from pre-computed table with array_interpolate() */
  class_call(array_interpolate_spline(
                                      pba->tau_table,
                                      pba->bt_size,
                                      pba->z_table,
                                      pba->d2z_dtau2_table,
                                      1,
                                      tau,
                                      &last_index,
                                      z,
                                      1,
                                      pba->error_message),
             pba->error_message,
             pba->error_message);

  return _SUCCESS_;
}

/**
 * Function evaluating all background quantities which can be computed
 * analytically as a function of a and of {B} quantities (see
 * discussion at the beginning of this file).
 *
 * @param pba           Input: pointer to background structure
 * @param a             Input: scale factor (in fact, with our normalisation conventions, this is (a/a_0) )
 * @param pvecback_B    Input: vector containing all {B} quantities
 * @param return_format Input: format of output vector
 * @param pvecback      Output: vector of background quantities (assumed to be already allocated)
 * @return the error status
 */

int background_functions(
                         struct background * pba,
                         double a,
                         double * pvecback_B, /* vector with argument pvecback[index_bi] */
                         enum vecback_format return_format,
                         double * pvecback /* vector with argument pvecback[index_bg] (must be already allocated with a size compatible with return_format) */
                         ) {

  /** Summary: */

  /** - define local variables */

  /* total density */
  double rho_tot;
  /* critical density */
  double rho_crit;
  /* total pressure */
  double p_tot;
  /* total relativistic density */
  double rho_r;
  /* total non-relativistic density */
  double rho_m;
  /* background ncdm quantities */
  double rho_ncdm,p_ncdm,pseudo_p_ncdm;
  /* index for n_ncdm species */
  int n_ncdm;
  /* fluid's time-dependent equation of state parameter */
  double w_fld, dw_over_da, integral_fld;
  /* scalar field quantities */
  double phi, phi_prime;
  /* Since we only know a_prime_over_a after we have rho_tot,
     it is not possible to simply sum up p_tot_prime directly.
     Instead we sum up dp_dloga = p_prime/a_prime_over_a. The formula is
     p_prime = a_prime_over_a * dp_dloga = a_prime_over_a * Sum [ (w_prime/a_prime_over_a -3(1+w)w)rho].
     Note: The scalar field contribution must be added in the end, as an exception!*/
  double dp_dloga;

  /** - initialize local variables */
  rho_tot = 0.;
  p_tot = 0.;
  dp_dloga = 0.;
  rho_r=0.;
  rho_m=0.;

  class_test(a <= 0.,
             pba->error_message,
             "a = %e instead of strictly positive",a);

  /** - pass value of \f$ a\f$ to output */
  pvecback[pba->index_bg_a] = a;

  /** - compute each component's density and pressure */

  /* photons */
  pvecback[pba->index_bg_rho_g] = pba->Omega0_g * pow(pba->H0,2) / pow(a,4);
  rho_tot += pvecback[pba->index_bg_rho_g];
  p_tot += (1./3.) * pvecback[pba->index_bg_rho_g];
  dp_dloga += -(4./3.) * pvecback[pba->index_bg_rho_g];
  rho_r += pvecback[pba->index_bg_rho_g];

  /* baryons */
  pvecback[pba->index_bg_rho_b] = pba->Omega0_b * pow(pba->H0,2) / pow(a,3);
  rho_tot += pvecback[pba->index_bg_rho_b];
  p_tot += 0;
  rho_m += pvecback[pba->index_bg_rho_b];

  /* cdm */
  if (pba->has_cdm == _TRUE_) {
    pvecback[pba->index_bg_rho_cdm] = pba->Omega0_cdm * pow(pba->H0,2) / pow(a,3);
    rho_tot += pvecback[pba->index_bg_rho_cdm];
    p_tot += 0.;
    rho_m += pvecback[pba->index_bg_rho_cdm];
  }

  /* dcdm */
  if (pba->has_dcdm == _TRUE_) {
    /* Pass value of rho_dcdm to output */
    pvecback[pba->index_bg_rho_dcdm] = pvecback_B[pba->index_bi_rho_dcdm];
    rho_tot += pvecback[pba->index_bg_rho_dcdm];
    p_tot += 0.;
    rho_m += pvecback[pba->index_bg_rho_dcdm];
  }

  /* dr */
  if (pba->has_dr == _TRUE_) {
    /* Pass value of rho_dr to output */
    pvecback[pba->index_bg_rho_dr] = pvecback_B[pba->index_bi_rho_dr];
    rho_tot += pvecback[pba->index_bg_rho_dr];
    p_tot += (1./3.)*pvecback[pba->index_bg_rho_dr];
    dp_dloga += -(4./3.) * pvecback[pba->index_bg_rho_dr];
    rho_r += pvecback[pba->index_bg_rho_dr];
  }

  /* Scalar field */
  if (pba->has_scf == _TRUE_) {
    phi = pvecback_B[pba->index_bi_phi_scf];
    phi_prime = pvecback_B[pba->index_bi_phi_prime_scf];
    pvecback[pba->index_bg_phi_scf] = phi; // value of the scalar field phi
    pvecback[pba->index_bg_phi_prime_scf] = phi_prime; // value of the scalar field phi derivative wrt conformal time
    pvecback[pba->index_bg_V_scf] = V_scf(pba,phi); //V_scf(pba,phi); //write here potential as function of phi
    pvecback[pba->index_bg_dV_scf] = dV_scf(pba,phi); // dV_scf(pba,phi); //potential' as function of phi
    pvecback[pba->index_bg_ddV_scf] = ddV_scf(pba,phi); // ddV_scf(pba,phi); //potential'' as function of phi
    pvecback[pba->index_bg_rho_scf] = (phi_prime*phi_prime/(2*a*a) + V_scf(pba,phi))/3.; // energy of the scalar field. The field units are set automatically by setting the initial conditions
    pvecback[pba->index_bg_p_scf] =(phi_prime*phi_prime/(2*a*a) - V_scf(pba,phi))/3.; // pressure of the scalar field
    rho_tot += pvecback[pba->index_bg_rho_scf];
    p_tot += pvecback[pba->index_bg_p_scf];
    dp_dloga += 0.0; /** <-- This depends on a_prime_over_a, so we cannot add it now! */
    //divide relativistic & nonrelativistic (not very meaningful for oscillatory models)
    rho_r += 3.*pvecback[pba->index_bg_p_scf]; //field pressure contributes radiation
    rho_m += pvecback[pba->index_bg_rho_scf] - 3.* pvecback[pba->index_bg_p_scf]; //the rest contributes matter
    //printf(" a= %e, Omega_scf = %f, \n ",a, pvecback[pba->index_bg_rho_scf]/rho_tot );
  }

  /* ncdm */
  if (pba->has_ncdm == _TRUE_) {

    /* Loop over species: */
    for(n_ncdm=0; n_ncdm<pba->N_ncdm; n_ncdm++) {

      /* function returning background ncdm[n_ncdm] quantities (only
         those for which non-NULL pointers are passed) */
      class_call(background_ncdm_momenta(
                                         pba->q_ncdm_bg[n_ncdm],
                                         pba->w_ncdm_bg[n_ncdm],
                                         pba->q_size_ncdm_bg[n_ncdm],
                                         pba->M_ncdm[n_ncdm],
                                         pba->factor_ncdm[n_ncdm],
                                         1./a-1.,
                                         NULL,
                                         &rho_ncdm,
                                         &p_ncdm,
                                         NULL,
                                         &pseudo_p_ncdm),
                 pba->error_message,
                 pba->error_message);

      pvecback[pba->index_bg_rho_ncdm1+n_ncdm] = rho_ncdm;
      rho_tot += rho_ncdm;
      pvecback[pba->index_bg_p_ncdm1+n_ncdm] = p_ncdm;
      p_tot += p_ncdm;
      pvecback[pba->index_bg_pseudo_p_ncdm1+n_ncdm] = pseudo_p_ncdm;
      /** See e.g. Eq. A6 in 1811.00904. */
      dp_dloga += (pseudo_p_ncdm - 5*p_ncdm);

      /* (3 p_ncdm1) is the "relativistic" contribution to rho_ncdm1 */
      rho_r += 3.* p_ncdm;

      /* (rho_ncdm1 - 3 p_ncdm1) is the "non-relativistic" contribution
         to rho_ncdm1 */
      rho_m += rho_ncdm - 3.* p_ncdm;
    }
  }

  /* Lambda */
  if (pba->has_lambda == _TRUE_) {
    pvecback[pba->index_bg_rho_lambda] = pba->Omega0_lambda * pow(pba->H0,2);
    rho_tot += pvecback[pba->index_bg_rho_lambda];
    p_tot -= pvecback[pba->index_bg_rho_lambda];
  }

  /* fluid with w(a) and constant cs2 */
  if (pba->has_fld == _TRUE_) {

    /* get rho_fld from vector of integrated variables */
    pvecback[pba->index_bg_rho_fld] = pvecback_B[pba->index_bi_rho_fld];

    /* get w_fld from dedicated function */
    class_call(background_w_fld(pba,a,&w_fld,&dw_over_da,&integral_fld), pba->error_message, pba->error_message);
    pvecback[pba->index_bg_w_fld] = w_fld;

    // Obsolete: at the beginning, we had here the analytic integral solution corresponding to the case w=w0+w1(1-a/a0):
    // pvecback[pba->index_bg_rho_fld] = pba->Omega0_fld * pow(pba->H0,2) / pow(a,3.*(1.+pba->w0_fld+pba->wa_fld)) * exp(3.*pba->wa_fld*(a-1.));
    // But now everthing is integrated numerically for a given w_fld(a) defined in the function background_w_fld.

    rho_tot += pvecback[pba->index_bg_rho_fld];
    p_tot += w_fld * pvecback[pba->index_bg_rho_fld];
    dp_dloga += (a*dw_over_da-3*(1+w_fld)*w_fld)*pvecback[pba->index_bg_rho_fld];
  }

  /* relativistic neutrinos (and all relativistic relics) */
  if (pba->has_ur == _TRUE_) {
    pvecback[pba->index_bg_rho_ur] = pba->Omega0_ur * pow(pba->H0,2) / pow(a,4);
    rho_tot += pvecback[pba->index_bg_rho_ur];
    p_tot += (1./3.) * pvecback[pba->index_bg_rho_ur];
    dp_dloga += -(4./3.) * pvecback[pba->index_bg_rho_ur];
    rho_r += pvecback[pba->index_bg_rho_ur];
  }

  /* interacting dark matter */
  if (pba->has_idm_dr == _TRUE_) {
    pvecback[pba->index_bg_rho_idm_dr] = pba->Omega0_idm_dr * pow(pba->H0,2) / pow(a,3);
    rho_tot += pvecback[pba->index_bg_rho_idm_dr];
    p_tot += 0.;
    rho_m += pvecback[pba->index_bg_rho_idm_dr];
  }

  /* interacting dark radiation */
  if (pba->has_idr == _TRUE_) {
    pvecback[pba->index_bg_rho_idr] = pba->Omega0_idr * pow(pba->H0,2) / pow(a,4);
    rho_tot += pvecback[pba->index_bg_rho_idr];
    p_tot += (1./3.) * pvecback[pba->index_bg_rho_idr];
    rho_r += pvecback[pba->index_bg_rho_idr];
  }

  /** - compute expansion rate H from Friedmann equation: this is the
      only place where the Friedmann equation is assumed. Remember
      that densities are all expressed in units of \f$ [3c^2/8\pi G] \f$, ie
      \f$ \rho_{class} = [8 \pi G \rho_{physical} / 3 c^2]\f$ */
  pvecback[pba->index_bg_H] = sqrt(rho_tot-pba->K/a/a);

  /** - compute derivative of H with respect to conformal time */
  pvecback[pba->index_bg_H_prime] = - (3./2.) * (rho_tot + p_tot) * a + pba->K/a;

  /* Total energy density*/
  pvecback[pba->index_bg_rho_tot] = rho_tot;

  /* Total pressure */
  pvecback[pba->index_bg_p_tot] = p_tot;

  /* Derivative of total pressure w.r.t. conformal time */
  pvecback[pba->index_bg_p_tot_prime] = a*pvecback[pba->index_bg_H]*dp_dloga;
  if (pba->has_scf == _TRUE_) {
    /** The contribution of scf was not added to dp_dloga, add p_scf_prime here: */
    pvecback[pba->index_bg_p_prime_scf] = pvecback[pba->index_bg_phi_prime_scf]*
      (-pvecback[pba->index_bg_phi_prime_scf]*pvecback[pba->index_bg_H]/a-2./3.*pvecback[pba->index_bg_dV_scf]);
    pvecback[pba->index_bg_p_tot_prime] += pvecback[pba->index_bg_p_prime_scf];
  }

  /** - compute critical density */
  rho_crit = rho_tot-pba->K/a/a;
  class_test(rho_crit <= 0.,
             pba->error_message,
             "rho_crit = %e instead of strictly positive",rho_crit);

  /** - compute relativistic density to total density ratio */
  pvecback[pba->index_bg_Omega_r] = rho_r / rho_crit;

  /** - compute other quantities in the exhaustive, redundant format */
  if (return_format == long_info) {

    /** - store critical density */
    pvecback[pba->index_bg_rho_crit] = rho_crit;

    /** - compute Omega_m */
    pvecback[pba->index_bg_Omega_m] = rho_m / rho_crit;

    /** - cosmological time */
    pvecback[pba->index_bg_time] = pvecback_B[pba->index_bi_time];

    /** - comoving sound horizon */
    pvecback[pba->index_bg_rs] = pvecback_B[pba->index_bi_rs];

    /** - growth factor */
    pvecback[pba->index_bg_D] = pvecback_B[pba->index_bi_D];

    /** - velocity growth factor */
    pvecback[pba->index_bg_f] = pvecback_B[pba->index_bi_D_prime]/( pvecback_B[pba->index_bi_D]*a*pvecback[pba->index_bg_H]);

    /* one can put other variables here */
    /*  */
    /*  */

  }

  return _SUCCESS_;

}

/**
 * Single place where the fluid equation of state is
 * defined. Parameters of the function are passed through the
 * background structure. Generalisation to arbitrary functions should
 * be simple.
 *
 * @param pba            Input: pointer to background structure
 * @param a              Input: current value of scale factor (in fact, with our conventions, of (a/a_0))
 * @param w_fld          Output: equation of state parameter w_fld(a)
 * @param dw_over_da_fld Output: function dw_fld/da
 * @param integral_fld   Output: function \f$ \int_{a}^{a_0} da 3(1+w_{fld})/a \f$
 * @return the error status
 */

int background_w_fld(
                     struct background * pba,
                     double a,
                     double * w_fld,
                     double * dw_over_da_fld,
                     double * integral_fld
                     ) {

  double Omega_ede = 0.;
  double dOmega_ede_over_da = 0.;
  double d2Omega_ede_over_da2 = 0.;
  double a_eq, Omega_r, Omega_m;

  /** - first, define the function w(a) */
  switch (pba->fluid_equation_of_state) {
  case CLP:
    *w_fld = pba->w0_fld + pba->wa_fld * (1. - a);
    break;
  case EDE:
    // Omega_ede(a) taken from eq. (10) in 1706.00730
    Omega_ede = (pba->Omega0_fld - pba->Omega_EDE*(1.-pow(a,-3.*pba->w0_fld)))
      /(pba->Omega0_fld+(1.-pba->Omega0_fld)*pow(a,3.*pba->w0_fld))
      + pba->Omega_EDE*(1.-pow(a,-3.*pba->w0_fld));

    // d Omega_ede / d a taken analytically from the above
    dOmega_ede_over_da = - pba->Omega_EDE* 3.*pba->w0_fld*pow(a,-3.*pba->w0_fld-1.)/(pba->Omega0_fld+(1.-pba->Omega0_fld)*pow(a,3.*pba->w0_fld))
      - (pba->Omega0_fld - pba->Omega_EDE*(1.-pow(a,-3.*pba->w0_fld)))*(1.-pba->Omega0_fld)*3.*pba->w0_fld*pow(a,3.*pba->w0_fld-1.)/pow(pba->Omega0_fld+(1.-pba->Omega0_fld)*pow(a,3.*pba->w0_fld),2)
      + pba->Omega_EDE*3.*pba->w0_fld*pow(a,-3.*pba->w0_fld-1.);

    // find a_equality (needed because EDE tracks first radiation, then matter)
    Omega_r = pba->Omega0_g * (1. + 3.046 * 7./8.*pow(4./11.,4./3.)); // assumes LambdaCDM + eventually massive neutrinos so light that they are relativistic at equality; needs to be generalised later on.
    Omega_m = pba->Omega0_b;
    if (pba->has_cdm == _TRUE_) Omega_m += pba->Omega0_cdm;
    if (pba->has_idm_dr == _TRUE_) Omega_m += pba->Omega0_idm_dr;
    if (pba->has_dcdm == _TRUE_)
      class_stop(pba->error_message,"Early Dark Energy not compatible with decaying Dark Matter because we omitted to code the calculation of a_eq in that case, but it would not be difficult to add it if necessary, should be a matter of 5 minutes");
    a_eq = Omega_r/Omega_m; // assumes a flat universe with a=1 today

    // w_ede(a) taken from eq. (11) in 1706.00730
    *w_fld = - dOmega_ede_over_da*a/Omega_ede/3./(1.-Omega_ede)+a_eq/3./(a+a_eq);
    break;
  }


  /** - then, give the corresponding analytic derivative dw/da (used
      by perturbation equations; we could compute it numerically,
      but with a loss of precision; as long as there is a simple
      analytic expression of the derivative of the previous
      function, let's use it! */
  switch (pba->fluid_equation_of_state) {
  case CLP:
    *dw_over_da_fld = - pba->wa_fld;
    break;
  case EDE:
    d2Omega_ede_over_da2 = 0.;
    *dw_over_da_fld = - d2Omega_ede_over_da2*a/3./(1.-Omega_ede)/Omega_ede
      - dOmega_ede_over_da/3./(1.-Omega_ede)/Omega_ede
      + dOmega_ede_over_da*dOmega_ede_over_da*a/3./(1.-Omega_ede)/(1.-Omega_ede)/Omega_ede
      + a_eq/3./(a+a_eq)/(a+a_eq);
    break;
  }

  /** - finally, give the analytic solution of the following integral:
        \f$ \int_{a}^{a0} da 3(1+w_{fld})/a \f$. This is used in only
        one place, in the initial conditions for the background, and
        with a=a_ini. If your w(a) does not lead to a simple analytic
        solution of this integral, no worry: instead of writing
        something here, the best would then be to leave it equal to
        zero, and then in background_initial_conditions() you should
        implement a numerical calculation of this integral only for
        a=a_ini, using for instance Romberg integration. It should be
        fast, simple, and accurate enough. */
  switch (pba->fluid_equation_of_state) {
  case CLP:
    *integral_fld = 3.*((1.+pba->w0_fld+pba->wa_fld)*log(1./a) + pba->wa_fld*(a-1.));
    break;
  case EDE:
    class_stop(pba->error_message,"EDE implementation not finished: to finish it, read the comments in background.c just before this line\n");
    break;
  }

  /** note: of course you can generalise these formulas to anything,
      defining new parameters pba->w..._fld. Just remember that so
      far, HyRec explicitely assumes that w(a)= w0 + wa (1-a/a0); but
      Recfast does not assume anything */

  return _SUCCESS_;
}

/**
 * Initialize the background structure, and in particular the
 * background interpolation table.
 *
 * @param ppr Input: pointer to precision structure
 * @param pba Input/Output: pointer to initialized background structure
 * @return the error status
 */

int background_init(
                    struct precision * ppr,
                    struct background * pba
                    ) {

  /** Summary: */

  /** - write class version */
  if (pba->background_verbose > 0) {
    printf("Running CLASS version %s\n",_VERSION_);
    printf("Computing background\n");
  }

  /** - if shooting failed during input, catch the error here */
  class_test_except(pba->shooting_failed == _TRUE_,
                    pba->error_message,
                    background_free_input(pba),
                    "Shooting failed, try optimising input_get_guess(). Error message:\n\n%s",
                    pba->shooting_error);

  /** - assign values to all indices in vectors of background quantities */
  class_call(background_indices(pba),
             pba->error_message,
             pba->error_message);

  /** - check that input parameters make sense and write additional information about them */
  class_call(background_checks(ppr,pba),
             pba->error_message,
             pba->error_message);

  /** - integrate the background over log(a), allocate and fill the background table */
  class_call(background_solve(ppr,pba),
             pba->error_message,
             pba->error_message);

  /** - find and store a few derived parameters at radiation-matter equality */
  class_call(background_find_equality(ppr,pba),
             pba->error_message,
             pba->error_message);

  /* - write a summary of the budget of the universe */
  class_call(background_output_budget(pba),
             pba->error_message,
             pba->error_message);

  return _SUCCESS_;

}

/**
 * Free all memory space allocated by background_init() and by input_read_parameters().
 *
 *
 * @param pba Input: pointer to background structure (to be freed)
 * @return the error status
 */

int background_free(
                    struct background *pba
                    ) {

  class_call(background_free_noinput(pba),
              pba->error_message,
              pba->error_message);

  class_call(background_free_input(pba),
              pba->error_message,
              pba->error_message);

  return _SUCCESS_;
}

/**
 * Free only the memory space NOT allocated through
 * input_read_parameters(), but through background_init()
 *
 * @param pba Input: pointer to background structure (to be freed)
 * @return the error status
 */

int background_free_noinput(
                            struct background *pba
                            ) {

  free(pba->tau_table);
  free(pba->z_table);
  free(pba->loga_table);
  free(pba->d2tau_dz2_table);
  free(pba->d2z_dtau2_table);
  free(pba->background_table);
  free(pba->d2background_dloga2_table);

  return _SUCCESS_;
}
/**
 * Free pointers inside background structure which were
 * allocated in input_read_parameters()
 *
 * @param pba Input: pointer to background structure
 * @return the error status
 */

int background_free_input(
                          struct background *pba
                          ) {

  int k;

  if (pba->Omega0_ncdm_tot != 0.) {
    for(k=0; k<pba->N_ncdm; k++) {
      free(pba->q_ncdm[k]);
      free(pba->w_ncdm[k]);
      free(pba->q_ncdm_bg[k]);
      free(pba->w_ncdm_bg[k]);
      free(pba->dlnf0_dlnq_ncdm[k]);
    }
    free(pba->ncdm_quadrature_strategy);
    free(pba->ncdm_input_q_size);
    free(pba->ncdm_qmax);
    free(pba->q_ncdm);
    free(pba->w_ncdm);
    free(pba->q_ncdm_bg);
    free(pba->w_ncdm_bg);
    free(pba->dlnf0_dlnq_ncdm);
    free(pba->q_size_ncdm);
    free(pba->q_size_ncdm_bg);
    free(pba->M_ncdm);
    free(pba->T_ncdm);
    free(pba->ksi_ncdm);
    free(pba->deg_ncdm);
    free(pba->Omega0_ncdm);
    free(pba->m_ncdm_in_eV);
    free(pba->factor_ncdm);
    if (pba->got_files!=NULL)
      free(pba->got_files);
    if (pba->ncdm_psd_files!=NULL)
      free(pba->ncdm_psd_files);
    if (pba->ncdm_psd_parameters!=NULL)
      free(pba->ncdm_psd_parameters);
  }

  if (pba->Omega0_scf != 0.) {
    if (pba->scf_parameters != NULL)
      free(pba->scf_parameters);
  }
  return _SUCCESS_;
}

/**
 * Assign value to each relevant index in vectors of background quantities.
 *
 * @param pba Input: pointer to background structure
 * @return the error status
 */

int background_indices(
                       struct background *pba
                       ) {

  /** Summary: */

  /** - define local variables */

  /* a running index for the vector of background quantities */
  int index_bg;
  /* a running index for the vector of background quantities to be integrated */
  int index_bi;

  /** - initialize all flags: which species are present? */

  pba->has_cdm = _FALSE_;
  pba->has_ncdm = _FALSE_;
  pba->has_dcdm = _FALSE_;
  pba->has_dr = _FALSE_;
  pba->has_scf = _FALSE_;
  pba->has_lambda = _FALSE_;
  pba->has_fld = _FALSE_;
  pba->has_ur = _FALSE_;
  pba->has_idr = _FALSE_;
  pba->has_idm_dr = _FALSE_;
  pba->has_curvature = _FALSE_;

  if (pba->Omega0_cdm != 0.)
    pba->has_cdm = _TRUE_;

  if (pba->Omega0_ncdm_tot != 0.)
    pba->has_ncdm = _TRUE_;

  if (pba->Omega0_dcdmdr != 0.) {
    pba->has_dcdm = _TRUE_;
    if (pba->Gamma_dcdm != 0.)
      pba->has_dr = _TRUE_;
  }

  if (pba->Omega0_scf != 0.)
    pba->has_scf = _TRUE_;

  if (pba->Omega0_lambda != 0.)
    pba->has_lambda = _TRUE_;

  if (pba->Omega0_fld != 0.)
    pba->has_fld = _TRUE_;

  if (pba->Omega0_ur != 0.)
    pba->has_ur = _TRUE_;

  if (pba->Omega0_idr != 0.)
    pba->has_idr = _TRUE_;

  if (pba->Omega0_idm_dr != 0.)
    pba->has_idm_dr = _TRUE_;

  if (pba->sgnK != 0)
    pba->has_curvature = _TRUE_;

  /** - initialize all indices */

  index_bg=0;

  /* index for scale factor */
  class_define_index(pba->index_bg_a,_TRUE_,index_bg,1);

  /* - indices for H and its conformal-time-derivative */
  class_define_index(pba->index_bg_H,_TRUE_,index_bg,1);
  class_define_index(pba->index_bg_H_prime,_TRUE_,index_bg,1);

  /* - end of indices in the short vector of background values */
  pba->bg_size_short = index_bg;

  /* - index for rho_g (photon density) */
  class_define_index(pba->index_bg_rho_g,_TRUE_,index_bg,1);

  /* - index for rho_b (baryon density) */
  class_define_index(pba->index_bg_rho_b,_TRUE_,index_bg,1);

  /* - index for rho_cdm */
  class_define_index(pba->index_bg_rho_cdm,pba->has_cdm,index_bg,1);

  /* - indices for ncdm. We only define the indices for ncdm1
     (density, pressure, pseudo-pressure), the other ncdm indices
     are contiguous */
  class_define_index(pba->index_bg_rho_ncdm1,pba->has_ncdm,index_bg,pba->N_ncdm);
  class_define_index(pba->index_bg_p_ncdm1,pba->has_ncdm,index_bg,pba->N_ncdm);
  class_define_index(pba->index_bg_pseudo_p_ncdm1,pba->has_ncdm,index_bg,pba->N_ncdm);

  /* - index for dcdm */
  class_define_index(pba->index_bg_rho_dcdm,pba->has_dcdm,index_bg,1);

  /* - index for dr */
  class_define_index(pba->index_bg_rho_dr,pba->has_dr,index_bg,1);

  /* - indices for scalar field */
  class_define_index(pba->index_bg_phi_scf,pba->has_scf,index_bg,1);
  class_define_index(pba->index_bg_phi_prime_scf,pba->has_scf,index_bg,1);
  class_define_index(pba->index_bg_V_scf,pba->has_scf,index_bg,1);
  class_define_index(pba->index_bg_dV_scf,pba->has_scf,index_bg,1);
  class_define_index(pba->index_bg_ddV_scf,pba->has_scf,index_bg,1);
  class_define_index(pba->index_bg_rho_scf,pba->has_scf,index_bg,1);
  class_define_index(pba->index_bg_p_scf,pba->has_scf,index_bg,1);
  class_define_index(pba->index_bg_p_prime_scf,pba->has_scf,index_bg,1);

  /* - index for Lambda */
  class_define_index(pba->index_bg_rho_lambda,pba->has_lambda,index_bg,1);

  /* - index for fluid */
  class_define_index(pba->index_bg_rho_fld,pba->has_fld,index_bg,1);
  class_define_index(pba->index_bg_w_fld,pba->has_fld,index_bg,1);

  /* - index for ultra-relativistic neutrinos/species */
  class_define_index(pba->index_bg_rho_ur,pba->has_ur,index_bg,1);

  /* - index for total density */
  class_define_index(pba->index_bg_rho_tot,_TRUE_,index_bg,1);

  /* - index for total pressure */
  class_define_index(pba->index_bg_p_tot,_TRUE_,index_bg,1);

  /* - index for derivative of total pressure */
  class_define_index(pba->index_bg_p_tot_prime,_TRUE_,index_bg,1);

  /* - index for Omega_r (relativistic density fraction) */
  class_define_index(pba->index_bg_Omega_r,_TRUE_,index_bg,1);

  /* - index interacting for dark radiation */
  class_define_index(pba->index_bg_rho_idr,pba->has_idr,index_bg,1);

  /* - index for interacting dark matter */
  class_define_index(pba->index_bg_rho_idm_dr,pba->has_idm_dr,index_bg,1);

  /* - put here additional ingredients that you want to appear in the
     normal vector */
  /*    */
  /*    */

  /* - end of indices in the normal vector of background values */
  pba->bg_size_normal = index_bg;

  /* - indices in the long version : */

  /* -> critical density */
  class_define_index(pba->index_bg_rho_crit,_TRUE_,index_bg,1);

  /* - index for Omega_m (non-relativistic density fraction) */
  class_define_index(pba->index_bg_Omega_m,_TRUE_,index_bg,1);

  /* -> conformal distance */
  class_define_index(pba->index_bg_conf_distance,_TRUE_,index_bg,1);

  /* -> angular diameter distance */
  class_define_index(pba->index_bg_ang_distance,_TRUE_,index_bg,1);

  /* -> luminosity distance */
  class_define_index(pba->index_bg_lum_distance,_TRUE_,index_bg,1);

  /* -> proper time (for age of the Universe) */
  class_define_index(pba->index_bg_time,_TRUE_,index_bg,1);

  /* -> conformal sound horizon */
  class_define_index(pba->index_bg_rs,_TRUE_,index_bg,1);

  /* -> density growth factor in dust universe */
  class_define_index(pba->index_bg_D,_TRUE_,index_bg,1);

  /* -> velocity growth factor in dust universe */
  class_define_index(pba->index_bg_f,_TRUE_,index_bg,1);

  /* -> put here additional quantities describing background */
  /*    */
  /*    */

  /* -> end of indices in the long vector of background values */
  pba->bg_size = index_bg;

  /* - now, indices in vector of variables to integrate.
     First {B} variables, then {C} variables. */

  index_bi=0;

  /* -> index for conformal time in vector of variables to integrate */
  class_define_index(pba->index_bi_tau,_TRUE_,index_bi,1);

  /* -> energy density in DCDM */
  class_define_index(pba->index_bi_rho_dcdm,pba->has_dcdm,index_bi,1);

  /* -> energy density in DR */
  class_define_index(pba->index_bi_rho_dr,pba->has_dr,index_bi,1);

  /* -> energy density in fluid */
  class_define_index(pba->index_bi_rho_fld,pba->has_fld,index_bi,1);

  /* -> scalar field and its derivative wrt conformal time (Zuma) */
  class_define_index(pba->index_bi_phi_scf,pba->has_scf,index_bi,1);
  class_define_index(pba->index_bi_phi_prime_scf,pba->has_scf,index_bi,1);

  /* End of {B} variables */
  pba->bi_B_size = index_bi;

  /* now continue with {C} variables */

  /* -> proper time (for age of the Universe) */
  class_define_index(pba->index_bi_time,_TRUE_,index_bi,1);

  /* -> sound horizon */
  class_define_index(pba->index_bi_rs,_TRUE_,index_bi,1);

  /* -> Second order equation for growth factor */
  class_define_index(pba->index_bi_D,_TRUE_,index_bi,1);
  class_define_index(pba->index_bi_D_prime,_TRUE_,index_bi,1);


  /* -> end of indices in the vector of variables to integrate */
  pba->bi_size = index_bi;

  return _SUCCESS_;

}

/**
 * This is the routine where the distribution function f0(q) of each
 * ncdm species is specified (it is the only place to modify if you
 * need a partlar f0(q))
 *
 * @param pbadist Input:  structure containing all parameters defining f0(q)
 * @param q       Input:  momentum
 * @param f0      Output: phase-space distribution
 */

int background_ncdm_distribution(
                                 void * pbadist,
                                 double q,
                                 double * f0
                                 ) {
  struct background * pba;
  struct background_parameters_for_distributions * pbadist_local;
  int n_ncdm,lastidx;
  double ksi;
  double qlast,dqlast,f0last,df0last;
  double *param;
  /* Variables corresponding to entries in param: */
  //double square_s12,square_s23,square_s13;
  //double mixing_matrix[3][3];
  //int i;

  /** - extract from the input structure pbadist all the relevant information */
  pbadist_local = pbadist;          /* restore actual format of pbadist */
  pba = pbadist_local->pba;         /* extract the background structure from it */
  param = pba->ncdm_psd_parameters; /* extract the optional parameter list from it */
  n_ncdm = pbadist_local->n_ncdm;   /* extract index of ncdm species under consideration */
  ksi = pba->ksi_ncdm[n_ncdm];      /* extract chemical potential */

  /** - shall we interpolate in file, or shall we use analytical formula below? */

  /** - a) deal first with the case of interpolating in files */
  if (pba->got_files[n_ncdm]==_TRUE_) {

    lastidx = pbadist_local->tablesize-1;
    if (q<pbadist_local->q[0]) {
      //Handle q->0 case:
      *f0 = pbadist_local->f0[0];
    }
    else if (q>pbadist_local->q[lastidx]) {
      //Handle q>qmax case (ensure continuous and derivable function with Boltzmann tail):
      qlast=pbadist_local->q[lastidx];
      f0last=pbadist_local->f0[lastidx];
      dqlast=qlast - pbadist_local->q[lastidx-1];
      df0last=f0last - pbadist_local->f0[lastidx-1];

      *f0 = f0last*exp(-(qlast-q)*df0last/f0last/dqlast);
    }
    else{
      //Do interpolation:
      class_call(array_interpolate_spline(
                                          pbadist_local->q,
                                          pbadist_local->tablesize,
                                          pbadist_local->f0,
                                          pbadist_local->d2f0,
                                          1,
                                          q,
                                          &pbadist_local->last_index,
                                          f0,
                                          1,
                                          pba->error_message),
                 pba->error_message,     pba->error_message);
    }
  }

  /** - b) deal now with case of reading analytical function */
  else{
    /**
       Next enter your analytic expression(s) for the p.s.d.'s. If
       you need different p.s.d.'s for different species, put each
       p.s.d inside a condition, like for instance: if (n_ncdm==2)
       {*f0=...}.  Remember that n_ncdm = 0 refers to the first
       species.
    */

    /**************************************************/
    /*    FERMI-DIRAC INCLUDING CHEMICAL POTENTIALS   */
    /**************************************************/

    *f0 = 1.0/pow(2*_PI_,3)*(1./(exp(q-ksi)+1.) +1./(exp(q+ksi)+1.));

    /**************************************************/

    /** This form is only appropriate for approximate studies, since in
        reality the chemical potentials are associated with flavor
        eigenstates, not mass eigenstates. It is easy to take this into
        account by introducing the mixing angles. In the later part
        (not read by the code) we illustrate how to do this. */

    if (_FALSE_) {

      /* We must use the list of extra parameters read in input, stored in the
         ncdm_psd_parameter list, extracted above from the structure
         and now called param[..] */

      /* check that this list has been read */
      class_test(param == NULL,
                 pba->error_message,
                 "Analytic expression wants to use 'ncdm_psd_parameters', but they have not been entered!");

      /* extract values from the list (in this example, mixing angles) */
      double square_s12=param[0];
      double square_s23=param[1];
      double square_s13=param[2];

      /* infer mixing matrix */
      double mixing_matrix[3][3];
      int i;

      mixing_matrix[0][0]=pow(fabs(sqrt((1-square_s12)*(1-square_s13))),2);
      mixing_matrix[0][1]=pow(fabs(sqrt(square_s12*(1-square_s13))),2);
      mixing_matrix[0][2]=fabs(square_s13);
      mixing_matrix[1][0]=pow(fabs(sqrt((1-square_s12)*square_s13*square_s23)+sqrt(square_s12*(1-square_s23))),2);
      mixing_matrix[1][1]=pow(fabs(sqrt(square_s12*square_s23*square_s13)-sqrt((1-square_s12)*(1-square_s23))),2);
      mixing_matrix[1][2]=pow(fabs(sqrt(square_s23*(1-square_s13))),2);
      mixing_matrix[2][0]=pow(fabs(sqrt(square_s12*square_s23)-sqrt((1-square_s12)*square_s13*(1-square_s23))),2);
      mixing_matrix[2][1]=pow(sqrt((1-square_s12)*square_s23)+sqrt(square_s12*square_s13*(1-square_s23)),2);
      mixing_matrix[2][2]=pow(fabs(sqrt((1-square_s13)*(1-square_s23))),2);

      /* loop over flavor eigenstates and compute psd of mass eigenstates */
      *f0=0.0;
      for(i=0;i<3;i++) {

        *f0 += mixing_matrix[i][n_ncdm]*1.0/pow(2*_PI_,3)*(1./(exp(q-pba->ksi_ncdm[i])+1.) +1./(exp(q+pba->ksi_ncdm[i])+1.));

      }
    } /* end of region not used, but shown as an example */
  }

  return _SUCCESS_;
}

/**
 * This function is only used for the purpose of finding optimal
 * quadrature weights. The logic is: if we can accurately convolve
 * f0(q) with this function, then we can convolve it accurately with
 * any other relevant function.
 *
 * @param pbadist Input:  structure containing all background parameters
 * @param q       Input:  momentum
 * @param test    Output: value of the test function test(q)
 */

int background_ncdm_test_function(
                                  void * pbadist,
                                  double q,
                                  double * test
                                  ) {

  double c = 2.0/(3.0*_zeta3_);
  double d = 120.0/(7.0*pow(_PI_,4));
  double e = 2.0/(45.0*_zeta5_);

  /** Using a + bq creates problems for otherwise acceptable distributions
      which diverges as \f$ 1/r \f$ or \f$ 1/r^2 \f$ for \f$ r\to 0 \f$*/
  *test = pow(2.0*_PI_,3)/6.0*(c*q*q-d*q*q*q-e*q*q*q*q);

  return _SUCCESS_;
}

/**
 * This function finds optimal quadrature weights for each ncdm
 * species
 *
 * @param ppr Input: precision structure
 * @param pba Input/Output: background structure
 */

int background_ncdm_init(
                         struct precision *ppr,
                         struct background *pba
                         ) {

  int index_q, k,tolexp,row,status,filenum;
  double f0m2,f0m1,f0,f0p1,f0p2,dq,q,df0dq,tmp1,tmp2;
  struct background_parameters_for_distributions pbadist;
  FILE *psdfile;

  pbadist.pba = pba;

  /* Allocate pointer arrays: */
  class_alloc(pba->q_ncdm, sizeof(double*)*pba->N_ncdm,pba->error_message);
  class_alloc(pba->w_ncdm, sizeof(double*)*pba->N_ncdm,pba->error_message);
  class_alloc(pba->q_ncdm_bg, sizeof(double*)*pba->N_ncdm,pba->error_message);
  class_alloc(pba->w_ncdm_bg, sizeof(double*)*pba->N_ncdm,pba->error_message);
  class_alloc(pba->dlnf0_dlnq_ncdm, sizeof(double*)*pba->N_ncdm,pba->error_message);

  /* Allocate pointers: */
  class_alloc(pba->q_size_ncdm,sizeof(int)*pba->N_ncdm,pba->error_message);
  class_alloc(pba->q_size_ncdm_bg,sizeof(int)*pba->N_ncdm,pba->error_message);
  class_alloc(pba->factor_ncdm,sizeof(double)*pba->N_ncdm,pba->error_message);

  for(k=0, filenum=0; k<pba->N_ncdm; k++) {
    pbadist.n_ncdm = k;
    pbadist.q = NULL;
    pbadist.tablesize = 0;
    /*Do we need to read in a file to interpolate the distribution function? */
    if ((pba->got_files!=NULL)&&(pba->got_files[k]==_TRUE_)) {
      psdfile = fopen(pba->ncdm_psd_files+filenum*_ARGUMENT_LENGTH_MAX_,"r");
      class_test(psdfile == NULL,pba->error_message,
                 "Could not open file %s!",pba->ncdm_psd_files+filenum*_ARGUMENT_LENGTH_MAX_);
      // Find size of table:
      for (row=0,status=2; status==2; row++) {
        status = fscanf(psdfile,"%lf %lf",&tmp1,&tmp2);
      }
      rewind(psdfile);
      pbadist.tablesize = row-1;

      /*Allocate room for interpolation table: */
      class_alloc(pbadist.q,sizeof(double)*pbadist.tablesize,pba->error_message);
      class_alloc(pbadist.f0,sizeof(double)*pbadist.tablesize,pba->error_message);
      class_alloc(pbadist.d2f0,sizeof(double)*pbadist.tablesize,pba->error_message);
      for (row=0; row<pbadist.tablesize; row++) {
        status = fscanf(psdfile,"%lf %lf",
                        &pbadist.q[row],&pbadist.f0[row]);
        //        printf("(q,f0) = (%g,%g)\n",pbadist.q[row],pbadist.f0[row]);
      }
      fclose(psdfile);
      /* Call spline interpolation: */
      class_call(array_spline_table_lines(pbadist.q,
                                          pbadist.tablesize,
                                          pbadist.f0,
                                          1,
                                          pbadist.d2f0,
                                          _SPLINE_EST_DERIV_,
                                          pba->error_message),
                 pba->error_message,
                 pba->error_message);
      filenum++;
    }

    /* Handle perturbation qsampling: */
    if (pba->ncdm_quadrature_strategy[k]==qm_auto) {
      /** Automatic q-sampling for this species */
      class_alloc(pba->q_ncdm[k],_QUADRATURE_MAX_*sizeof(double),pba->error_message);
      class_alloc(pba->w_ncdm[k],_QUADRATURE_MAX_*sizeof(double),pba->error_message);

      class_call(get_qsampling(pba->q_ncdm[k],
                               pba->w_ncdm[k],
                               &(pba->q_size_ncdm[k]),
                               _QUADRATURE_MAX_,
                               ppr->tol_ncdm,
                               pbadist.q,
                               pbadist.tablesize,
                               background_ncdm_test_function,
                               background_ncdm_distribution,
                               &pbadist,
                               pba->error_message),
                 pba->error_message,
                 pba->error_message);
      pba->q_ncdm[k]=realloc(pba->q_ncdm[k],pba->q_size_ncdm[k]*sizeof(double));
      pba->w_ncdm[k]=realloc(pba->w_ncdm[k],pba->q_size_ncdm[k]*sizeof(double));


      if (pba->background_verbose > 0) {
        printf("ncdm species i=%d sampled with %d points for purpose of perturbation integration\n",
               k+1,
               pba->q_size_ncdm[k]);
      }

      /* Handle background q_sampling: */
      class_alloc(pba->q_ncdm_bg[k],_QUADRATURE_MAX_BG_*sizeof(double),pba->error_message);
      class_alloc(pba->w_ncdm_bg[k],_QUADRATURE_MAX_BG_*sizeof(double),pba->error_message);

      class_call(get_qsampling(pba->q_ncdm_bg[k],
                               pba->w_ncdm_bg[k],
                               &(pba->q_size_ncdm_bg[k]),
                               _QUADRATURE_MAX_BG_,
                               ppr->tol_ncdm_bg,
                               pbadist.q,
                               pbadist.tablesize,
                               background_ncdm_test_function,
                               background_ncdm_distribution,
                               &pbadist,
                               pba->error_message),
                 pba->error_message,
                 pba->error_message);

      pba->q_ncdm_bg[k]=realloc(pba->q_ncdm_bg[k],pba->q_size_ncdm_bg[k]*sizeof(double));
      pba->w_ncdm_bg[k]=realloc(pba->w_ncdm_bg[k],pba->q_size_ncdm_bg[k]*sizeof(double));

      /** - in verbose mode, inform user of number of sampled momenta
          for background quantities */
      if (pba->background_verbose > 0) {
        printf("ncdm species i=%d sampled with %d points for purpose of background integration\n",
               k+1,
               pba->q_size_ncdm_bg[k]);
      }
    }
    else{
      /** Manual q-sampling for this species. Same sampling used for both perturbation and background sampling, since this will usually be a high precision setting anyway */
      pba->q_size_ncdm_bg[k] = pba->ncdm_input_q_size[k];
      pba->q_size_ncdm[k] = pba->ncdm_input_q_size[k];
      class_alloc(pba->q_ncdm_bg[k],pba->q_size_ncdm_bg[k]*sizeof(double),pba->error_message);
      class_alloc(pba->w_ncdm_bg[k],pba->q_size_ncdm_bg[k]*sizeof(double),pba->error_message);
      class_alloc(pba->q_ncdm[k],pba->q_size_ncdm[k]*sizeof(double),pba->error_message);
      class_alloc(pba->w_ncdm[k],pba->q_size_ncdm[k]*sizeof(double),pba->error_message);
      class_call(get_qsampling_manual(pba->q_ncdm[k],
                                      pba->w_ncdm[k],
                                      pba->q_size_ncdm[k],
                                      pba->ncdm_qmax[k],
                                      pba->ncdm_quadrature_strategy[k],
                                      pbadist.q,
                                      pbadist.tablesize,
                                      background_ncdm_distribution,
                                      &pbadist,
                                      pba->error_message),
                 pba->error_message,
                 pba->error_message);
      for (index_q=0; index_q<pba->q_size_ncdm[k]; index_q++) {
        pba->q_ncdm_bg[k][index_q] = pba->q_ncdm[k][index_q];
        pba->w_ncdm_bg[k][index_q] = pba->w_ncdm[k][index_q];
      }
      /** - in verbose mode, inform user of number of sampled momenta
          for background quantities */
      if (pba->background_verbose > 0) {
        printf("ncdm species i=%d sampled with %d points for purpose of background andperturbation integration using the manual method\n",
               k+1,
               pba->q_size_ncdm[k]);
      }
    }

    class_alloc(pba->dlnf0_dlnq_ncdm[k],
                pba->q_size_ncdm[k]*sizeof(double),
                pba->error_message);


    for (index_q=0; index_q<pba->q_size_ncdm[k]; index_q++) {
      q = pba->q_ncdm[k][index_q];
      class_call(background_ncdm_distribution(&pbadist,q,&f0),
                 pba->error_message,pba->error_message);

      //Loop to find appropriate dq:
      for(tolexp=_PSD_DERIVATIVE_EXP_MIN_; tolexp<_PSD_DERIVATIVE_EXP_MAX_; tolexp++) {

        if (index_q == 0) {
          dq = MIN((0.5-ppr->smallest_allowed_variation)*q,2*exp(tolexp)*(pba->q_ncdm[k][index_q+1]-q));
        }
        else if (index_q == pba->q_size_ncdm[k]-1) {
          dq = exp(tolexp)*2.0*(pba->q_ncdm[k][index_q]-pba->q_ncdm[k][index_q-1]);
        }
        else{
          dq = exp(tolexp)*(pba->q_ncdm[k][index_q+1]-pba->q_ncdm[k][index_q-1]);
        }

        class_call(background_ncdm_distribution(&pbadist,q-2*dq,&f0m2),
                   pba->error_message,pba->error_message);
        class_call(background_ncdm_distribution(&pbadist,q+2*dq,&f0p2),
                   pba->error_message,pba->error_message);

        if (fabs((f0p2-f0m2)/f0)>sqrt(ppr->smallest_allowed_variation)) break;
      }

      class_call(background_ncdm_distribution(&pbadist,q-dq,&f0m1),
                 pba->error_message,pba->error_message);
      class_call(background_ncdm_distribution(&pbadist,q+dq,&f0p1),
                 pba->error_message,pba->error_message);
      //5 point estimate of the derivative:
      df0dq = (+f0m2-8*f0m1+8*f0p1-f0p2)/12.0/dq;
      //printf("df0dq[%g] = %g. dlf=%g ?= %g. f0 =%g.\n",q,df0dq,q/f0*df0dq,
      //Avoid underflow in extreme tail:
      if (fabs(f0)==0.)
        pba->dlnf0_dlnq_ncdm[k][index_q] = -q; /* valid for whatever f0 with exponential tail in exp(-q) */
      else
        pba->dlnf0_dlnq_ncdm[k][index_q] = q/f0*df0dq;
    }

    pba->factor_ncdm[k]=pba->deg_ncdm[k]*4*_PI_*pow(pba->T_cmb*pba->T_ncdm[k]*_k_B_,4)*8*_PI_*_G_
      /3./pow(_h_P_/2./_PI_,3)/pow(_c_,7)*_Mpc_over_m_*_Mpc_over_m_;

    /* If allocated, deallocate interpolation table:  */
    if ((pba->got_files!=NULL)&&(pba->got_files[k]==_TRUE_)) {
      free(pbadist.q);
      free(pbadist.f0);
      free(pbadist.d2f0);
    }
  }


  return _SUCCESS_;
}

/**
 * For a given ncdm species: given the quadrature weights, the mass
 * and the redshift, find background quantities by a quick weighted
 * sum over.  Input parameters passed as NULL pointers are not
 * evaluated for speed-up
 *
 * @param qvec     Input: sampled momenta
 * @param wvec     Input: quadrature weights
 * @param qsize    Input: number of momenta/weights
 * @param M        Input: mass
 * @param factor   Input: normalization factor for the p.s.d.
 * @param z        Input: redshift
 * @param n        Output: number density
 * @param rho      Output: energy density
 * @param p        Output: pressure
 * @param drho_dM  Output: derivative used in next function
 * @param pseudo_p Output: pseudo-pressure used in perturbation module for fluid approx
 *
 */

int background_ncdm_momenta(
                            /* Only calculate for non-NULL pointers: */
                            double * qvec,
                            double * wvec,
                            int qsize,
                            double M,
                            double factor,
                            double z,
                            double * n,
                            double * rho, // density
                            double * p,   // pressure
                            double * drho_dM,  // d rho / d M used in next function
                            double * pseudo_p  // pseudo-p used in ncdm fluid approx
                            ) {

  int index_q;
  double epsilon;
  double q2;
  double factor2;
  /** Summary: */

  /** - rescale normalization at given redshift */
  factor2 = factor*pow(1+z,4);

  /** - initialize quantities */
  if (n!=NULL) *n = 0.;
  if (rho!=NULL) *rho = 0.;
  if (p!=NULL) *p = 0.;
  if (drho_dM!=NULL) *drho_dM = 0.;
  if (pseudo_p!=NULL) *pseudo_p = 0.;

  /** - loop over momenta */
  for (index_q=0; index_q<qsize; index_q++) {

    /* squared momentum */
    q2 = qvec[index_q]*qvec[index_q];

    /* energy */
    epsilon = sqrt(q2+M*M/(1.+z)/(1.+z));

    /* integrand of the various quantities */
    if (n!=NULL) *n += q2*wvec[index_q];
    if (rho!=NULL) *rho += q2*epsilon*wvec[index_q];
    if (p!=NULL) *p += q2*q2/3./epsilon*wvec[index_q];
    if (drho_dM!=NULL) *drho_dM += q2*M/(1.+z)/(1.+z)/epsilon*wvec[index_q];
    if (pseudo_p!=NULL) *pseudo_p += pow(q2/epsilon,3)/3.0*wvec[index_q];
  }

  /** - adjust normalization */
  if (n!=NULL) *n *= factor2/(1.+z);
  if (rho!=NULL) *rho *= factor2;
  if (p!=NULL) *p *= factor2;
  if (drho_dM!=NULL) *drho_dM *= factor2;
  if (pseudo_p!=NULL) *pseudo_p *=factor2;

  return _SUCCESS_;
}

/**
 * When the user passed the density fraction Omega_ncdm or
 * omega_ncdm in input but not the mass, infer the mass with Newton iteration method.
 *
 * @param ppr    Input: precision structure
 * @param pba    Input/Output: background structure
 * @param n_ncdm Input: index of ncdm species
 */

int background_ncdm_M_from_Omega(
                                 struct precision *ppr,
                                 struct background *pba,
                                 int n_ncdm
                                 ) {
  double rho0,rho,n,M,deltaM,drhodM;
  int iter,maxiter=50;

  rho0 = pba->H0*pba->H0*pba->Omega0_ncdm[n_ncdm]; /*Remember that rho is defined such that H^2=sum(rho_i) */
  M = 0.0;

  background_ncdm_momenta(pba->q_ncdm_bg[n_ncdm],
                          pba->w_ncdm_bg[n_ncdm],
                          pba->q_size_ncdm_bg[n_ncdm],
                          M,
                          pba->factor_ncdm[n_ncdm],
                          0.,
                          &n,
                          &rho,
                          NULL,
                          NULL,
                          NULL);

  /* Is the value of Omega less than a massless species?*/
  class_test(rho0<rho,pba->error_message,
             "The value of Omega for the %dth species, %g, is less than for a massless species! It should be atleast %g. Check your input.",
             n_ncdm,pba->Omega0_ncdm[n_ncdm],pba->Omega0_ncdm[n_ncdm]*rho/rho0);

  /* In the strict NR limit we have rho = n*(M) today, giving a zeroth order guess: */
  M = rho0/n; /* This is our guess for M. */
  for (iter=1; iter<=maxiter; iter++) {

    /* Newton iteration. First get relevant quantities at M: */
    background_ncdm_momenta(pba->q_ncdm_bg[n_ncdm],
                            pba->w_ncdm_bg[n_ncdm],
                            pba->q_size_ncdm_bg[n_ncdm],
                            M,
                            pba->factor_ncdm[n_ncdm],
                            0.,
                            NULL,
                            &rho,
                            NULL,
                            &drhodM,
                            NULL);

    deltaM = (rho0-rho)/drhodM; /* By definition of the derivative */
    if ((M+deltaM)<0.0) deltaM = -M/2.0; /* Avoid overshooting to negative M value. */
    M += deltaM; /* Update value of M.. */
    if (fabs(deltaM/M)<ppr->tol_M_ncdm) {
      /* Accuracy reached.. */
      pba->M_ncdm[n_ncdm] = M;
      break;
    }
  }
  class_test(iter>=maxiter,pba->error_message,
             "Newton iteration could not converge on a mass for some reason.");
  return _SUCCESS_;
}

/**
 * Perform some check on the input background quantities, and send to
 * standard output some information about them
 *
 * @param ppr Input: pointer to precision structure
 * @param pba Input: pointer to initialized background structure
 * @return the error status
*/

int background_checks(
                      struct precision* ppr,
                      struct background* pba
                      ) {

  /** - define local variables */
  int n_ncdm;
  double rho_ncdm_rel,rho_nu_rel;
  double N_dark;
  double w_fld, dw_over_da, integral_fld;
  int filenum=0;

  /** - control that cosmological parameter values make sense, otherwise inform user */

  /* H0 in Mpc^{-1} */
  /* Many users asked for this test to be supressed. It is commented out. */
  /*class_test((pba->H0 < _H0_SMALL_)||(pba->H0 > _H0_BIG_),
             pba->error_message,
             "H0=%g out of bounds (%g<H0<%g) \n",pba->H0,_H0_SMALL_,_H0_BIG_);*/

  /* consistency between h and H0 */
  class_test(fabs(pba->h * 1.e5 / _c_  / pba->H0 -1.)>ppr->smallest_allowed_variation,
             pba->error_message,
             "inconsistency between Hubble and reduced Hubble parameters: you have H0=%f/Mpc=%fkm/s/Mpc, but h=%f",pba->H0,pba->H0/1.e5* _c_,pba->h);

  /* T_cmb in K */
  /* Many users asked for this test to be supressed. It is commented out. */
  /*class_test((pba->T_cmb < _TCMB_SMALL_)||(pba->T_cmb > _TCMB_BIG_),
             pba->error_message,
             "T_cmb=%g out of bounds (%g<T_cmb<%g)",pba->T_cmb,_TCMB_SMALL_,_TCMB_BIG_);*/

  /* Omega_k */
  /* Many users asked for this test to be supressed. It is commented out. */
  /*class_test((pba->Omega0_k < _OMEGAK_SMALL_)||(pba->Omega0_k > _OMEGAK_BIG_),
             pba->error_message,
             "Omegak = %g out of bounds (%g<Omegak<%g) \n",pba->Omega0_k,_OMEGAK_SMALL_,_OMEGAK_BIG_);*/

  /* fluid equation of state */
  if (pba->has_fld == _TRUE_) {

    class_call(background_w_fld(pba,0.,&w_fld,&dw_over_da,&integral_fld), pba->error_message, pba->error_message);

    class_test(w_fld >= 1./3.,
               pba->error_message,
               "Your choice for w(a--->0)=%g is suspicious, since it is bigger than -1/3 there cannot be radiation domination at early times\n",
               w_fld);
  }

  /** - in verbose mode, send to standard output some additional information on non-obvious background parameters */
  if (pba->background_verbose > 0) {

    if (pba->has_ncdm == _TRUE_) {

      /* loop over ncdm species */
      for (n_ncdm=0;n_ncdm<pba->N_ncdm; n_ncdm++) {

        /* inform if p-s-d read in files */
        if (pba->got_files[n_ncdm] == _TRUE_) {
          printf(" -> ncdm species i=%d read from file %s\n",n_ncdm+1,pba->ncdm_psd_files+filenum*_ARGUMENT_LENGTH_MAX_);
          filenum++;
        }

        /* inform the user also about the value of the ncdm
           masses in eV and about */
        printf(" -> non-cold dark matter species with i=%d has m_i = %e eV (so m_i / omega_i =%e eV)\n",
               n_ncdm+1,
               pba->m_ncdm_in_eV[n_ncdm],
               pba->m_ncdm_in_eV[n_ncdm]*pba->deg_ncdm[n_ncdm]/pba->Omega0_ncdm[n_ncdm]/pba->h/pba->h);

        /* call this function to get rho_ncdm */
        background_ncdm_momenta(pba->q_ncdm_bg[n_ncdm],
                                pba->w_ncdm_bg[n_ncdm],
                                pba->q_size_ncdm_bg[n_ncdm],
                                0.,
                                pba->factor_ncdm[n_ncdm],
                                0.,
                                NULL,
                                &rho_ncdm_rel,
                                NULL,
                                NULL,
                                NULL);

        /* inform user of the contribution of each species to
           radiation density (in relativistic limit): should be
           between 1.01 and 1.02 for each active neutrino species;
           evaluated as rho_ncdm/rho_nu_rel where rho_nu_rel is the
           density of one neutrino in the instantaneous decoupling
           limit, i.e. assuming T_nu=(4/11)^1/3 T_gamma (this comes
           from the definition of N_eff) */
        rho_nu_rel = 56.0/45.0*pow(_PI_,6)*pow(4.0/11.0,4.0/3.0)*_G_/pow(_h_P_,3)/pow(_c_,7)*
          pow(_Mpc_over_m_,2)*pow(pba->T_cmb*_k_B_,4);

        printf(" -> ncdm species i=%d sampled with %d (resp. %d) points for purpose of background (resp. perturbation) integration. In the relativistic limit it gives Delta N_eff = %g\n",
               n_ncdm+1,
               pba->q_size_ncdm_bg[n_ncdm],
               pba->q_size_ncdm[n_ncdm],
               rho_ncdm_rel/rho_nu_rel);
      }
    }

    /* contribution of interacting dark radiation _idr to N_eff */
    if (pba->has_idr == _TRUE_) {
      N_dark = pba->Omega0_idr/7.*8./pow(4./11.,4./3.)/pba->Omega0_g;
      printf(" -> dark radiation Delta Neff %e\n",N_dark);
    }
  }

  return _SUCCESS_;
}

/**
 *  This function integrates the background over time, allocates and
 *  fills the background table
 *
 * @param ppr Input: precision structure
 * @param pba Input/Output: background structure
 */

int background_solve(
                     struct precision *ppr,
                     struct background *pba
                     ) {

  /** Summary: */

  /** - define local variables */

  /* parameters and workspace for the background_derivs function */
  struct background_parameters_and_workspace bpaw;
  /* vector of quantities to be integrated */
  double * pvecback_integration;
  /* vector of all background quantities */
  double * pvecback;
  /* comoving radius coordinate in Mpc (equal to conformal distance in flat case) */
  double comoving_radius=0.;
  /* conformal distance in Mpc (equal to comoving radius in flat case) */
  double conformal_distance;

  /* evolvers */
  extern int evolver_rk();
  extern int evolver_ndf15();
  int (*generic_evolver)() = evolver_ndf15;

  /* initial and final loga values */
  double loga_ini, loga_final;
  /* growth factor today */
  double D_today;
  /* indices for the different arrays */
  int index_loga, index_scf;
  /* what parameters are used in the output? */
  int * used_in_output;

  /** - setup background workspace */
  bpaw.pba = pba;
  class_alloc(pvecback,pba->bg_size*sizeof(double),pba->error_message);
  bpaw.pvecback = pvecback;

  /** - allocate vector of quantities to be integrated */
  class_alloc(pvecback_integration,pba->bi_size*sizeof(double),pba->error_message);

  /** - impose initial conditions with background_initial_conditions() */
  class_call(background_initial_conditions(ppr,pba,pvecback,pvecback_integration,&(loga_ini)),
             pba->error_message,
             pba->error_message);

  /** - Determine output vector */
  loga_final = 0.; // with our conventions, loga is in fact log(a/a_0); we integrate until today, when log(a/a_0) = 0
  pba->bt_size = ppr->background_Nloga;

  /** - allocate background tables */
  class_alloc(pba->tau_table,pba->bt_size * sizeof(double),pba->error_message);
  class_alloc(pba->z_table,pba->bt_size * sizeof(double),pba->error_message);
  class_alloc(pba->loga_table,pba->bt_size * sizeof(double),pba->error_message);

  class_alloc(pba->d2tau_dz2_table,pba->bt_size * sizeof(double),pba->error_message);
  class_alloc(pba->d2z_dtau2_table,pba->bt_size * sizeof(double),pba->error_message);

  class_alloc(pba->background_table,pba->bt_size * pba->bg_size * sizeof(double),pba->error_message);
  class_alloc(pba->d2background_dloga2_table,pba->bt_size * pba->bg_size * sizeof(double),pba->error_message);

  class_alloc(used_in_output, pba->bt_size*sizeof(int), pba->error_message);

  /** - define values of loga at which results will be stored */
  for (index_loga=0; index_loga<pba->bt_size; index_loga++) {
    pba->loga_table[index_loga] = loga_ini + index_loga*(loga_final-loga_ini)/(pba->bt_size-1);
    used_in_output[index_loga] = 1;
  }

  /** - choose the right evolver */
  switch (ppr->background_evolver) {

  case rk:
    generic_evolver = evolver_rk;
    if (pba->background_verbose > 1) {
      printf("%s\n", "Chose rk as generic_evolver");
      printf("generic_evolver arguments: ini=%g, final=%g, var=%g\n",loga_ini, loga_final, ppr->smallest_allowed_variation);
    }
    break;

  case ndf15:
    generic_evolver = evolver_ndf15;
    if (pba->background_verbose > 1) {
      printf("%s\n", "Chose ndf15 as generic_evolver");
      printf("generic_evolver arguments: ini=%g, final=%g, var=%g\n",loga_ini, loga_final, ppr->smallest_allowed_variation);
    }
    break;
  }

  /** - perform the integration */
  class_call(generic_evolver(background_derivs,
                             loga_ini,
                             loga_final,
                             pvecback_integration,
                             used_in_output,
                             pba->bi_size,
                             &bpaw,
                             ppr->tol_background_integration,
                             ppr->smallest_allowed_variation,
                             background_timescale, //'evaluate_timescale', required by evolver_rk but not by ndf15
                             ppr->background_integration_stepsize,
                             pba->loga_table,
                             pba->bt_size,
                             background_sources,
                             NULL, //'print_variables' in evolver_rk could be set, but, not required
                             pba->error_message),
             pba->error_message,
             pba->error_message);

  /** - recover some quantities today */
  /* -> age in Gyears */
  pba->age = pvecback_integration[pba->index_bi_time]/_Gyr_over_Mpc_;
  /* -> conformal age in Mpc */
  pba->conformal_age = pvecback_integration[pba->index_bi_tau];
  /* -> contribution of decaying dark matter and dark radiation to the critical density today: */
  if (pba->has_dcdm == _TRUE_) {
    pba->Omega0_dcdm = pvecback_integration[pba->index_bi_rho_dcdm]/pba->H0/pba->H0;
  }
  if (pba->has_dr == _TRUE_) {
    pba->Omega0_dr = pvecback_integration[pba->index_bi_rho_dr]/pba->H0/pba->H0;
  }
  /* -> scale-invariant growth rate today */
  D_today = pvecback_integration[pba->index_bi_D];

  /** - In a loop over lines, fill rest of background table for
        quantities that depend on numbers like "conformal_age" or
        "D_today" that were calculated just before */
  for (index_loga=0; index_loga < pba->bt_size; index_loga++) {

    pba->background_table[index_loga*pba->bg_size+pba->index_bg_D]*= 1./D_today;

    conformal_distance = pba->conformal_age - pba->tau_table[index_loga];
    pba->background_table[index_loga*pba->bg_size+pba->index_bg_conf_distance] = conformal_distance;

    if (pba->sgnK == 0) { comoving_radius = conformal_distance; }
    else if (pba->sgnK == 1) { comoving_radius = sin(sqrt(pba->K)*conformal_distance)/sqrt(pba->K); }
    else if (pba->sgnK == -1) { comoving_radius = sinh(sqrt(-pba->K)*conformal_distance)/sqrt(-pba->K); }

    pba->background_table[index_loga*pba->bg_size+pba->index_bg_ang_distance] = comoving_radius/(1.+pba->z_table[index_loga]);
    pba->background_table[index_loga*pba->bg_size+pba->index_bg_lum_distance] = comoving_radius*(1.+pba->z_table[index_loga]);
  }

  /** - fill tables of second derivatives (in view of spline interpolation) */
  class_call(array_spline_table_lines(pba->z_table,
                                      pba->bt_size,
                                      pba->tau_table,
                                      1,
                                      pba->d2tau_dz2_table,
                                      _SPLINE_EST_DERIV_,
                                      pba->error_message),
             pba->error_message,
             pba->error_message);

  class_call(array_spline_table_lines(pba->tau_table,
                                      pba->bt_size,
                                      pba->z_table,
                                      1,
                                      pba->d2z_dtau2_table,
                                      _SPLINE_EST_DERIV_,
                                      pba->error_message),
             pba->error_message,
             pba->error_message);

  class_call(array_spline_table_lines(pba->loga_table,
                                      pba->bt_size,
                                      pba->background_table,
                                      pba->bg_size,
                                      pba->d2background_dloga2_table,
                                      _SPLINE_EST_DERIV_,
                                      pba->error_message),
             pba->error_message,
             pba->error_message);

  /** - compute remaining "related parameters" */

  /**  - so-called "effective neutrino number", computed at earliest
      time in interpolation table. This should be seen as a
      definition: Neff is the equivalent number of
      instantaneously-decoupled neutrinos accounting for the
      radiation density, beyond photons */

  pba->Neff = (pba->background_table[pba->index_bg_Omega_r]
               *pba->background_table[pba->index_bg_rho_crit]
               -pba->background_table[pba->index_bg_rho_g])
    /(7./8.*pow(4./11.,4./3.)*pba->background_table[pba->index_bg_rho_g]);

  /** - send information to standard output */
  if (pba->background_verbose > 0) {
    printf(" -> age = %f Gyr\n",pba->age);
    printf(" -> conformal age = %f Mpc\n",pba->conformal_age);
    printf(" -> N_eff = %g (summed over all species that are non-relativistic at early times) \n",pba->Neff);
  }

  if (pba->background_verbose > 2) {
    if ((pba->has_dcdm == _TRUE_)&&(pba->has_dr == _TRUE_)) {
      printf("    Decaying Cold Dark Matter details: (DCDM --> DR)\n");
      printf("     -> Omega0_dcdm = %f\n",pba->Omega0_dcdm);
      printf("     -> Omega0_dr = %f\n",pba->Omega0_dr);
      printf("     -> Omega0_dr+Omega0_dcdm = %f, input value = %f\n",
             pba->Omega0_dr+pba->Omega0_dcdm,pba->Omega0_dcdmdr);
      printf("     -> Omega_ini_dcdm/Omega_b = %f\n",pba->Omega_ini_dcdm/pba->Omega0_b);
    }
    if (pba->has_scf == _TRUE_) {
      printf("    Scalar field details:\n");
      printf("     -> Omega_scf = %g, wished %g\n",
             pvecback[pba->index_bg_rho_scf]/pvecback[pba->index_bg_rho_crit], pba->Omega0_scf);
      if (pba->has_lambda == _TRUE_) {
        printf("     -> Omega_Lambda = %g, wished %g\n",
               pvecback[pba->index_bg_rho_lambda]/pvecback[pba->index_bg_rho_crit], pba->Omega0_lambda);
      }
      printf("     -> parameters: [lambda, alpha, A, B] = \n");
      printf("                    [");
      for (index_scf=0; index_scf<pba->scf_parameters_size-1; index_scf++) {
        printf("%.3f, ",pba->scf_parameters[index_scf]);
      }
      printf("%.3f]\n",pba->scf_parameters[pba->scf_parameters_size-1]);
    }
  }

  /**  - store information in the background structure */
  pba->Omega0_m = pba->background_table[(pba->bt_size-1)*pba->bg_size+pba->index_bg_Omega_m];
  pba->Omega0_r = pba->background_table[(pba->bt_size-1)*pba->bg_size+pba->index_bg_Omega_r];
  pba->Omega0_de = 1. - (pba->Omega0_m + pba->Omega0_r + pba->Omega0_k);

  free(pvecback);
  free(pvecback_integration);
  free(used_in_output);

  return _SUCCESS_;

}

/**
 * Assign initial values to background integrated variables.
 *
 * @param ppr                  Input: pointer to precision structure
 * @param pba                  Input: pointer to background structure
 * @param pvecback             Input: vector of background quantities used as workspace
 * @param pvecback_integration Output: vector of background quantities to be integrated, returned with proper initial values
 * @param loga_ini             Output: value of loga (in fact with our conventions log(a/a_0)) at initial time
 * @return the error status
 */

int background_initial_conditions(
                                  struct precision *ppr,
                                  struct background *pba,
                                  double * pvecback, /* vector with argument pvecback[index_bg] (must be already allocated, normal format is sufficient) */
                                  double * pvecback_integration, /* vector with argument pvecback_integration[index_bi] (must be already allocated with size pba->bi_size) */
                                  double * loga_ini
                                  ) {

  /** Summary: */

  /** - define local variables */

  /* scale factor */
  double a;

  double rho_ncdm, p_ncdm, rho_ncdm_rel_tot=0.;
  double f,Omega_rad, rho_rad;
  int counter,is_early_enough,n_ncdm;
  double scf_lambda;
  double rho_fld_today;
  double w_fld,dw_over_da_fld,integral_fld;

  /** - fix initial value of \f$ a \f$ */
  a = ppr->a_ini_over_a_today_default;

  /**  If we have ncdm species, perhaps we need to start earlier
       than the standard value for the species to be relativistic.
       This could happen for some WDM models.
  */

  if (pba->has_ncdm == _TRUE_) {

    for (counter=0; counter < _MAX_IT_; counter++) {

      is_early_enough = _TRUE_;
      rho_ncdm_rel_tot = 0.;

      for (n_ncdm=0; n_ncdm<pba->N_ncdm; n_ncdm++) {

        class_call(background_ncdm_momenta(pba->q_ncdm_bg[n_ncdm],
                                           pba->w_ncdm_bg[n_ncdm],
                                           pba->q_size_ncdm_bg[n_ncdm],
                                           pba->M_ncdm[n_ncdm],
                                           pba->factor_ncdm[n_ncdm],
                                           1./a-1.0,
                                           NULL,
                                           &rho_ncdm,
                                           &p_ncdm,
                                           NULL,
                                           NULL),
                   pba->error_message,
                   pba->error_message);
        rho_ncdm_rel_tot += 3.*p_ncdm;
        if (fabs(p_ncdm/rho_ncdm-1./3.)>ppr->tol_ncdm_initial_w) {
          is_early_enough = _FALSE_;
        }
      }
      if (is_early_enough == _TRUE_) {
        break;
      }
      else {
        a *= _SCALE_BACK_;
      }
    }
    class_test(counter == _MAX_IT_,
               pba->error_message,
               "Search for initial scale factor a such that all ncdm species are relativistic failed.");
  }

  /* Set initial values of {B} variables: */
  Omega_rad = pba->Omega0_g;
  if (pba->has_ur == _TRUE_) {
    Omega_rad += pba->Omega0_ur;
  }
  if (pba->has_idr == _TRUE_) {
    Omega_rad += pba->Omega0_idr;
  }
  rho_rad = Omega_rad*pow(pba->H0,2)/pow(a,4);
  if (pba->has_ncdm == _TRUE_) {
    /** - We must add the relativistic contribution from NCDM species */
    rho_rad += rho_ncdm_rel_tot;
  }
  if (pba->has_dcdm == _TRUE_) {
    /* Remember that the critical density today in CLASS conventions is H0^2 */
    pvecback_integration[pba->index_bi_rho_dcdm] =
      pba->Omega_ini_dcdm*pba->H0*pba->H0*pow(a,-3);
    if (pba->background_verbose > 3)
      printf("Density is %g. Omega_ini=%g\n",pvecback_integration[pba->index_bi_rho_dcdm],pba->Omega_ini_dcdm);
  }

  if (pba->has_dr == _TRUE_) {
    if (pba->has_dcdm == _TRUE_) {
      /**  - f is the critical density fraction of DR. The exact solution is:
       *
       * `f = -Omega_rad+pow(pow(Omega_rad,3./2.)+0.5*pow(a,6)*pvecback_integration[pba->index_bi_rho_dcdm]*pba->Gamma_dcdm/pow(pba->H0,3),2./3.);`
       *
       * but it is not numerically stable for very small f which is always the case.
       * Instead we use the Taylor expansion of this equation, which is equivalent to
       * ignoring f(a) in the Hubble rate.
       */
      f = 1./3.*pow(a,6)*pvecback_integration[pba->index_bi_rho_dcdm]*pba->Gamma_dcdm/pow(pba->H0,3)/sqrt(Omega_rad);
      pvecback_integration[pba->index_bi_rho_dr] = f*pba->H0*pba->H0/pow(a,4);
    }
    else{
      /** There is also a space reserved for a future case where dr is not sourced by dcdm */
      pvecback_integration[pba->index_bi_rho_dr] = 0.0;
    }
  }

  if (pba->has_fld == _TRUE_) {

    /* rho_fld today */
    rho_fld_today = pba->Omega0_fld * pow(pba->H0,2);

    /* integrate rho_fld(a) from a_ini to a_0, to get rho_fld(a_ini) given rho_fld(a0) */
    class_call(background_w_fld(pba,a,&w_fld,&dw_over_da_fld,&integral_fld), pba->error_message, pba->error_message);

    /* Note: for complicated w_fld(a) functions with no simple
       analytic integral, this is the place were you should compute
       numerically the simple 1d integral [int_{a_ini}^{a_0} 3
       [(1+w_fld)/a] da] (e.g. with the Romberg method?) instead of
       calling background_w_fld */

    /* rho_fld at initial time */
    pvecback_integration[pba->index_bi_rho_fld] = rho_fld_today * exp(integral_fld);

  }

  /** - Fix initial value of \f$ \phi, \phi' \f$
   * set directly in the radiation attractor => fixes the units in terms of rho_ur
   *
   * TODO:
   * - There seems to be some small oscillation when it starts.
   * - Check equations and signs. Sign of phi_prime?
   * - is rho_ur all there is early on?
   */
  if (pba->has_scf == _TRUE_) {
    scf_lambda = pba->scf_parameters[0];
    if (pba->attractor_ic_scf == _TRUE_) {
      pvecback_integration[pba->index_bi_phi_scf] = -1/scf_lambda*
        log(rho_rad*4./(3*pow(scf_lambda,2)-12))*pba->phi_ini_scf;
      if (3.*pow(scf_lambda,2)-12. < 0) {
        /** - --> If there is no attractor solution for scf_lambda, assign some value. Otherwise would give a nan.*/
        pvecback_integration[pba->index_bi_phi_scf] = 1./scf_lambda;//seems to do the work
        if (pba->background_verbose > 0) {
          printf(" No attractor IC for lambda = %.3e ! \n ",scf_lambda);
        }
      }
      pvecback_integration[pba->index_bi_phi_prime_scf] = 2.*a*sqrt(V_scf(pba,pvecback_integration[pba->index_bi_phi_scf]))*pba->phi_prime_ini_scf;
    }
    else {
      printf("Not using attractor initial conditions\n");
      /** - --> If no attractor initial conditions are assigned, gets the provided ones. */
      pvecback_integration[pba->index_bi_phi_scf] = pba->phi_ini_scf;
      pvecback_integration[pba->index_bi_phi_prime_scf] = pba->phi_prime_ini_scf;
    }
    class_test(!isfinite(pvecback_integration[pba->index_bi_phi_scf]) ||
               !isfinite(pvecback_integration[pba->index_bi_phi_scf]),
               pba->error_message,
               "initial phi = %e phi_prime = %e -> check initial conditions",
               pvecback_integration[pba->index_bi_phi_scf],
               pvecback_integration[pba->index_bi_phi_scf]);
  }

  /* Infer pvecback from pvecback_integration */
  class_call(background_functions(pba, a, pvecback_integration, normal_info, pvecback),
             pba->error_message,
             pba->error_message);

  /* Just checking that our initial time indeed is deep enough in the radiation
     dominated regime */
  class_test(fabs(pvecback[pba->index_bg_Omega_r]-1.) > ppr->tol_initial_Omega_r,
             pba->error_message,
             "Omega_r = %e, not close enough to 1. Decrease a_ini_over_a_today_default in order to start from radiation domination.",
             pvecback[pba->index_bg_Omega_r]);

  /** - compute initial proper time, assuming radiation-dominated
      universe since Big Bang and therefore \f$ t=1/(2H) \f$ (good
      approximation for most purposes) */

  class_test(pvecback[pba->index_bg_H] <= 0.,
             pba->error_message,
             "H = %e instead of strictly positive",pvecback[pba->index_bg_H]);

  pvecback_integration[pba->index_bi_time] = 1./(2.* pvecback[pba->index_bg_H]);

  /** - compute initial conformal time, assuming radiation-dominated
      universe since Big Bang and therefore \f$ \tau=1/(aH) \f$
      (good approximation for most purposes) */
  pvecback_integration[pba->index_bi_tau] = 1./(a * pvecback[pba->index_bg_H]);

  /** - compute initial sound horizon, assuming \f$ c_s=1/\sqrt{3} \f$ initially */
  pvecback_integration[pba->index_bi_rs] = pvecback_integration[pba->index_bi_tau]/sqrt(3.);

  /** - set initial value of D and D' in RD. D and D' need only be set up to an overall constant, since they will later be re-normalized. From Ma&Bertschinger, one can derive D ~ (ktau)^2 at early times, from which one finds D'/D = 2 aH (assuming aH=1/tau during RD) */
  pvecback_integration[pba->index_bi_D] = 1.;
  pvecback_integration[pba->index_bi_D_prime] = 2.*a*pvecback[pba->index_bg_H];

  /** - return the value finally chosen for the initial log(a) */
  *loga_ini = log(a);

  return _SUCCESS_;

}

/**
 * Find the time of radiation/matter equality and store characteristic
 * quantitites at that time in the background structure..
 *
 * @param ppr                  Input: pointer to precision structure
 * @param pba                  Input/Output: pointer to background structure
 * @return the error status
 */

int background_find_equality(
                             struct precision *ppr,
                             struct background *pba
                             ) {

  double Omega_m_over_Omega_r=0.;
  int index_tau_minus = 0;
  int index_tau_plus = pba->bt_size-1;
  int index_tau_mid = 0;
  double tau_minus,tau_plus,tau_mid=0.;
  double * pvecback;

  /* first bracket the right tau value between two consecutive indices in the table */

  while ((index_tau_plus - index_tau_minus) > 1) {

    index_tau_mid = (int)(0.5*(index_tau_plus+index_tau_minus));

    Omega_m_over_Omega_r = pba->background_table[index_tau_mid*pba->bg_size+pba->index_bg_Omega_m]
      /pba->background_table[index_tau_mid*pba->bg_size+pba->index_bg_Omega_r];

    if (Omega_m_over_Omega_r > 1)
      index_tau_plus = index_tau_mid;
    else
      index_tau_minus = index_tau_mid;

  }

  /* then get a better estimate within this range */

  tau_minus = pba->tau_table[index_tau_minus];
  tau_plus =  pba->tau_table[index_tau_plus];

  class_alloc(pvecback,pba->bg_size*sizeof(double),pba->error_message);

  while ((tau_plus - tau_minus) > ppr->tol_tau_eq) {

    tau_mid = 0.5*(tau_plus+tau_minus);

    class_call(background_at_tau(pba,tau_mid,long_info,inter_closeby,&index_tau_minus,pvecback),
               pba->error_message,
               pba->error_message);

    Omega_m_over_Omega_r = pvecback[pba->index_bg_Omega_m]/pvecback[pba->index_bg_Omega_r];

    if (Omega_m_over_Omega_r > 1)
      tau_plus = tau_mid;
    else
      tau_minus = tau_mid;

  }

  pba->a_eq = pvecback[pba->index_bg_a];
  pba->H_eq = pvecback[pba->index_bg_H];
  pba->z_eq = 1./pba->a_eq -1.;
  pba->tau_eq = tau_mid;

  if (pba->background_verbose > 0) {
    printf(" -> radiation/matter equality at z = %f\n",pba->z_eq);
    printf("    corresponding to conformal time = %f Mpc\n",pba->tau_eq);
  }

  free(pvecback);

  return _SUCCESS_;

}


/**
 * Subroutine for formatting background output
 *
 * @param pba                  Input: pointer to background structure
 * @param titles               Ouput: name of columns when printing the background table
 * @return the error status
 */

int background_output_titles(
                             struct background * pba,
                             char titles[_MAXTITLESTRINGLENGTH_]
                             ) {

  /** - Length of the column title should be less than _OUTPUTPRECISION_+6
      to be indented correctly, but it can be as long as . */
  int n;
  char tmp[40];

  class_store_columntitle(titles,"z",_TRUE_);
  class_store_columntitle(titles,"proper time [Gyr]",_TRUE_);
  class_store_columntitle(titles,"conf. time [Mpc]",_TRUE_);
  class_store_columntitle(titles,"H [1/Mpc]",_TRUE_);
  class_store_columntitle(titles,"comov. dist.",_TRUE_);
  class_store_columntitle(titles,"ang.diam.dist.",_TRUE_);
  class_store_columntitle(titles,"lum. dist.",_TRUE_);
  class_store_columntitle(titles,"comov.snd.hrz.",_TRUE_);
  class_store_columntitle(titles,"(.)rho_g",_TRUE_);
  class_store_columntitle(titles,"(.)rho_b",_TRUE_);
  class_store_columntitle(titles,"(.)rho_cdm",pba->has_cdm);
  if (pba->has_ncdm == _TRUE_) {
    for (n=0; n<pba->N_ncdm; n++) {
      sprintf(tmp,"(.)rho_ncdm[%d]",n);
      class_store_columntitle(titles,tmp,_TRUE_);
      sprintf(tmp,"(.)p_ncdm[%d]",n);
      class_store_columntitle(titles,tmp,_TRUE_);
    }
  }
  class_store_columntitle(titles,"(.)rho_lambda",pba->has_lambda);
  class_store_columntitle(titles,"(.)rho_fld",pba->has_fld);
  class_store_columntitle(titles,"(.)w_fld",pba->has_fld);
  class_store_columntitle(titles,"(.)rho_ur",pba->has_ur);
  class_store_columntitle(titles,"(.)rho_idr",pba->has_idr);
  class_store_columntitle(titles,"(.)rho_idm_dr",pba->has_idm_dr);
  class_store_columntitle(titles,"(.)rho_crit",_TRUE_);
  class_store_columntitle(titles,"(.)rho_dcdm",pba->has_dcdm);
  class_store_columntitle(titles,"(.)rho_dr",pba->has_dr);

  class_store_columntitle(titles,"(.)rho_scf",pba->has_scf);
  class_store_columntitle(titles,"(.)p_scf",pba->has_scf);
  class_store_columntitle(titles,"(.)p_prime_scf",pba->has_scf);
  class_store_columntitle(titles,"phi_scf",pba->has_scf);
  class_store_columntitle(titles,"phi'_scf",pba->has_scf);
  class_store_columntitle(titles,"V_scf",pba->has_scf);
  class_store_columntitle(titles,"V'_scf",pba->has_scf);
  class_store_columntitle(titles,"V''_scf",pba->has_scf);

  class_store_columntitle(titles,"(.)rho_tot",_TRUE_);
  class_store_columntitle(titles,"(.)p_tot",_TRUE_);
  class_store_columntitle(titles,"(.)p_tot_prime",_TRUE_);

  class_store_columntitle(titles,"gr.fac. D",_TRUE_);
  class_store_columntitle(titles,"gr.fac. f",_TRUE_);

  return _SUCCESS_;
}

/**
 * Subroutine for writing the background output
 *
 * @param pba                  Input: pointer to background structure
 * @param number_of_titles     Input: number of background quantities to print at each time step
 * @param data                 Ouput: 1d array storing all the background table
 * @return the error status
 */

int background_output_data(
                           struct background *pba,
                           int number_of_titles,
                           double *data
                           ) {

  int index_tau, storeidx, n;
  double *dataptr, *pvecback;

  /** Stores quantities */
  for (index_tau=0; index_tau<pba->bt_size; index_tau++) {
    dataptr = data + index_tau*number_of_titles;
    pvecback = pba->background_table + index_tau*pba->bg_size;
    storeidx = 0;

    class_store_double(dataptr,1./pvecback[pba->index_bg_a]-1.,_TRUE_,storeidx);
    class_store_double(dataptr,pvecback[pba->index_bg_time]/_Gyr_over_Mpc_,_TRUE_,storeidx);
    class_store_double(dataptr,pba->conformal_age-pvecback[pba->index_bg_conf_distance],_TRUE_,storeidx);
    class_store_double(dataptr,pvecback[pba->index_bg_H],_TRUE_,storeidx);
    class_store_double(dataptr,pvecback[pba->index_bg_conf_distance],_TRUE_,storeidx);
    class_store_double(dataptr,pvecback[pba->index_bg_ang_distance],_TRUE_,storeidx);
    class_store_double(dataptr,pvecback[pba->index_bg_lum_distance],_TRUE_,storeidx);
    class_store_double(dataptr,pvecback[pba->index_bg_rs],_TRUE_,storeidx);
    class_store_double(dataptr,pvecback[pba->index_bg_rho_g],_TRUE_,storeidx);
    class_store_double(dataptr,pvecback[pba->index_bg_rho_b],_TRUE_,storeidx);
    class_store_double(dataptr,pvecback[pba->index_bg_rho_cdm],pba->has_cdm,storeidx);
    if (pba->has_ncdm == _TRUE_) {
      for (n=0; n<pba->N_ncdm; n++) {
        class_store_double(dataptr,pvecback[pba->index_bg_rho_ncdm1+n],_TRUE_,storeidx);
        class_store_double(dataptr,pvecback[pba->index_bg_p_ncdm1+n],_TRUE_,storeidx);
      }
    }
    class_store_double(dataptr,pvecback[pba->index_bg_rho_lambda],pba->has_lambda,storeidx);
    class_store_double(dataptr,pvecback[pba->index_bg_rho_fld],pba->has_fld,storeidx);
    class_store_double(dataptr,pvecback[pba->index_bg_w_fld],pba->has_fld,storeidx);
    class_store_double(dataptr,pvecback[pba->index_bg_rho_ur],pba->has_ur,storeidx);
    class_store_double(dataptr,pvecback[pba->index_bg_rho_idr],pba->has_idr,storeidx);
    class_store_double(dataptr,pvecback[pba->index_bg_rho_idm_dr],pba->has_idm_dr,storeidx);
    class_store_double(dataptr,pvecback[pba->index_bg_rho_crit],_TRUE_,storeidx);
    class_store_double(dataptr,pvecback[pba->index_bg_rho_dcdm],pba->has_dcdm,storeidx);
    class_store_double(dataptr,pvecback[pba->index_bg_rho_dr],pba->has_dr,storeidx);

    class_store_double(dataptr,pvecback[pba->index_bg_rho_scf],pba->has_scf,storeidx);
    class_store_double(dataptr,pvecback[pba->index_bg_p_scf],pba->has_scf,storeidx);
    class_store_double(dataptr,pvecback[pba->index_bg_p_prime_scf],pba->has_scf,storeidx);
    class_store_double(dataptr,pvecback[pba->index_bg_phi_scf],pba->has_scf,storeidx);
    class_store_double(dataptr,pvecback[pba->index_bg_phi_prime_scf],pba->has_scf,storeidx);
    class_store_double(dataptr,pvecback[pba->index_bg_V_scf],pba->has_scf,storeidx);
    class_store_double(dataptr,pvecback[pba->index_bg_dV_scf],pba->has_scf,storeidx);
    class_store_double(dataptr,pvecback[pba->index_bg_ddV_scf],pba->has_scf,storeidx);

    class_store_double(dataptr,pvecback[pba->index_bg_rho_tot],_TRUE_,storeidx);
    class_store_double(dataptr,pvecback[pba->index_bg_p_tot],_TRUE_,storeidx);
    class_store_double(dataptr,pvecback[pba->index_bg_p_tot_prime],_TRUE_,storeidx);

    class_store_double(dataptr,pvecback[pba->index_bg_D],_TRUE_,storeidx);
    class_store_double(dataptr,pvecback[pba->index_bg_f],_TRUE_,storeidx);
  }

  return _SUCCESS_;
}


/**
 * Subroutine evaluating the derivative with respect to loga
 * of quantities which are integrated (tau, t, etc).
 *
 * This is one of the few functions in the code which is passed to
 * the generic_integrator() routine.  Since generic_integrator()
 * should work with functions passed from various modules, the format
 * of the arguments is a bit special:
 *
 * - fixed input parameters and workspaces are passed through a generic
 * pointer. Here, this is just a pointer to the background structure
 * and to a background vector, but generic_integrator() doesn't know
 * its fine structure.
 *
 * - the error management is a bit special: errors are not written as
 * usual to pba->error_message, but to a generic error_message passed
 * in the list of arguments.
 *
 * @param loga                     Input: current value of log(a)
 * @param y                        Input: vector of variable
 * @param dy                       Output: its derivative (already allocated)
 * @param parameters_and_workspace Input: pointer to fixed parameters (e.g. indices)
 * @param error_message            Output: error message
 */

int background_derivs(
                      double loga,
                      double* y, /* vector with argument y[index_bi] (must be already allocated with size pba->bi_size) */
                      double* dy, /* vector with argument dy[index_bi]
                                     (must be already allocated with
                                     size pba->bi_size) */
                      void * parameters_and_workspace,
                      ErrorMsg error_message
                      ) {

  /** Summary: */

  /** - define local variables */

  struct background_parameters_and_workspace * pbpaw;
  struct background * pba;
  double * pvecback, a, H, rho_M;

  pbpaw = parameters_and_workspace;
  pba =  pbpaw->pba;
  pvecback = pbpaw->pvecback;

  /** - scale factor a (in fact, given our normalisation conventions, this stands for a/a_0) */
  a = exp(loga);

  /** - calculate functions of \f$ a \f$ with background_functions() */
  class_call(background_functions(pba, a, y, normal_info, pvecback),
             pba->error_message,
             error_message);

  /** - Short hand notation for Hubble */
  H = pvecback[pba->index_bg_H];

  /** - calculate derivative of cosmological time \f$ dt/dloga = 1/H \f$ */
  dy[pba->index_bi_time] = 1./H;

  /** - calculate derivative of conformal time \f$ d\tau/dloga = 1/aH \f$ */
  dy[pba->index_bi_tau] = 1./a/H;

  class_test(pvecback[pba->index_bg_rho_g] <= 0.,
             error_message,
             "rho_g = %e instead of strictly positive",pvecback[pba->index_bg_rho_g]);

  /** - calculate detivative of sound horizon \f$ drs/dloga = drs/dtau * dtau/dloga = c_s/aH \f$*/
  dy[pba->index_bi_rs] = 1./a/H/sqrt(3.*(1.+3.*pvecback[pba->index_bg_rho_b]/4./pvecback[pba->index_bg_rho_g]))*sqrt(1.-pba->K*y[pba->index_bi_rs]*y[pba->index_bi_rs]); // TBC: curvature correction

  /** - solve second order growth equation \f$ [D''(\tau)=-aHD'(\tau)+3/2 a^2 \rho_M D(\tau) \f$
      written as \f$ dD/dloga = D' / (aH) \f$ and \f$ dD'/dloga = -D' + (3/2) (a/H) \rho_M D \f$ */
  rho_M = pvecback[pba->index_bg_rho_b];
  if (pba->has_cdm == _TRUE_) {
    rho_M += pvecback[pba->index_bg_rho_cdm];
<<<<<<< HEAD
  if (pba->has_ncdm) {
      int n_ncdm;
      for(n_ncdm=0; n_ncdm<pba->N_ncdm; n_ncdm++) {
          rho_M += pvecback[pba->index_bg_rho_ncdm1+n_ncdm];
      }
  }
  dy[pba->index_bi_D] = y[pba->index_bi_D_prime];
  dy[pba->index_bi_D_prime] = -a*H*y[pba->index_bi_D_prime] + 1.5*a*a*rho_M*y[pba->index_bi_D];
=======
  }
  if (pba->has_idm_dr == _TRUE_) {
    rho_M += pvecback[pba->index_bg_rho_idm_dr];
  }

  dy[pba->index_bi_D] = y[pba->index_bi_D_prime]/a/H;
  dy[pba->index_bi_D_prime] = -y[pba->index_bi_D_prime] + 1.5*a*rho_M*y[pba->index_bi_D]/H;
>>>>>>> 03552684

  if (pba->has_dcdm == _TRUE_) {
    /** - compute dcdm density \f$ d\rho/dloga = -3 \rho - \Gamma/H \rho \f$*/
    dy[pba->index_bi_rho_dcdm] = -3.*y[pba->index_bi_rho_dcdm] - pba->Gamma_dcdm/H*y[pba->index_bi_rho_dcdm];
  }

  if ((pba->has_dcdm == _TRUE_) && (pba->has_dr == _TRUE_)) {
    /** - Compute dr density \f$ d\rho/dloga = -4\rho - \Gamma/H \rho \f$ */
    dy[pba->index_bi_rho_dr] = -4.*y[pba->index_bi_rho_dr]+pba->Gamma_dcdm/H*y[pba->index_bi_rho_dcdm];
  }

  if (pba->has_fld == _TRUE_) {
    /** - Compute fld density \f$ d\rho/dloga = -3 (1+w_{fld}(a)) \rho \f$ */
    dy[pba->index_bi_rho_fld] = -3.*(1.+pvecback[pba->index_bg_w_fld])*y[pba->index_bi_rho_fld];
  }

  if (pba->has_scf == _TRUE_) {
    /** - Scalar field equation: \f$ \phi'' + 2 a H \phi' + a^2 dV = 0 \f$  (note H is wrt cosmological time)
        written as \f$ d\phi/dlna = phi' / (aH) \f$ and \f$ d\phi'/dlna = -2*phi' - (a/H) dV \f$ */
    dy[pba->index_bi_phi_scf] = y[pba->index_bi_phi_prime_scf]/a/H;
    dy[pba->index_bi_phi_prime_scf] = - 2*y[pba->index_bi_phi_prime_scf] - a*dV_scf(pba,y[pba->index_bi_phi_scf]/H) ;
  }

  return _SUCCESS_;

}

/**
 * At some step during the integraton of the background equations,
 * this function extracts the qantities that we want to keep memory
 * of, and stores them in a row of the background table (as well as
 * extra tables: z_table, tau_table).
 *
 * This is one of the few functions in the code which is passed to the generic_integrator() routine.
 * Since generic_integrator() should work with functions passed from various modules, the format of the arguments
 * is a bit special:
 * - fixed parameters and workspaces are passed through a generic pointer.
 *   generic_integrator() doesn't know the content of this pointer.
 * - the error management is a bit special: errors are not written as usual to pba->error_message, but to a generic
 *   error_message passed in the list of arguments.
 *
 * @param loga                     Input: current value of log(a)
 * @param y                        Input: current vector of integrated quantities (with index_bi)
 * @param dy                       Input: current derivative of y w.r.t log(a)
 * @param index_loga               Input: index of the log(a) value within the background_table
 * @param timescale                Output: perturbation variation timescale (given the approximation used)
 * @param error_message            Output: error message
 */

int background_sources(
                       double loga,
                       double * y,
                       double * dy,
                       int index_loga,
                       void * parameters_and_workspace,
                       ErrorMsg error_message
                       ) {

  struct background_parameters_and_workspace * pbpaw;
  struct background * pba;
  double a;
  double * bg_table_row;

  pbpaw = parameters_and_workspace;
  pba =  pbpaw->pba;

  /** - localize the row inside background_table where the current values must be stored */
  bg_table_row = pba->background_table + index_loga*pba->bg_size;

  /** - scale factor a (in fact, given our normalisation conventions, this stands for a/a_0) */
  a = exp(loga);

  /** - corresponding redhsift 1/a-1 */
  pba->z_table[index_loga] = MAX(0.,1./a-1.);

  /** - corresponding conformal time */
  pba->tau_table[index_loga] = y[pba->index_bi_tau];

  /** -> compute all other quantities depending only on a + {B} variables and get them stored
     in one row of background_table
     The value of {B} variables in pData are also copied to pvecback.*/
  class_call(background_functions(pba, a, y, long_info, bg_table_row),
             pba->error_message,
             pba->error_message);

  return _SUCCESS_;

}

/**
 * Evalute the typical timescale for the integration of he background
 * over loga=log(a/a_0). This is only required for rkck, but not for
 * the ndf15 evolver.
 *
 * The evolver will take steps equal to this value times
 * ppr->background_integration_stepsize.  Since our variable of
 * integration is loga, and the time steps are (delta a)/a, the
 * reference timescale is precisely one, i.e., the code will take some
 * steps such that (delta a)/a = ppr->background_integration_stepsize.
 *
 * The argument list is predetermined by the format of
 * generic_evolver; however in this particular case, they are never
 * used.
 *
 * This is one of the few functions in the code which is passed to the generic_integrator() routine.
 * Since generic_integrator() should work with functions passed from various modules, the format of the arguments
 * is a bit special:
 * - fixed parameters and workspaces are passed through a generic pointer (void *).
 *   generic_integrator() doesn't know the content of this pointer.
 * - the error management is a bit special: errors are not written as usual to pba->error_message, but to a generic
 *   error_message passed in the list of arguments.
 *
 * @param loga                     Input: current value of log(a/a_0)
 * @param parameters_and_workspace Input: fixed parameters (e.g. indices), workspace, approximation used, etc.
 * @param timescale                Output: perturbation variation timescale
 * @param error_message            Output: error message
 */

int background_timescale(
                         double loga,
                         void * parameters_and_workspace,
                         double * timescale,
                         ErrorMsg error_message
                         ) {

  *timescale = 1.;
  return _SUCCESS_;
}

/**
 * Function outputting the fractions Omega of the total critical density
 * today, and also the reduced fractions omega=Omega*h*h
 *
 * It also prints the total budgets of non-relativistic, relativistic,
 * and other contents, and of the total
 *
 * @param pba                      Input: Pointer to background structure
 * @return the error status
 */

int background_output_budget(
                             struct background* pba
                             ) {

  double budget_matter, budget_radiation, budget_other,budget_neutrino;
  int index_ncdm;

  budget_matter = 0;
  budget_radiation = 0;
  budget_other = 0;
  budget_neutrino = 0;

  //The name for the class_print_species macro can be at most 30 characters total
  if (pba->background_verbose > 1) {

    printf(" ---------------------------- Budget equation ----------------------- \n");

    printf(" ---> Nonrelativistic Species \n");
    class_print_species("Bayrons",b);
    budget_matter+=pba->Omega0_b;
    if (pba->has_cdm == _TRUE_) {
      class_print_species("Cold Dark Matter",cdm);
      budget_matter+=pba->Omega0_cdm;
    }
    if (pba->has_idm_dr == _TRUE_) {
      class_print_species("Interacting Dark Matter - DR ",idm_dr);
      budget_matter+=pba->Omega0_idm_dr;
    }
    if (pba->has_dcdm == _TRUE_) {
      class_print_species("Decaying Cold Dark Matter",dcdm);
      budget_matter+=pba->Omega0_dcdm;
    }


    printf(" ---> Relativistic Species \n");
    class_print_species("Photons",g);
    budget_radiation+=pba->Omega0_g;
    if (pba->has_ur == _TRUE_) {
      class_print_species("Ultra-relativistic relics",ur);
      budget_radiation+=pba->Omega0_ur;
    }
    if (pba->has_dr == _TRUE_) {
      class_print_species("Dark Radiation (from decay)",dr);
      budget_radiation+=pba->Omega0_dr;
    }
    if (pba->has_idr == _TRUE_) {
      class_print_species("Interacting Dark Radiation",idr);
      budget_radiation+=pba->Omega0_idr;
    }

    if (pba->N_ncdm > 0) {
      printf(" ---> Massive Neutrino Species \n");
    }
    if (pba->N_ncdm > 0) {
      for(index_ncdm=0;index_ncdm<pba->N_ncdm;++index_ncdm) {
        printf("-> %-26s%-4d Omega = %-15g , omega = %-15g\n","Neutrino Species Nr.",index_ncdm+1,pba->Omega0_ncdm[index_ncdm],pba->Omega0_ncdm[index_ncdm]*pba->h*pba->h);
        budget_neutrino+=pba->Omega0_ncdm[index_ncdm];
      }
    }

    if ((pba->has_lambda == _TRUE_) || (pba->has_fld == _TRUE_) || (pba->has_scf == _TRUE_) || (pba->has_curvature == _TRUE_)) {
      printf(" ---> Other Content \n");
    }
    if (pba->has_lambda == _TRUE_) {
      class_print_species("Cosmological Constant",lambda);
      budget_other+=pba->Omega0_lambda;
    }
    if (pba->has_fld == _TRUE_) {
      class_print_species("Dark Energy Fluid",fld);
      budget_other+=pba->Omega0_fld;
    }
    if (pba->has_scf == _TRUE_) {
      class_print_species("Scalar Field",scf);
      budget_other+=pba->Omega0_scf;
    }
    if (pba->has_curvature == _TRUE_) {
      class_print_species("Spatial Curvature",k);
      budget_other+=pba->Omega0_k;
    }

    printf(" ---> Total budgets \n");
    printf(" Radiation                        Omega = %-15g , omega = %-15g \n",budget_radiation,budget_radiation*pba->h*pba->h);
    printf(" Non-relativistic                 Omega = %-15g , omega = %-15g \n",budget_matter,budget_matter*pba->h*pba->h);
    if (pba->N_ncdm > 0) {
      printf(" Neutrinos                        Omega = %-15g , omega = %-15g \n",budget_neutrino,budget_neutrino*pba->h*pba->h);
    }
    if ((pba->has_lambda == _TRUE_) || (pba->has_fld == _TRUE_) || (pba->has_scf == _TRUE_) || (pba->has_curvature == _TRUE_)) {
      printf(" Other Content                    Omega = %-15g , omega = %-15g \n",budget_other,budget_other*pba->h*pba->h);
    }
    printf(" TOTAL                            Omega = %-15g , omega = %-15g \n",budget_radiation+budget_matter+budget_neutrino+budget_other,(budget_radiation+budget_matter+budget_neutrino+budget_other)*pba->h*pba->h);

    printf(" -------------------------------------------------------------------- \n");
  }

  return _SUCCESS_;
}

/**
 * Scalar field potential and its derivatives with respect to the field _scf
 * For Albrecht & Skordis model: 9908085
 * - \f$ V = V_{p_{scf}}*V_{e_{scf}} \f$
 * - \f$ V_e =  \exp(-\lambda \phi) \f$ (exponential)
 * - \f$ V_p = (\phi - B)^\alpha + A \f$ (polynomial bump)
 *
 * TODO:
 * - Add some functionality to include different models/potentials (tuning would be difficult, though)
 * - Generalize to Kessence/Horndeski/PPF and/or couplings
 * - A default module to numerically compute the derivatives when no analytic functions are given should be added.
 * - Numerical derivatives may further serve as a consistency check.
 *
 */

/**
 *
 * The units of phi, tau in the derivatives and the potential V are the following:
 * - phi is given in units of the reduced Planck mass \f$ m_{pl} = (8 \pi G)^{(-1/2)}\f$
 * - tau in the derivative is given in units of Mpc.
 * - the potential \f$ V(\phi) \f$ is given in units of \f$ m_{pl}^2/Mpc^2 \f$.
 * With this convention, we have
 * \f$ \rho^{class} = (8 \pi G)/3 \rho^{physical} = 1/(3 m_{pl}^2) \rho^{physical} = 1/3 * [ 1/(2a^2) (\phi')^2 + V(\phi) ] \f$
 and \f$ \rho^{class} \f$ has the proper dimension \f$ Mpc^-2 \f$.
*/

double V_e_scf(struct background *pba,
               double phi
               ) {
  double scf_lambda = pba->scf_parameters[0];
  //  double scf_alpha  = pba->scf_parameters[1];
  //  double scf_A      = pba->scf_parameters[2];
  //  double scf_B      = pba->scf_parameters[3];

  return  exp(-scf_lambda*phi);
}

double dV_e_scf(struct background *pba,
                double phi
                ) {
  double scf_lambda = pba->scf_parameters[0];
  //  double scf_alpha  = pba->scf_parameters[1];
  //  double scf_A      = pba->scf_parameters[2];
  //  double scf_B      = pba->scf_parameters[3];

  return -scf_lambda*V_scf(pba,phi);
}

double ddV_e_scf(struct background *pba,
                 double phi
                 ) {
  double scf_lambda = pba->scf_parameters[0];
  //  double scf_alpha  = pba->scf_parameters[1];
  //  double scf_A      = pba->scf_parameters[2];
  //  double scf_B      = pba->scf_parameters[3];

  return pow(-scf_lambda,2)*V_scf(pba,phi);
}


/** parameters and functions for the polynomial coefficient
 * \f$ V_p = (\phi - B)^\alpha + A \f$(polynomial bump)
 *
 * double scf_alpha = 2;
 *
 * double scf_B = 34.8;
 *
 * double scf_A = 0.01; (values for their Figure 2)
 */

double V_p_scf(
               struct background *pba,
               double phi) {
  //  double scf_lambda = pba->scf_parameters[0];
  double scf_alpha  = pba->scf_parameters[1];
  double scf_A      = pba->scf_parameters[2];
  double scf_B      = pba->scf_parameters[3];

  return  pow(phi - scf_B,  scf_alpha) +  scf_A;
}

double dV_p_scf(
                struct background *pba,
                double phi) {

  //  double scf_lambda = pba->scf_parameters[0];
  double scf_alpha  = pba->scf_parameters[1];
  //  double scf_A      = pba->scf_parameters[2];
  double scf_B      = pba->scf_parameters[3];

  return   scf_alpha*pow(phi -  scf_B,  scf_alpha - 1);
}

double ddV_p_scf(
                 struct background *pba,
                 double phi) {
  //  double scf_lambda = pba->scf_parameters[0];
  double scf_alpha  = pba->scf_parameters[1];
  //  double scf_A      = pba->scf_parameters[2];
  double scf_B      = pba->scf_parameters[3];

  return  scf_alpha*(scf_alpha - 1.)*pow(phi -  scf_B,  scf_alpha - 2);
}

/** Fianlly we can obtain the overall potential \f$ V = V_p*V_e \f$
 */

double V_scf(
             struct background *pba,
             double phi) {
  return  V_e_scf(pba,phi)*V_p_scf(pba,phi);
}

double dV_scf(
              struct background *pba,
              double phi) {
  return dV_e_scf(pba,phi)*V_p_scf(pba,phi) + V_e_scf(pba,phi)*dV_p_scf(pba,phi);
}

double ddV_scf(
               struct background *pba,
               double phi) {
  return ddV_e_scf(pba,phi)*V_p_scf(pba,phi) + 2*dV_e_scf(pba,phi)*dV_p_scf(pba,phi) + V_e_scf(pba,phi)*ddV_p_scf(pba,phi);
}<|MERGE_RESOLUTION|>--- conflicted
+++ resolved
@@ -2525,24 +2525,19 @@
   rho_M = pvecback[pba->index_bg_rho_b];
   if (pba->has_cdm == _TRUE_) {
     rho_M += pvecback[pba->index_bg_rho_cdm];
-<<<<<<< HEAD
+  }
   if (pba->has_ncdm) {
       int n_ncdm;
       for(n_ncdm=0; n_ncdm<pba->N_ncdm; n_ncdm++) {
           rho_M += pvecback[pba->index_bg_rho_ncdm1+n_ncdm];
       }
   }
-  dy[pba->index_bi_D] = y[pba->index_bi_D_prime];
-  dy[pba->index_bi_D_prime] = -a*H*y[pba->index_bi_D_prime] + 1.5*a*a*rho_M*y[pba->index_bi_D];
-=======
-  }
   if (pba->has_idm_dr == _TRUE_) {
     rho_M += pvecback[pba->index_bg_rho_idm_dr];
   }
 
   dy[pba->index_bi_D] = y[pba->index_bi_D_prime]/a/H;
   dy[pba->index_bi_D_prime] = -y[pba->index_bi_D_prime] + 1.5*a*rho_M*y[pba->index_bi_D]/H;
->>>>>>> 03552684
 
   if (pba->has_dcdm == _TRUE_) {
     /** - compute dcdm density \f$ d\rho/dloga = -3 \rho - \Gamma/H \rho \f$*/
