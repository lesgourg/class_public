/** @file background.c Documented background module
 *
 * * Julien Lesgourgues, 17.04.2011
 * * routines related to ncdm written by T. Tram in 2011
 *
 * Deals with the cosmological background evolution.
 * This module has two purposes:
 *
 * - at the beginning, to initialize the background, i.e. to integrate
 *    the background equations, and store all background quantities
 *    as a function of conformal time inside an interpolation table.
 *
 * - to provide routines which allow other modules to evaluate any
 *    background quantity for a given value of the conformal time (by
 *    interpolating within the interpolation table), or to find the
 *    correspondence between redshift and conformal time.
 *
 *
 * The overall logic in this module is the following:
 *
 * 1. most background parameters that we will call {A}
 * (e.g. rho_gamma, ..) can be expressed as simple analytical
 * functions of a few variables that we will call {B} (in simplest
 * models, of the scale factor 'a'; in extended cosmologies, of 'a'
 * plus e.g. (phi, phidot) for quintessence, or some temperature for
 * exotic particles, etc...).
 *
 * 2. in turn, quantities {B} can be found as a function of conformal
 * time by integrating the background equations.
 *
 * 3. some other quantities that we will call {C} (like e.g. the
 * sound horizon or proper time) also require an integration with
 * respect to time, that cannot be inferred analytically from
 * parameters {B}.
 *
 * So, we define the following routines:
 *
 * - background_functions() returns all background
 *    quantities {A} as a function of quantities {B}.
 *
 * - background_solve() integrates the quantities {B} and {C} with
 *    respect to conformal time; this integration requires many calls
 *    to background_functions().
 *
 * - the result is stored in the form of a big table in the background
 *    structure. There is one column for conformal time 'tau'; one or
 *    more for quantities {B}; then several columns for quantities {A}
 *    and {C}.
 *
 * Later in the code, if we know the variables {B} and need some
 * quantity {A}, the quickest and most precise way is to call directly
 * background_functions() (for instance, in simple models, if we want
 * H at a given value of the scale factor). If we know 'tau' and want
 * any other quantity, we can call background_at_tau(), which
 * interpolates in the table and returns all values. Finally it can be
 * useful to get 'tau' for a given redshift 'z': this can be done with
 * background_tau_of_z(). So if we are somewhere in the code, knowing
 * z and willing to get background quantities, we should call first
 * background_tau_of_z() and then background_at_tau().
 *
 *
 * In order to save time, background_at_tau() can be called in three
 * modes: short_info, normal_info, long_info (returning only essential
 * quantities, or useful quantities, or rarely useful
 * quantities). Each line in the interpolation table is a vector whose
 * first few elements correspond to the short_info format; a larger
 * fraction contribute to the normal format; and the full vector
 * corresponds to the long format. The guideline is that short_info
 * returns only geometric quantities like a, H, H'; normal format
 * returns quantities strictly needed at each step in the integration
 * of perturbations; long_info returns quantities needed only
 * occasionally.
 *
 * In summary, the following functions can be called from other modules:
 *
 * -# background_init() at the beginning
 * -# background_at_tau(), background_tau_of_z() at any later time
 * -# background_free() at the end, when no more calls to the previous functions are needed
 */

#include "background.h"

/**
 * Background quantities at given relative scale factor.
 *
 * Evaluates all background quantities at a given value of
 * relative scale factor by reading the pre-computed table and interpolating.
 *
 * @param pba           Input: pointer to background structure (containing pre-computed table)
 * @param a_rel         Input: value of relative scale factor
 * @param return_format Input: format of output vector (short, normal, long)
 * @param intermode     Input: interpolation mode (normal or closeby)
 * @param last_index    Input/Output: index of the previous/current point in the interpolation array (input only for closeby mode, output for both)
 * @param pvecback      Output: vector (assumed to be already allocated)
 * @return the error status
 */

int background_at_a(
                    struct background *pba,
                    double a_rel,
                    short return_format,
                    short intermode,
                    int * last_index,
                    double * pvecback /* vector with argument pvecback[index_bg] (must be already allocated with a size compatible with return_format) */
                    ) {

  /** Summary: */

  /** - define local variables */

  /* size of output vector, controlled by input parameter return_format */
  int pvecback_size;
  double loga;

  /** - check that tau is in the pre-computed range */
  loga = log(a_rel);

  class_test(loga < pba->loga_table[0],
             pba->error_message,
             "out of range: a=%e < a_min=%e, you should decrease the precision parameter a_ini_over_a_today_default\n",a_rel,exp(pba->loga_table[0]));

  class_test(loga > pba->loga_table[pba->bt_size-1],
             pba->error_message,
             "out of range: a=%e > a_max=%e\n",a_rel,exp(pba->loga_table[pba->bt_size-1]));

  /** - deduce length of returned vector from format mode */

  if (return_format == pba->normal_info) {
    pvecback_size=pba->bg_size_normal;
  }
  else {
    if (return_format == pba->short_info) {
      pvecback_size=pba->bg_size_short;
    }
    else {
      pvecback_size=pba->bg_size;
    }
  }


  /** - interpolate from pre-computed table with array_interpolate()
      or array_interpolate_growing_closeby() (depending on
      interpolation mode) */

  if (intermode == pba->inter_normal) {
    class_call(array_interpolate_spline(
                                        pba->loga_table,
                                        pba->bt_size,
                                        pba->background_table,
                                        pba->d2background_dloga2_table,
                                        pba->bg_size,
                                        loga,
                                        last_index,
                                        pvecback,
                                        pvecback_size,
                                        pba->error_message),
               pba->error_message,
               pba->error_message);
  }
  if (intermode == pba->inter_closeby) {
    class_call(array_interpolate_spline_growing_closeby(
                                                        pba->loga_table,
                                                        pba->bt_size,
                                                        pba->background_table,
                                                        pba->d2background_dloga2_table,
                                                        pba->bg_size,
                                                        loga,
                                                        last_index,
                                                        pvecback,
                                                        pvecback_size,
                                                        pba->error_message),
               pba->error_message,
               pba->error_message);
  }

  return _SUCCESS_;
}

/**
 * Background quantities at given conformal time tau.
 *
 * Evaluates all background quantities at a given value of
 * conformal time by reading the pre-computed table and interpolating.
 *
 * @param pba           Input: pointer to background structure (containing pre-computed table)
 * @param tau           Input: value of conformal time
 * @param return_format Input: format of output vector (short, normal, long)
 * @param intermode     Input: interpolation mode (normal or closeby)
 * @param last_index    Input/Output: index of the previous/current point in the interpolation array (input only for closeby mode, output for both)
 * @param pvecback      Output: vector (assumed to be already allocated)
 * @return the error status
 */

int background_at_tau(
                      struct background *pba,
                      double tau,
                      short return_format,
                      short intermode,
                      int * last_index,
                      double * pvecback /* vector with argument pvecback[index_bg] (must be already allocated with a size compatible with return_format) */
                      ) {

  /** Summary: */

  /** - define local variables */
  double z;

  /** - Get current redshift */
  class_call(background_z_of_tau(pba,tau,&z),
             pba->error_message,
             pba->error_message);

  /** - Get backgorund at corresponding relative scale factor */
  class_call(background_at_a(pba,1./(1.+z),return_format,intermode,last_index,pvecback),
             pba->error_message,
             pba->error_message);

  return _SUCCESS_;
}

/**
 * Conformal time at given redshift.
 *
 * Returns tau(z) by interpolation from pre-computed table.
 *
 * @param pba Input: pointer to background structure
 * @param z   Input: redshift
 * @param tau Output: conformal time
 * @return the error status
 */

int background_tau_of_z(
                        struct background *pba,
                        double z,
                        double * tau
                        ) {

  /** Summary: */

  /** - define local variables */

  /* necessary for calling array_interpolate(), but never used */
  int last_index;

  /** - check that \f$ z \f$ is in the pre-computed range */
  class_test(z < pba->z_table[pba->bt_size-1],
             pba->error_message,
             "out of range: z=%e < z_min=%e\n",z,pba->z_table[pba->bt_size-1]);

  class_test(z > pba->z_table[0],
             pba->error_message,
             "out of range: z=%e > z_max=%e\n",z,pba->z_table[0]);

  /** - interpolate from pre-computed table with array_interpolate() */
  class_call(array_interpolate_spline(
                                      pba->z_table,
                                      pba->bt_size,
                                      pba->tau_table,
                                      pba->d2tau_dz2_table,
                                      1,
                                      z,
                                      &last_index,
                                      tau,
                                      1,
                                      pba->error_message),
             pba->error_message,
             pba->error_message);

  return _SUCCESS_;
}
/**
 * Redshift time at given conformal time.
 *
 * Returns z(tau) by interpolation from pre-computed table.
 *
 * @param pba Input: pointer to background structure
 * @param tau Input: conformal time
 * @param z   Output: redshift
 * @return the error status
 */

int background_z_of_tau(
                        struct background *pba,
                        double tau,
                        double * z
                        ) {

  /** Summary: */

  /** - define local variables */

  /* necessary for calling array_interpolate(), but never used */
  int last_index;

  /** - check that \f$ z \f$ is in the pre-computed range */
  class_test(tau < pba->tau_table[0],
             pba->error_message,
             "out of range: tau=%e < tau_min=%e\n",tau,pba->tau_table[0]);

  class_test(tau > pba->tau_table[pba->bt_size-1],
             pba->error_message,
             "out of range: tau=%e > tau_max=%e\n",tau,pba->tau_table[pba->bt_size-1]);

  /** - interpolate from pre-computed table with array_interpolate() */
  class_call(array_interpolate_spline(
                                      pba->tau_table,
                                      pba->bt_size,
                                      pba->z_table,
                                      pba->d2z_dtau2_table,
                                      1,
                                      tau,
                                      &last_index,
                                      z,
                                      1,
                                      pba->error_message),
             pba->error_message,
             pba->error_message);

  return _SUCCESS_;
}

/**
 * Background quantities at given \f$ a \f$.
 *
 * Function evaluating all background quantities which can be computed
 * analytically as a function of {B} parameters such as the scale factor 'a'
 * (see discussion at the beginning of this file). In extended
 * cosmological models, the pvecback_B vector contains other input parameters than
 * just 'a', e.g. (phi, phidot) for quintessence, some temperature of
 * exotic relics, etc...
 *
 * @param pba           Input: pointer to background structure
 * @param pvecback_B    Input: vector containing all {B} type quantities (scale factor, ...)
 * @param return_format Input: format of output vector
 * @param pvecback      Output: vector of background quantities (assumed to be already allocated)
 * @return the error status
 */

int background_functions(
                         struct background *pba,
                         double a_rel,
                         double * pvecback_B, /* Vector containing all {B} quantities. */
                         short return_format,
                         double * pvecback /* vector with argument pvecback[index_bg] (must be already allocated with a size compatible with return_format) */
                         ) {

  /** Summary: */

  /** - define local variables */

  /* total density */
  double rho_tot;
  /* critical density */
  double rho_crit;
  /* total pressure */
  double p_tot;
  /* total relativistic density */
  double rho_r;
  /* total non-relativistic density */
  double rho_m;
  /* background ncdm quantities */
  double rho_ncdm,p_ncdm,pseudo_p_ncdm;
  /* index for n_ncdm species */
  int n_ncdm;
  /* fluid's time-dependent equation of state parameter */
  double w_fld, dw_over_da, integral_fld;
  /* scale factor */
  double a;
  /* scalar field quantities */
  double phi, phi_prime;
  /* Since we only know a_prime_over_a after we have rho_tot,
     it is not possible to simply sum up p_tot_prime directly.
     Instead we sum up dp_dloga = p_prime/a_prime_over_a. The formula is
     p_prime = a_prime_over_a * dp_dloga = a_prime_over_a * Sum [ (w_prime/a_prime_over_a -3(1+w)w)rho].
     Note: The scalar field contribution must be added in the end, as an exception!*/
  double dp_dloga;

  a = a_rel*pba->a_today;

  /** - initialize local variables */
  rho_tot = 0.;
  p_tot = 0.;
  dp_dloga = 0.;
  rho_r=0.;
  rho_m=0.;

  class_test(a_rel <= 0.,
             pba->error_message,
             "a = %e instead of strictly positive",a_rel);
  /** - compute each component's density and pressure */

  /* photons */
  pvecback[pba->index_bg_rho_g] = pba->Omega0_g * pow(pba->H0,2) / pow(a_rel,4);
  rho_tot += pvecback[pba->index_bg_rho_g];
  p_tot += (1./3.) * pvecback[pba->index_bg_rho_g];
  dp_dloga += -(4./3.) * pvecback[pba->index_bg_rho_g];
  rho_r += pvecback[pba->index_bg_rho_g];

  /* baryons */
  pvecback[pba->index_bg_rho_b] = pba->Omega0_b * pow(pba->H0,2) / pow(a_rel,3);
  rho_tot += pvecback[pba->index_bg_rho_b];
  p_tot += 0;
  rho_m += pvecback[pba->index_bg_rho_b];

  /* cdm */
  if (pba->has_cdm == _TRUE_) {
    pvecback[pba->index_bg_rho_cdm] = pba->Omega0_cdm * pow(pba->H0,2) / pow(a_rel,3);
    rho_tot += pvecback[pba->index_bg_rho_cdm];
    p_tot += 0.;
    rho_m += pvecback[pba->index_bg_rho_cdm];
  }

  /* DCH interacting dark matter */
  if (pba->has_idm_b == _TRUE_) {
    pvecback[pba->index_bg_rho_idm_b] = pba->Omega0_idm_b * pow(pba->H0,2) / pow(a_rel,3);
    rho_tot += pvecback[pba->index_bg_rho_idm_b];
    p_tot += 0.;
    rho_m += pvecback[pba->index_bg_rho_idm_b];
  }

  /* dcdm */
  if (pba->has_dcdm == _TRUE_) {
    /* Pass value of rho_dcdm to output */
    pvecback[pba->index_bg_rho_dcdm] = pvecback_B[pba->index_bi_rho_dcdm];
    rho_tot += pvecback[pba->index_bg_rho_dcdm];
    p_tot += 0.;
    rho_m += pvecback[pba->index_bg_rho_dcdm];
  }

  /* dr */
  if (pba->has_dr == _TRUE_) {
    /* Pass value of rho_dr to output */
    pvecback[pba->index_bg_rho_dr] = pvecback_B[pba->index_bi_rho_dr];
    rho_tot += pvecback[pba->index_bg_rho_dr];
    p_tot += (1./3.)*pvecback[pba->index_bg_rho_dr];
    dp_dloga += -(4./3.) * pvecback[pba->index_bg_rho_dr];
    rho_r += pvecback[pba->index_bg_rho_dr];
  }

  /* Scalar field */
  if (pba->has_scf == _TRUE_) {
    phi = pvecback_B[pba->index_bi_phi_scf];
    phi_prime = pvecback_B[pba->index_bi_phi_prime_scf];
    pvecback[pba->index_bg_phi_scf] = phi; // value of the scalar field phi
    pvecback[pba->index_bg_phi_prime_scf] = phi_prime; // value of the scalar field phi derivative wrt conformal time
    pvecback[pba->index_bg_V_scf] = V_scf(pba,phi); //V_scf(pba,phi); //write here potential as function of phi
    pvecback[pba->index_bg_dV_scf] = dV_scf(pba,phi); // dV_scf(pba,phi); //potential' as function of phi
    pvecback[pba->index_bg_ddV_scf] = ddV_scf(pba,phi); // ddV_scf(pba,phi); //potential'' as function of phi
    pvecback[pba->index_bg_rho_scf] = (phi_prime*phi_prime/(2*a*a) + V_scf(pba,phi))/3.; // energy of the scalar field. The field units are set automatically by setting the initial conditions
    pvecback[pba->index_bg_p_scf] =(phi_prime*phi_prime/(2*a*a) - V_scf(pba,phi))/3.; // pressure of the scalar field
    rho_tot += pvecback[pba->index_bg_rho_scf];
    p_tot += pvecback[pba->index_bg_p_scf];
    dp_dloga += 0.0; /** <-- This depends on a_prime_over_a, so we cannot add it now! */
    //divide relativistic & nonrelativistic (not very meaningful for oscillatory models)
    rho_r += 3.*pvecback[pba->index_bg_p_scf]; //field pressure contributes radiation
    rho_m += pvecback[pba->index_bg_rho_scf] - 3.* pvecback[pba->index_bg_p_scf]; //the rest contributes matter
    //printf(" a= %e, Omega_scf = %f, \n ",a_rel, pvecback[pba->index_bg_rho_scf]/rho_tot );
  }

  /* ncdm */
  if (pba->has_ncdm == _TRUE_) {

    /* Loop over species: */
    for(n_ncdm=0; n_ncdm<pba->N_ncdm; n_ncdm++){

      /* function returning background ncdm[n_ncdm] quantities (only
         those for which non-NULL pointers are passed) */
      class_call(background_ncdm_momenta(
                                         pba->q_ncdm_bg[n_ncdm],
                                         pba->w_ncdm_bg[n_ncdm],
                                         pba->q_size_ncdm_bg[n_ncdm],
                                         pba->M_ncdm[n_ncdm],
                                         pba->factor_ncdm[n_ncdm],
                                         1./a_rel-1.,
                                         NULL,
                                         &rho_ncdm,
                                         &p_ncdm,
                                         NULL,
                                         &pseudo_p_ncdm),
                 pba->error_message,
                 pba->error_message);

      pvecback[pba->index_bg_rho_ncdm1+n_ncdm] = rho_ncdm;
      rho_tot += rho_ncdm;
      pvecback[pba->index_bg_p_ncdm1+n_ncdm] = p_ncdm;
      p_tot += p_ncdm;
      pvecback[pba->index_bg_pseudo_p_ncdm1+n_ncdm] = pseudo_p_ncdm;
      /** See e.g. Eq. A6 in 1811.00904. */
      dp_dloga += (pseudo_p_ncdm - 5*p_ncdm);

      /* (3 p_ncdm1) is the "relativistic" contribution to rho_ncdm1 */
      rho_r += 3.* p_ncdm;

      /* (rho_ncdm1 - 3 p_ncdm1) is the "non-relativistic" contribution
         to rho_ncdm1 */
      rho_m += rho_ncdm - 3.* p_ncdm;
    }
  }

  /* Lambda */
  if (pba->has_lambda == _TRUE_) {
    pvecback[pba->index_bg_rho_lambda] = pba->Omega0_lambda * pow(pba->H0,2);
    rho_tot += pvecback[pba->index_bg_rho_lambda];
    p_tot -= pvecback[pba->index_bg_rho_lambda];
  }

  /* fluid with w(a) and constant cs2 */
  if (pba->has_fld == _TRUE_) {

    /* get rho_fld from vector of integrated variables */
    pvecback[pba->index_bg_rho_fld] = pvecback_B[pba->index_bi_rho_fld];

    /* get w_fld from dedicated function */
    class_call(background_w_fld(pba,a,&w_fld,&dw_over_da,&integral_fld), pba->error_message, pba->error_message);
    pvecback[pba->index_bg_w_fld] = w_fld;

    // Obsolete: at the beginning, we had here the analytic integral solution corresponding to the case w=w0+w1(1-a/a0):
    // pvecback[pba->index_bg_rho_fld] = pba->Omega0_fld * pow(pba->H0,2) / pow(a_rel,3.*(1.+pba->w0_fld+pba->wa_fld)) * exp(3.*pba->wa_fld*(a_rel-1.));
    // But now everthing is integrated numerically for a given w_fld(a) defined in the function background_w_fld.

    rho_tot += pvecback[pba->index_bg_rho_fld];
    p_tot += w_fld * pvecback[pba->index_bg_rho_fld];
    dp_dloga += (a*dw_over_da-3*(1+w_fld)*w_fld)*pvecback[pba->index_bg_rho_fld];
  }

  /* relativistic neutrinos (and all relativistic relics) */
  if (pba->has_ur == _TRUE_) {
    pvecback[pba->index_bg_rho_ur] = pba->Omega0_ur * pow(pba->H0,2) / pow(a_rel,4);
    rho_tot += pvecback[pba->index_bg_rho_ur];
    p_tot += (1./3.) * pvecback[pba->index_bg_rho_ur];
    dp_dloga += -(4./3.) * pvecback[pba->index_bg_rho_ur];
    rho_r += pvecback[pba->index_bg_rho_ur];
  }

  /* interacting dark matter */
  if (pba->has_idm_dr == _TRUE_) {
    pvecback[pba->index_bg_rho_idm_dr] = pba->Omega0_idm_dr * pow(pba->H0,2) / pow(a_rel,3);
    rho_tot += pvecback[pba->index_bg_rho_idm_dr];
    p_tot += 0.;
    rho_m += pvecback[pba->index_bg_rho_idm_dr];
  }

  /* interacting dark radiation */
  if (pba->has_idr == _TRUE_) {
    pvecback[pba->index_bg_rho_idr] = pba->Omega0_idr * pow(pba->H0,2) / pow(a_rel,4);
    rho_tot += pvecback[pba->index_bg_rho_idr];
    p_tot += (1./3.) * pvecback[pba->index_bg_rho_idr];
    rho_r += pvecback[pba->index_bg_rho_idr];
  }

  /** - compute expansion rate H from Friedmann equation: this is the
      only place where the Friedmann equation is assumed. Remember
      that densities are all expressed in units of \f$ [3c^2/8\pi G] \f$, ie
      \f$ \rho_{class} = [8 \pi G \rho_{physical} / 3 c^2]\f$ */
  pvecback[pba->index_bg_H] = sqrt(rho_tot-pba->K/a/a);

  /** - compute derivative of H with respect to conformal time */
  pvecback[pba->index_bg_H_prime] = - (3./2.) * (rho_tot + p_tot) * a + pba->K/a;

  /* Total energy density*/
  pvecback[pba->index_bg_rho_tot] = rho_tot;

  /* Total pressure */
  pvecback[pba->index_bg_p_tot] = p_tot;

  /* Derivative of total pressure w.r.t. conformal time */
  pvecback[pba->index_bg_p_tot_prime] = a*pvecback[pba->index_bg_H]*dp_dloga;
  if (pba->has_scf == _TRUE_){
    /** The contribution of scf was not added to dp_dloga, add p_scf_prime here: */
    pvecback[pba->index_bg_p_prime_scf] = pvecback[pba->index_bg_phi_prime_scf]*
      (-pvecback[pba->index_bg_phi_prime_scf]*pvecback[pba->index_bg_H]/a-2./3.*pvecback[pba->index_bg_dV_scf]);
    pvecback[pba->index_bg_p_tot_prime] += pvecback[pba->index_bg_p_prime_scf];
  }

  /** - compute critical density */
  rho_crit = rho_tot-pba->K/a/a;
  class_test(rho_crit <= 0.,
             pba->error_message,
             "rho_crit = %e instead of strictly positive",rho_crit);

  /** - compute relativistic density to total density ratio */
  pvecback[pba->index_bg_Omega_r] = rho_r / rho_crit;

  /** - compute other quantities in the exhaustive, redundant format */
  if (return_format == pba->long_info) {

    /** - store critical density */
    pvecback[pba->index_bg_rho_crit] = rho_crit;

    /** - compute Omega_m */
    pvecback[pba->index_bg_Omega_m] = rho_m / rho_crit;

    /* one can put other variables here */
    /*  */
    /*  */

  }

  return _SUCCESS_;

}

/**
 * Single place where the fluid equation of state is
 * defined. Parameters of the function are passed through the
 * background structure. Generalisation to arbitrary functions should
 * be simple.
 *
 * @param pba            Input: pointer to background structure
 * @param a              Input: current value of scale factor
 * @param w_fld          Output: equation of state parameter w_fld(a)
 * @param dw_over_da_fld Output: function dw_fld/da
 * @param integral_fld   Output: function \f$ \int_{a}^{a_0} da 3(1+w_{fld})/a \f$
 * @return the error status
 */

int background_w_fld(
                     struct background * pba,
                     double a,
                     double * w_fld,
                     double * dw_over_da_fld,
                     double * integral_fld) {

  double Omega_ede = 0.;
  double dOmega_ede_over_da = 0.;
  double d2Omega_ede_over_da2 = 0.;
  double a_eq, Omega_r, Omega_m;

  /** - first, define the function w(a) */
  switch (pba->fluid_equation_of_state) {
  case CLP:
    *w_fld = pba->w0_fld + pba->wa_fld * (1. - a / pba->a_today);
    break;
  case EDE:
    // Omega_ede(a) taken from eq. (10) in 1706.00730
    Omega_ede = (pba->Omega0_fld - pba->Omega_EDE*(1.-pow(a,-3.*pba->w0_fld)))
      /(pba->Omega0_fld+(1.-pba->Omega0_fld)*pow(a,3.*pba->w0_fld))
      + pba->Omega_EDE*(1.-pow(a,-3.*pba->w0_fld));

    // d Omega_ede / d a taken analytically from the above
    dOmega_ede_over_da = - pba->Omega_EDE* 3.*pba->w0_fld*pow(a,-3.*pba->w0_fld-1.)/(pba->Omega0_fld+(1.-pba->Omega0_fld)*pow(a,3.*pba->w0_fld))
      - (pba->Omega0_fld - pba->Omega_EDE*(1.-pow(a,-3.*pba->w0_fld)))*(1.-pba->Omega0_fld)*3.*pba->w0_fld*pow(a,3.*pba->w0_fld-1.)/pow(pba->Omega0_fld+(1.-pba->Omega0_fld)*pow(a,3.*pba->w0_fld),2)
      + pba->Omega_EDE*3.*pba->w0_fld*pow(a,-3.*pba->w0_fld-1.);

    // find a_equality (needed because EDE tracks first radiation, then matter)
    Omega_r = pba->Omega0_g * (1. + 3.046 * 7./8.*pow(4./11.,4./3.)); // assumes LambdaCDM + eventually massive neutrinos so light that they are relativistic at equality; needs to be generalised later on.
    Omega_m = pba->Omega0_b;
    if (pba->has_cdm == _TRUE_) Omega_m += pba->Omega0_cdm;
    if (pba->has_idm_dr == _TRUE_) Omega_m += pba->Omega0_idm_dr;
    if (pba->has_dcdm == _TRUE_)
      class_stop(pba->error_message,"Early Dark Energy not compatible with decaying Dark Matter because we omitted to code the calculation of a_eq in that case, but it would not be difficult to add it if necessary, should be a matter of 5 minutes");
    a_eq = Omega_r/Omega_m; // assumes a flat universe with a=1 today

    // w_ede(a) taken from eq. (11) in 1706.00730
    *w_fld = - dOmega_ede_over_da*a/Omega_ede/3./(1.-Omega_ede)+a_eq/3./(a+a_eq);
    break;
  }


  /** - then, give the corresponding analytic derivative dw/da (used
      by perturbation equations; we could compute it numerically,
      but with a loss of precision; as long as there is a simple
      analytic expression of the derivative of the previous
      function, let's use it! */
  switch (pba->fluid_equation_of_state) {
  case CLP:
    *dw_over_da_fld = - pba->wa_fld / pba->a_today;
    break;
  case EDE:
    d2Omega_ede_over_da2 = 0.;
    *dw_over_da_fld = - d2Omega_ede_over_da2*a/3./(1.-Omega_ede)/Omega_ede
      - dOmega_ede_over_da/3./(1.-Omega_ede)/Omega_ede
      + dOmega_ede_over_da*dOmega_ede_over_da*a/3./(1.-Omega_ede)/(1.-Omega_ede)/Omega_ede
      + a_eq/3./(a+a_eq)/(a+a_eq);
    break;
  }

  /** - finally, give the analytic solution of the following integral:
        \f$ \int_{a}^{a0} da 3(1+w_{fld})/a \f$. This is used in only
        one place, in the initial conditions for the background, and
        with a=a_ini. If your w(a) does not lead to a simple analytic
        solution of this integral, no worry: instead of writing
        something here, the best would then be to leave it equal to
        zero, and then in background_initial_conditions() you should
        implement a numerical calculation of this integral only for
        a=a_ini, using for instance Romberg integration. It should be
        fast, simple, and accurate enough. */
  switch (pba->fluid_equation_of_state) {
  case CLP:
    *integral_fld = 3.*((1.+pba->w0_fld+pba->wa_fld)*log(pba->a_today/a) + pba->wa_fld*(a/pba->a_today-1.));
    break;
  case EDE:
    class_stop(pba->error_message,"EDE implementation not finished: to finish it, read the comments in background.c just before this line\n");
    break;
  }

  /** note: of course you can generalise these formulas to anything,
      defining new parameters pba->w..._fld. Just remember that so
      far, HyRec explicitely assumes that w(a)= w0 + wa (1-a/a0); but
      Recfast does not assume anything */

  return _SUCCESS_;
}

/**
 * Initialize the background structure, and in particular the
 * background interpolation table.
 *
 * @param ppr Input: pointer to precision structure
 * @param pba Input/Output: pointer to initialized background structure
 * @return the error status
 */

int background_init(
                    struct precision * ppr,
                    struct background * pba
                    ) {

  /** Summary: */

<<<<<<< HEAD
  /** - define local variables */
  int n_ncdm;
  double rho_ncdm_rel,rho_nu_rel;
  double Neff, N_dark;
  double w_fld, dw_over_da, integral_fld;
  int filenum=0;

=======
>>>>>>> 864b4f44
  /** - in verbose mode, provide some information */
  if (pba->background_verbose > 0) {
    printf("Running CLASS version %s\n",_VERSION_);
    printf("Computing background\n");
<<<<<<< HEAD

    /* below we want to inform the user about ncdm species and/or the total N_eff */
    if ((pba->N_ncdm > 0) || (pba->Omega0_idr != 0.))  {

      /* contribution of ultra-relativistic species _ur to N_eff */
      Neff = pba->Omega0_ur/7.*8./pow(4./11.,4./3.)/pba->Omega0_g;

      /* contribution of ncdm species to N_eff*/
      if (pba->N_ncdm > 0){
        /* loop over ncdm species */
        for (n_ncdm=0;n_ncdm<pba->N_ncdm; n_ncdm++) {

          /* inform if p-s-d read in files */
          if (pba->got_files[n_ncdm] == _TRUE_) {
            printf(" -> ncdm species i=%d read from file %s\n",n_ncdm+1,pba->ncdm_psd_files+filenum*_ARGUMENT_LENGTH_MAX_);
            filenum++;
          }

          /* call this function to get rho_ncdm */
          background_ncdm_momenta(pba->q_ncdm_bg[n_ncdm],
                                  pba->w_ncdm_bg[n_ncdm],
                                  pba->q_size_ncdm_bg[n_ncdm],
                                  0.,
                                  pba->factor_ncdm[n_ncdm],
                                  0.,
                                  NULL,
                                  &rho_ncdm_rel,
                                  NULL,
                                  NULL,
                                  NULL);

          /* inform user of the contribution of each species to
             radiation density (in relativistic limit): should be
             between 1.01 and 1.02 for each active neutrino species;
             evaluated as rho_ncdm/rho_nu_rel where rho_nu_rel is the
             density of one neutrino in the instantaneous decoupling
             limit, i.e. assuming T_nu=(4/11)^1/3 T_gamma (this comes
             from the definition of N_eff) */
          rho_nu_rel = 56.0/45.0*pow(_PI_,6)*pow(4.0/11.0,4.0/3.0)*_G_/pow(_h_P_,3)/pow(_c_,7)*
            pow(_Mpc_over_m_,2)*pow(pba->T_cmb*_k_B_,4);

          printf(" -> ncdm species i=%d sampled with %d (resp. %d) points for purpose of background (resp. perturbation) integration. In the relativistic limit it gives Delta N_eff = %g\n",
                 n_ncdm+1,
                 pba->q_size_ncdm_bg[n_ncdm],
                 pba->q_size_ncdm[n_ncdm],
                 rho_ncdm_rel/rho_nu_rel);

          Neff += rho_ncdm_rel/rho_nu_rel;
        }
      }

      /* contribution of interacting dark radiation _idr to N_eff */
      if (pba->Omega0_idr != 0.) {
        N_dark = pba->Omega0_idr/7.*8./pow(4./11.,4./3.)/pba->Omega0_g;
        Neff += N_dark;
        printf(" -> dark radiation Delta Neff %e\n",N_dark);
      }

      printf(" -> total N_eff = %g (sumed over ultra-relativistic species, ncdm and dark radiation)\n",Neff);

    }
=======
>>>>>>> 864b4f44
  }

  /** - if shooting failed during input, catch the error here */
  class_test_except(pba->shooting_failed == _TRUE_,
                    pba->error_message,
                    background_free_input(pba),
                    "Shooting failed, try optimising input_get_guess(). Error message:\n\n%s",
                    pba->shooting_error);

  /** - assign values to all indices in vectors of background quantities with background_indices()*/
  class_call(background_indices(pba),
             pba->error_message,
             pba->error_message);

<<<<<<< HEAD
  /* fluid equation of state */
  if (pba->has_fld == _TRUE_) {

    class_call(background_w_fld(pba,0.,&w_fld,&dw_over_da,&integral_fld), pba->error_message, pba->error_message);

    class_test(w_fld >= 1./3.,
=======
  if(pba->background_verbose>0){
    class_call(background_info(pba,ppr),
>>>>>>> 864b4f44
               pba->error_message,
               pba->error_message);
  }

  /** - this function integrates the background over time, allocates
      and fills the background table */
  class_call(background_solve(ppr,pba),
             pba->error_message,
             pba->error_message);

  /** - this function finds and stores a few derived parameters at radiation-matter equality */
  class_call(background_find_equality(ppr,pba),
             pba->error_message,
             pba->error_message);

  class_call(background_output_budget(pba),
             pba->error_message,
             pba->error_message);

  return _SUCCESS_;

}

/**
 * Free all memory space allocated by background_init().
 *
 *
 * @param pba Input: pointer to background structure (to be freed)
 * @return the error status
 */

int background_free(
                    struct background *pba
                    ) {

<<<<<<< HEAD
  class_call(background_free_noinput(pba),
              pba->error_message,
              pba->error_message);
=======
  free(pba->tau_table);
  free(pba->z_table);
  free(pba->loga_table);
  free(pba->d2tau_dz2_table);
  free(pba->d2z_dtau2_table);
  free(pba->background_table);
  free(pba->d2background_dloga2_table);
>>>>>>> 864b4f44

  class_call(background_free_input(pba),
              pba->error_message,
              pba->error_message);

  return _SUCCESS_;
}

/**
 * Free only the memory space NOT allocated through input_read_parameters()
 *
 * @param pba Input: pointer to background structure (to be freed)
 * @return the error status
 */

int background_free_noinput(
                            struct background *pba
                            ) {

  free(pba->tau_table);
  free(pba->z_table);
  free(pba->loga_table);
  free(pba->d2tau_dz2_table);
  free(pba->d2z_dtau2_table);
  free(pba->background_table);
  free(pba->d2background_dloga2_table);

  return _SUCCESS_;
}
/**
 * Free pointers inside background structure which were
 * allocated in input_read_parameters()
 *
 * @param pba Input: pointer to background structure
 * @return the error status
 */

int background_free_input(
                          struct background *pba
                          ) {

  int k;

  if (pba->Omega0_ncdm_tot != 0.){
    for(k=0; k<pba->N_ncdm; k++){
      free(pba->q_ncdm[k]);
      free(pba->w_ncdm[k]);
      free(pba->q_ncdm_bg[k]);
      free(pba->w_ncdm_bg[k]);
      free(pba->dlnf0_dlnq_ncdm[k]);
    }
    free(pba->ncdm_quadrature_strategy);
    free(pba->ncdm_input_q_size);
    free(pba->ncdm_qmax);
    free(pba->q_ncdm);
    free(pba->w_ncdm);
    free(pba->q_ncdm_bg);
    free(pba->w_ncdm_bg);
    free(pba->dlnf0_dlnq_ncdm);
    free(pba->q_size_ncdm);
    free(pba->q_size_ncdm_bg);
    free(pba->M_ncdm);
    free(pba->T_ncdm);
    free(pba->ksi_ncdm);
    free(pba->deg_ncdm);
    free(pba->Omega0_ncdm);
    free(pba->m_ncdm_in_eV);
    free(pba->factor_ncdm);
    if(pba->got_files!=NULL)
      free(pba->got_files);
    if(pba->ncdm_psd_files!=NULL)
      free(pba->ncdm_psd_files);
    if(pba->ncdm_psd_parameters!=NULL)
      free(pba->ncdm_psd_parameters);
  }

  if (pba->Omega0_scf != 0.){
    if (pba->scf_parameters != NULL)
      free(pba->scf_parameters);
  }
  return _SUCCESS_;
}

/**
 * Assign value to each relevant index in vectors of background quantities.
 *
 * @param pba Input: pointer to background structure
 * @return the error status
 */

int background_indices(
                       struct background *pba
                       ) {

  /** Summary: */

  /** - define local variables */

  /* a running index for the vector of background quantities */
  int index_bg;
  /* a running index for the vector of background quantities to be integrated */
  int index_bi;

  /** - initialize all flags: which species are present? */

  pba->has_cdm = _FALSE_;
  pba->has_idm_b = _FALSE_; //DCH
  pba->has_ncdm = _FALSE_;
  pba->has_dcdm = _FALSE_;
  pba->has_dr = _FALSE_;
  pba->has_scf = _FALSE_;
  pba->has_lambda = _FALSE_;
  pba->has_fld = _FALSE_;
  pba->has_ur = _FALSE_;
  pba->has_idr = _FALSE_;
  pba->has_idm_dr = _FALSE_;
  pba->has_curvature = _FALSE_;

  if (pba->Omega0_cdm != 0.)
    pba->has_cdm = _TRUE_;

  if (pba->Omega0_idm_b != 0.) //DCH
    pba->has_idm_b = _TRUE_;

  if (pba->Omega0_ncdm_tot != 0.)
    pba->has_ncdm = _TRUE_;

  if (pba->Omega0_dcdmdr != 0.){
    pba->has_dcdm = _TRUE_;
    if (pba->Gamma_dcdm != 0.)
      pba->has_dr = _TRUE_;
  }

  if (pba->Omega0_scf != 0.)
    pba->has_scf = _TRUE_;

  if (pba->Omega0_lambda != 0.)
    pba->has_lambda = _TRUE_;

  if (pba->Omega0_fld != 0.)
    pba->has_fld = _TRUE_;

  if (pba->Omega0_ur != 0.)
    pba->has_ur = _TRUE_;

  if (pba->Omega0_idr != 0.)
    pba->has_idr = _TRUE_;

  if (pba->Omega0_idm_dr != 0.)
    pba->has_idm_dr = _TRUE_;

  if (pba->sgnK != 0)
    pba->has_curvature = _TRUE_;

  /** - initialize all indices */

  index_bg=0;

  /* index for scale factor */
  class_define_index(pba->index_bg_a,_TRUE_,index_bg,1);

  /* - indices for H and its conformal-time-derivative */
  class_define_index(pba->index_bg_H,_TRUE_,index_bg,1);
  class_define_index(pba->index_bg_H_prime,_TRUE_,index_bg,1);

  /* - end of indices in the short vector of background values */
  pba->bg_size_short = index_bg;

  /* - index for rho_g (photon density) */
  class_define_index(pba->index_bg_rho_g,_TRUE_,index_bg,1);

  /* - index for rho_b (baryon density) */
  class_define_index(pba->index_bg_rho_b,_TRUE_,index_bg,1);

  /* - index for rho_cdm */
  class_define_index(pba->index_bg_rho_cdm,pba->has_cdm,index_bg,1);

  /* - index for rho_idm_b DCH */
  class_define_index(pba->index_bg_rho_idm_b,pba->has_idm_b,index_bg,1);

  /* - indices for ncdm. We only define the indices for ncdm1
     (density, pressure, pseudo-pressure), the other ncdm indices
     are contiguous */
  class_define_index(pba->index_bg_rho_ncdm1,pba->has_ncdm,index_bg,pba->N_ncdm);
  class_define_index(pba->index_bg_p_ncdm1,pba->has_ncdm,index_bg,pba->N_ncdm);
  class_define_index(pba->index_bg_pseudo_p_ncdm1,pba->has_ncdm,index_bg,pba->N_ncdm);

  /* - index for dcdm */
  class_define_index(pba->index_bg_rho_dcdm,pba->has_dcdm,index_bg,1);

  /* - index for dr */
  class_define_index(pba->index_bg_rho_dr,pba->has_dr,index_bg,1);

  /* - indices for scalar field */
  class_define_index(pba->index_bg_phi_scf,pba->has_scf,index_bg,1);
  class_define_index(pba->index_bg_phi_prime_scf,pba->has_scf,index_bg,1);
  class_define_index(pba->index_bg_V_scf,pba->has_scf,index_bg,1);
  class_define_index(pba->index_bg_dV_scf,pba->has_scf,index_bg,1);
  class_define_index(pba->index_bg_ddV_scf,pba->has_scf,index_bg,1);
  class_define_index(pba->index_bg_rho_scf,pba->has_scf,index_bg,1);
  class_define_index(pba->index_bg_p_scf,pba->has_scf,index_bg,1);
  class_define_index(pba->index_bg_p_prime_scf,pba->has_scf,index_bg,1);

  /* - index for Lambda */
  class_define_index(pba->index_bg_rho_lambda,pba->has_lambda,index_bg,1);

  /* - index for fluid */
  class_define_index(pba->index_bg_rho_fld,pba->has_fld,index_bg,1);
  class_define_index(pba->index_bg_w_fld,pba->has_fld,index_bg,1);

  /* - index for ultra-relativistic neutrinos/species */
  class_define_index(pba->index_bg_rho_ur,pba->has_ur,index_bg,1);

  /* - index for total density */
  class_define_index(pba->index_bg_rho_tot,_TRUE_,index_bg,1);

  /* - index for total pressure */
  class_define_index(pba->index_bg_p_tot,_TRUE_,index_bg,1);

  /* - index for derivative of total pressure */
  class_define_index(pba->index_bg_p_tot_prime,_TRUE_,index_bg,1);

  /* - index for Omega_r (relativistic density fraction) */
  class_define_index(pba->index_bg_Omega_r,_TRUE_,index_bg,1);

  /* - index interacting for dark radiation */
  class_define_index(pba->index_bg_rho_idr,pba->has_idr,index_bg,1);

  /* - index for interacting dark matter */
  class_define_index(pba->index_bg_rho_idm_dr,pba->has_idm_dr,index_bg,1);

  /* - put here additional ingredients that you want to appear in the
     normal vector */
  /*    */
  /*    */

  /* - end of indices in the normal vector of background values */
  pba->bg_size_normal = index_bg;

  /* - indices in the long version : */

  /* -> critical density */
  class_define_index(pba->index_bg_rho_crit,_TRUE_,index_bg,1);

  /* - index for Omega_m (non-relativistic density fraction) */
  class_define_index(pba->index_bg_Omega_m,_TRUE_,index_bg,1);

  /* -> conformal distance */
  class_define_index(pba->index_bg_conf_distance,_TRUE_,index_bg,1);

  /* -> angular diameter distance */
  class_define_index(pba->index_bg_ang_distance,_TRUE_,index_bg,1);

  /* -> luminosity distance */
  class_define_index(pba->index_bg_lum_distance,_TRUE_,index_bg,1);

  /* -> proper time (for age of the Universe) */
  class_define_index(pba->index_bg_time,_TRUE_,index_bg,1);

  /* -> conformal sound horizon */
  class_define_index(pba->index_bg_rs,_TRUE_,index_bg,1);

  /* -> density growth factor in dust universe */
  class_define_index(pba->index_bg_D,_TRUE_,index_bg,1);

  /* -> velocity growth factor in dust universe */
  class_define_index(pba->index_bg_f,_TRUE_,index_bg,1);

  /* -> put here additional quantities describing background */
  /*    */
  /*    */

  /* -> end of indices in the long vector of background values */
  pba->bg_size = index_bg;

  /* - now, indices in vector of variables to integrate.
     First {B} variables, then {C} variables. */

  index_bi=0;

  /* -> index for conformal time in vector of variables to integrate */
  class_define_index(pba->index_bi_tau,_TRUE_,index_bi,1);

  /* -> energy density in DCDM */
  class_define_index(pba->index_bi_rho_dcdm,pba->has_dcdm,index_bi,1);

  /* -> energy density in DR */
  class_define_index(pba->index_bi_rho_dr,pba->has_dr,index_bi,1);

  /* -> energy density in fluid */
  class_define_index(pba->index_bi_rho_fld,pba->has_fld,index_bi,1);

  /* -> scalar field and its derivative wrt conformal time (Zuma) */
  class_define_index(pba->index_bi_phi_scf,pba->has_scf,index_bi,1);
  class_define_index(pba->index_bi_phi_prime_scf,pba->has_scf,index_bi,1);

  /* End of {B} variables, now continue with {C} variables */
  pba->bi_B_size = index_bi;

  /* -> proper time (for age of the Universe) */
  class_define_index(pba->index_bi_time,_TRUE_,index_bi,1);

  /* -> sound horizon */
  class_define_index(pba->index_bi_rs,_TRUE_,index_bi,1);

  /* -> Second order equation for growth factor */
  class_define_index(pba->index_bi_D,_TRUE_,index_bi,1);
  class_define_index(pba->index_bi_D_prime,_TRUE_,index_bi,1);


  /* -> end of indices in the vector of variables to integrate */
  pba->bi_size = index_bi;

  /* flags for calling the interpolation routine */

  pba->short_info=0;
  pba->normal_info=1;
  pba->long_info=2;

  pba->inter_normal=0;
  pba->inter_closeby=1;

  return _SUCCESS_;

}

/**
 * This is the routine where the distribution function f0(q) of each
 * ncdm species is specified (it is the only place to modify if you
 * need a partlar f0(q))
 *
 * @param pbadist Input:  structure containing all parameters defining f0(q)
 * @param q       Input:  momentum
 * @param f0      Output: phase-space distribution
 */

int background_ncdm_distribution(
                                 void * pbadist,
                                 double q,
                                 double * f0
                                 ) {
  struct background * pba;
  struct background_parameters_for_distributions * pbadist_local;
  int n_ncdm,lastidx;
  double ksi;
  double qlast,dqlast,f0last,df0last;
  double *param;
  /* Variables corresponding to entries in param: */
  //double square_s12,square_s23,square_s13;
  //double mixing_matrix[3][3];
  //int i;

  /** - extract from the input structure pbadist all the relevant information */
  pbadist_local = pbadist;          /* restore actual format of pbadist */
  pba = pbadist_local->pba;         /* extract the background structure from it */
  param = pba->ncdm_psd_parameters; /* extract the optional parameter list from it */
  n_ncdm = pbadist_local->n_ncdm;   /* extract index of ncdm species under consideration */
  ksi = pba->ksi_ncdm[n_ncdm];      /* extract chemical potential */

  /** - shall we interpolate in file, or shall we use analytical formula below? */

  /** - a) deal first with the case of interpolating in files */
  if (pba->got_files[n_ncdm]==_TRUE_) {

    lastidx = pbadist_local->tablesize-1;
    if(q<pbadist_local->q[0]){
      //Handle q->0 case:
      *f0 = pbadist_local->f0[0];
    }
    else if(q>pbadist_local->q[lastidx]){
      //Handle q>qmax case (ensure continuous and derivable function with Boltzmann tail):
      qlast=pbadist_local->q[lastidx];
      f0last=pbadist_local->f0[lastidx];
      dqlast=qlast - pbadist_local->q[lastidx-1];
      df0last=f0last - pbadist_local->f0[lastidx-1];

      *f0 = f0last*exp(-(qlast-q)*df0last/f0last/dqlast);
    }
    else{
      //Do interpolation:
      class_call(array_interpolate_spline(
                                          pbadist_local->q,
                                          pbadist_local->tablesize,
                                          pbadist_local->f0,
                                          pbadist_local->d2f0,
                                          1,
                                          q,
                                          &pbadist_local->last_index,
                                          f0,
                                          1,
                                          pba->error_message),
                 pba->error_message,     pba->error_message);
    }
  }

  /** - b) deal now with case of reading analytical function */
  else{
    /**
       Next enter your analytic expression(s) for the p.s.d.'s. If
       you need different p.s.d.'s for different species, put each
       p.s.d inside a condition, like for instance: if (n_ncdm==2)
       {*f0=...}.  Remember that n_ncdm = 0 refers to the first
       species.
    */

    /**************************************************/
    /*    FERMI-DIRAC INCLUDING CHEMICAL POTENTIALS   */
    /**************************************************/

    *f0 = 1.0/pow(2*_PI_,3)*(1./(exp(q-ksi)+1.) +1./(exp(q+ksi)+1.));

    /**************************************************/

    /** This form is only appropriate for approximate studies, since in
        reality the chemical potentials are associated with flavor
        eigenstates, not mass eigenstates. It is easy to take this into
        account by introducing the mixing angles. In the later part
        (not read by the code) we illustrate how to do this. */

    if (_FALSE_) {

      /* We must use the list of extra parameters read in input, stored in the
         ncdm_psd_parameter list, extracted above from the structure
         and now called param[..] */

      /* check that this list has been read */
      class_test(param == NULL,
                 pba->error_message,
                 "Analytic expression wants to use 'ncdm_psd_parameters', but they have not been entered!");

      /* extract values from the list (in this example, mixing angles) */
      double square_s12=param[0];
      double square_s23=param[1];
      double square_s13=param[2];

      /* infer mixing matrix */
      double mixing_matrix[3][3];
      int i;

      mixing_matrix[0][0]=pow(fabs(sqrt((1-square_s12)*(1-square_s13))),2);
      mixing_matrix[0][1]=pow(fabs(sqrt(square_s12*(1-square_s13))),2);
      mixing_matrix[0][2]=fabs(square_s13);
      mixing_matrix[1][0]=pow(fabs(sqrt((1-square_s12)*square_s13*square_s23)+sqrt(square_s12*(1-square_s23))),2);
      mixing_matrix[1][1]=pow(fabs(sqrt(square_s12*square_s23*square_s13)-sqrt((1-square_s12)*(1-square_s23))),2);
      mixing_matrix[1][2]=pow(fabs(sqrt(square_s23*(1-square_s13))),2);
      mixing_matrix[2][0]=pow(fabs(sqrt(square_s12*square_s23)-sqrt((1-square_s12)*square_s13*(1-square_s23))),2);
      mixing_matrix[2][1]=pow(sqrt((1-square_s12)*square_s23)+sqrt(square_s12*square_s13*(1-square_s23)),2);
      mixing_matrix[2][2]=pow(fabs(sqrt((1-square_s13)*(1-square_s23))),2);

      /* loop over flavor eigenstates and compute psd of mass eigenstates */
      *f0=0.0;
      for(i=0;i<3;i++){

        *f0 += mixing_matrix[i][n_ncdm]*1.0/pow(2*_PI_,3)*(1./(exp(q-pba->ksi_ncdm[i])+1.) +1./(exp(q+pba->ksi_ncdm[i])+1.));

      }
    } /* end of region not used, but shown as an example */
  }

  return _SUCCESS_;
}

/**
 * This function is only used for the purpose of finding optimal
 * quadrature weights. The logic is: if we can accurately convolve
 * f0(q) with this function, then we can convolve it accurately with
 * any other relevant function.
 *
 * @param pbadist Input:  structure containing all background parameters
 * @param q       Input:  momentum
 * @param test    Output: value of the test function test(q)
 */

int background_ncdm_test_function(
                                  void * pbadist,
                                  double q,
                                  double * test
                                  ) {

  double c = 2.0/(3.0*_zeta3_);
  double d = 120.0/(7.0*pow(_PI_,4));
  double e = 2.0/(45.0*_zeta5_);

  /** Using a + bq creates problems for otherwise acceptable distributions
      which diverges as \f$ 1/r \f$ or \f$ 1/r^2 \f$ for \f$ r\to 0 \f$*/
  *test = pow(2.0*_PI_,3)/6.0*(c*q*q-d*q*q*q-e*q*q*q*q);

  return _SUCCESS_;
}

/**
 * This function finds optimal quadrature weights for each ncdm
 * species
 *
 * @param ppr Input: precision structure
 * @param pba Input/Output: background structure
 */

int background_ncdm_init(
                         struct precision *ppr,
                         struct background *pba
                         ) {

  int index_q, k,tolexp,row,status,filenum;
  double f0m2,f0m1,f0,f0p1,f0p2,dq,q,df0dq,tmp1,tmp2;
  struct background_parameters_for_distributions pbadist;
  FILE *psdfile;

  pbadist.pba = pba;

  /* Allocate pointer arrays: */
  class_alloc(pba->q_ncdm, sizeof(double*)*pba->N_ncdm,pba->error_message);
  class_alloc(pba->w_ncdm, sizeof(double*)*pba->N_ncdm,pba->error_message);
  class_alloc(pba->q_ncdm_bg, sizeof(double*)*pba->N_ncdm,pba->error_message);
  class_alloc(pba->w_ncdm_bg, sizeof(double*)*pba->N_ncdm,pba->error_message);
  class_alloc(pba->dlnf0_dlnq_ncdm, sizeof(double*)*pba->N_ncdm,pba->error_message);

  /* Allocate pointers: */
  class_alloc(pba->q_size_ncdm,sizeof(int)*pba->N_ncdm,pba->error_message);
  class_alloc(pba->q_size_ncdm_bg,sizeof(int)*pba->N_ncdm,pba->error_message);
  class_alloc(pba->factor_ncdm,sizeof(double)*pba->N_ncdm,pba->error_message);

  for(k=0, filenum=0; k<pba->N_ncdm; k++){
    pbadist.n_ncdm = k;
    pbadist.q = NULL;
    pbadist.tablesize = 0;
    /*Do we need to read in a file to interpolate the distribution function? */
    if ((pba->got_files!=NULL)&&(pba->got_files[k]==_TRUE_)){
      psdfile = fopen(pba->ncdm_psd_files+filenum*_ARGUMENT_LENGTH_MAX_,"r");
      class_test(psdfile == NULL,pba->error_message,
                 "Could not open file %s!",pba->ncdm_psd_files+filenum*_ARGUMENT_LENGTH_MAX_);
      // Find size of table:
      for (row=0,status=2; status==2; row++){
        status = fscanf(psdfile,"%lf %lf",&tmp1,&tmp2);
      }
      rewind(psdfile);
      pbadist.tablesize = row-1;

      /*Allocate room for interpolation table: */
      class_alloc(pbadist.q,sizeof(double)*pbadist.tablesize,pba->error_message);
      class_alloc(pbadist.f0,sizeof(double)*pbadist.tablesize,pba->error_message);
      class_alloc(pbadist.d2f0,sizeof(double)*pbadist.tablesize,pba->error_message);
      for (row=0; row<pbadist.tablesize; row++){
        status = fscanf(psdfile,"%lf %lf",
                        &pbadist.q[row],&pbadist.f0[row]);
        //        printf("(q,f0) = (%g,%g)\n",pbadist.q[row],pbadist.f0[row]);
      }
      fclose(psdfile);
      /* Call spline interpolation: */
      class_call(array_spline_table_lines(pbadist.q,
                                          pbadist.tablesize,
                                          pbadist.f0,
                                          1,
                                          pbadist.d2f0,
                                          _SPLINE_EST_DERIV_,
                                          pba->error_message),
                 pba->error_message,
                 pba->error_message);
      filenum++;
    }

    /* Handle perturbation qsampling: */
    if (pba->ncdm_quadrature_strategy[k]==qm_auto){
      /** Automatic q-sampling for this species */
      class_alloc(pba->q_ncdm[k],_QUADRATURE_MAX_*sizeof(double),pba->error_message);
      class_alloc(pba->w_ncdm[k],_QUADRATURE_MAX_*sizeof(double),pba->error_message);

      class_call(get_qsampling(pba->q_ncdm[k],
<<<<<<< HEAD
                               pba->w_ncdm[k],
                               &(pba->q_size_ncdm[k]),
                               _QUADRATURE_MAX_,
                               ppr->tol_ncdm,
                               pbadist.q,
                               pbadist.tablesize,
                               background_ncdm_test_function,
                               background_ncdm_distribution,
                               &pbadist,
                               pba->error_message),
                 pba->error_message,
                 pba->error_message);
=======
                   pba->w_ncdm[k],
                   &(pba->q_size_ncdm[k]),
                   _QUADRATURE_MAX_,
                   ppr->tol_ncdm,
                   pbadist.q,
                   pbadist.tablesize,
                   background_ncdm_test_function,
                   background_ncdm_distribution,
                   &pbadist,
                   pba->error_message),
         pba->error_message,
         pba->error_message);
>>>>>>> 864b4f44
      pba->q_ncdm[k]=realloc(pba->q_ncdm[k],pba->q_size_ncdm[k]*sizeof(double));
      pba->w_ncdm[k]=realloc(pba->w_ncdm[k],pba->q_size_ncdm[k]*sizeof(double));


      if (pba->background_verbose > 0)
<<<<<<< HEAD
        printf("ncdm species i=%d sampled with %d points for purpose of perturbation integration\n",
               k+1,
               pba->q_size_ncdm[k]);
=======
    printf("ncdm species i=%d sampled with %d points for purpose of perturbation integration\n",
           k+1,
           pba->q_size_ncdm[k]);
>>>>>>> 864b4f44

      /* Handle background q_sampling: */
      class_alloc(pba->q_ncdm_bg[k],_QUADRATURE_MAX_BG_*sizeof(double),pba->error_message);
      class_alloc(pba->w_ncdm_bg[k],_QUADRATURE_MAX_BG_*sizeof(double),pba->error_message);

      class_call(get_qsampling(pba->q_ncdm_bg[k],
<<<<<<< HEAD
                               pba->w_ncdm_bg[k],
                               &(pba->q_size_ncdm_bg[k]),
                               _QUADRATURE_MAX_BG_,
                               ppr->tol_ncdm_bg,
                               pbadist.q,
                               pbadist.tablesize,
                               background_ncdm_test_function,
                               background_ncdm_distribution,
                               &pbadist,
                               pba->error_message),
                 pba->error_message,
                 pba->error_message);
=======
                   pba->w_ncdm_bg[k],
                   &(pba->q_size_ncdm_bg[k]),
                   _QUADRATURE_MAX_BG_,
                   ppr->tol_ncdm_bg,
                   pbadist.q,
                   pbadist.tablesize,
                   background_ncdm_test_function,
                   background_ncdm_distribution,
                   &pbadist,
                   pba->error_message),
         pba->error_message,
         pba->error_message);
>>>>>>> 864b4f44


      pba->q_ncdm_bg[k]=realloc(pba->q_ncdm_bg[k],pba->q_size_ncdm_bg[k]*sizeof(double));
      pba->w_ncdm_bg[k]=realloc(pba->w_ncdm_bg[k],pba->q_size_ncdm_bg[k]*sizeof(double));

      /** - in verbose mode, inform user of number of sampled momenta
<<<<<<< HEAD
          for background quantities */
      if (pba->background_verbose > 0)
        printf("ncdm species i=%d sampled with %d points for purpose of background integration\n",
               k+1,
               pba->q_size_ncdm_bg[k]);
=======
      for background quantities */
      if (pba->background_verbose > 0)
    printf("ncdm species i=%d sampled with %d points for purpose of background integration\n",
           k+1,
           pba->q_size_ncdm_bg[k]);
>>>>>>> 864b4f44
    }
    else{
      /** Manual q-sampling for this species. Same sampling used for both perturbation and background sampling, since this will usually be a high precision setting anyway */
      pba->q_size_ncdm_bg[k] = pba->ncdm_input_q_size[k];
      pba->q_size_ncdm[k] = pba->ncdm_input_q_size[k];
      class_alloc(pba->q_ncdm_bg[k],pba->q_size_ncdm_bg[k]*sizeof(double),pba->error_message);
      class_alloc(pba->w_ncdm_bg[k],pba->q_size_ncdm_bg[k]*sizeof(double),pba->error_message);
      class_alloc(pba->q_ncdm[k],pba->q_size_ncdm[k]*sizeof(double),pba->error_message);
      class_alloc(pba->w_ncdm[k],pba->q_size_ncdm[k]*sizeof(double),pba->error_message);
      class_call(get_qsampling_manual(pba->q_ncdm[k],
<<<<<<< HEAD
                                      pba->w_ncdm[k],
                                      pba->q_size_ncdm[k],
                                      pba->ncdm_qmax[k],
                                      pba->ncdm_quadrature_strategy[k],
                                      pbadist.q,
                                      pbadist.tablesize,
                                      background_ncdm_distribution,
                                      &pbadist,
                                      pba->error_message),
                 pba->error_message,
                 pba->error_message);
      for (index_q=0; index_q<pba->q_size_ncdm[k]; index_q++) {
        pba->q_ncdm_bg[k][index_q] = pba->q_ncdm[k][index_q];
        pba->w_ncdm_bg[k][index_q] = pba->w_ncdm[k][index_q];
      }
      /** - in verbose mode, inform user of number of sampled momenta
          for background quantities */
      if (pba->background_verbose > 0){
        printf("ncdm species i=%d sampled with %d points for purpose of background andperturbation integration using the manual method\n",
               k+1,
               pba->q_size_ncdm[k]);
      }
=======
                      pba->w_ncdm[k],
                      pba->q_size_ncdm[k],
                      pba->ncdm_qmax[k],
                      pba->ncdm_quadrature_strategy[k],
                      pbadist.q,
                      pbadist.tablesize,
                      background_ncdm_distribution,
                      &pbadist,
                      pba->error_message),
         pba->error_message,
         pba->error_message);
      for (index_q=0; index_q<pba->q_size_ncdm[k]; index_q++) {
    pba->q_ncdm_bg[k][index_q] = pba->q_ncdm[k][index_q];
    pba->w_ncdm_bg[k][index_q] = pba->w_ncdm[k][index_q];
      }
    /** - in verbose mode, inform user of number of sampled momenta
        for background quantities */
      if (pba->background_verbose > 0)
    printf("ncdm species i=%d sampled with %d points for purpose of background and perturbation integration using the manual method\n",
           k+1,
           pba->q_size_ncdm[k]);
>>>>>>> 864b4f44
    }

    class_alloc(pba->dlnf0_dlnq_ncdm[k],
                pba->q_size_ncdm[k]*sizeof(double),
                pba->error_message);


    for (index_q=0; index_q<pba->q_size_ncdm[k]; index_q++) {
      q = pba->q_ncdm[k][index_q];
      class_call(background_ncdm_distribution(&pbadist,q,&f0),
                 pba->error_message,pba->error_message);

      //Loop to find appropriate dq:
      for(tolexp=_PSD_DERIVATIVE_EXP_MIN_; tolexp<_PSD_DERIVATIVE_EXP_MAX_; tolexp++){

        if (index_q == 0){
          dq = MIN((0.5-ppr->smallest_allowed_variation)*q,2*exp(tolexp)*(pba->q_ncdm[k][index_q+1]-q));
        }
        else if (index_q == pba->q_size_ncdm[k]-1){
          dq = exp(tolexp)*2.0*(pba->q_ncdm[k][index_q]-pba->q_ncdm[k][index_q-1]);
        }
        else{
          dq = exp(tolexp)*(pba->q_ncdm[k][index_q+1]-pba->q_ncdm[k][index_q-1]);
        }

        class_call(background_ncdm_distribution(&pbadist,q-2*dq,&f0m2),
                   pba->error_message,pba->error_message);
        class_call(background_ncdm_distribution(&pbadist,q+2*dq,&f0p2),
                   pba->error_message,pba->error_message);

        if (fabs((f0p2-f0m2)/f0)>sqrt(ppr->smallest_allowed_variation)) break;
      }

      class_call(background_ncdm_distribution(&pbadist,q-dq,&f0m1),
                 pba->error_message,pba->error_message);
      class_call(background_ncdm_distribution(&pbadist,q+dq,&f0p1),
                 pba->error_message,pba->error_message);
      //5 point estimate of the derivative:
      df0dq = (+f0m2-8*f0m1+8*f0p1-f0p2)/12.0/dq;
      //printf("df0dq[%g] = %g. dlf=%g ?= %g. f0 =%g.\n",q,df0dq,q/f0*df0dq,
      //Avoid underflow in extreme tail:
      if (fabs(f0)==0.)
        pba->dlnf0_dlnq_ncdm[k][index_q] = -q; /* valid for whatever f0 with exponential tail in exp(-q) */
      else
        pba->dlnf0_dlnq_ncdm[k][index_q] = q/f0*df0dq;
    }

    pba->factor_ncdm[k]=pba->deg_ncdm[k]*4*_PI_*pow(pba->T_cmb*pba->T_ncdm[k]*_k_B_,4)*8*_PI_*_G_
      /3./pow(_h_P_/2./_PI_,3)/pow(_c_,7)*_Mpc_over_m_*_Mpc_over_m_;

    /* If allocated, deallocate interpolation table:  */
    if ((pba->got_files!=NULL)&&(pba->got_files[k]==_TRUE_)){
      free(pbadist.q);
      free(pbadist.f0);
      free(pbadist.d2f0);
    }
  }


  return _SUCCESS_;
}

/**
 * For a given ncdm species: given the quadrature weights, the mass
 * and the redshift, find background quantities by a quick weighted
 * sum over.  Input parameters passed as NULL pointers are not
 * evaluated for speed-up
 *
 * @param qvec     Input: sampled momenta
 * @param wvec     Input: quadrature weights
 * @param qsize    Input: number of momenta/weights
 * @param M        Input: mass
 * @param factor   Input: normalization factor for the p.s.d.
 * @param z        Input: redshift
 * @param n        Output: number density
 * @param rho      Output: energy density
 * @param p        Output: pressure
 * @param drho_dM  Output: derivative used in next function
 * @param pseudo_p Output: pseudo-pressure used in perturbation module for fluid approx
 *
 */

int background_ncdm_momenta(
                            /* Only calculate for non-NULL pointers: */
                            double * qvec,
                            double * wvec,
                            int qsize,
                            double M,
                            double factor,
                            double z,
                            double * n,
                            double * rho, // density
                            double * p,   // pressure
                            double * drho_dM,  // d rho / d M used in next function
                            double * pseudo_p  // pseudo-p used in ncdm fluid approx
                            ) {

  int index_q;
  double epsilon;
  double q2;
  double factor2;
  /** Summary: */

  /** - rescale normalization at given redshift */
  factor2 = factor*pow(1+z,4);

  /** - initialize quantities */
  if (n!=NULL) *n = 0.;
  if (rho!=NULL) *rho = 0.;
  if (p!=NULL) *p = 0.;
  if (drho_dM!=NULL) *drho_dM = 0.;
  if (pseudo_p!=NULL) *pseudo_p = 0.;

  /** - loop over momenta */
  for (index_q=0; index_q<qsize; index_q++) {

    /* squared momentum */
    q2 = qvec[index_q]*qvec[index_q];

    /* energy */
    epsilon = sqrt(q2+M*M/(1.+z)/(1.+z));

    /* integrand of the various quantities */
    if (n!=NULL) *n += q2*wvec[index_q];
    if (rho!=NULL) *rho += q2*epsilon*wvec[index_q];
    if (p!=NULL) *p += q2*q2/3./epsilon*wvec[index_q];
    if (drho_dM!=NULL) *drho_dM += q2*M/(1.+z)/(1.+z)/epsilon*wvec[index_q];
    if (pseudo_p!=NULL) *pseudo_p += pow(q2/epsilon,3)/3.0*wvec[index_q];
  }

  /** - adjust normalization */
  if (n!=NULL) *n *= factor2/(1.+z);
  if (rho!=NULL) *rho *= factor2;
  if (p!=NULL) *p *= factor2;
  if (drho_dM!=NULL) *drho_dM *= factor2;
  if (pseudo_p!=NULL) *pseudo_p *=factor2;

  return _SUCCESS_;
}

/**
 * When the user passed the density fraction Omega_ncdm or
 * omega_ncdm in input but not the mass, infer the mass with Newton iteration method.
 *
 * @param ppr    Input: precision structure
 * @param pba    Input/Output: background structure
 * @param n_ncdm Input: index of ncdm species
 */

int background_ncdm_M_from_Omega(
                                 struct precision *ppr,
                                 struct background *pba,
                                 int n_ncdm
                                 ) {
  double rho0,rho,n,M,deltaM,drhodM;
  int iter,maxiter=50;

  rho0 = pba->H0*pba->H0*pba->Omega0_ncdm[n_ncdm]; /*Remember that rho is defined such that H^2=sum(rho_i) */
  M = 0.0;

  background_ncdm_momenta(pba->q_ncdm_bg[n_ncdm],
                          pba->w_ncdm_bg[n_ncdm],
                          pba->q_size_ncdm_bg[n_ncdm],
                          M,
                          pba->factor_ncdm[n_ncdm],
                          0.,
                          &n,
                          &rho,
                          NULL,
                          NULL,
                          NULL);

  /* Is the value of Omega less than a massless species?*/
  class_test(rho0<rho,pba->error_message,
             "The value of Omega for the %dth species, %g, is less than for a massless species! It should be atleast %g. Check your input.",
             n_ncdm,pba->Omega0_ncdm[n_ncdm],pba->Omega0_ncdm[n_ncdm]*rho/rho0);

  /* In the strict NR limit we have rho = n*(M) today, giving a zeroth order guess: */
  M = rho0/n; /* This is our guess for M. */
  for (iter=1; iter<=maxiter; iter++){

    /* Newton iteration. First get relevant quantities at M: */
    background_ncdm_momenta(pba->q_ncdm_bg[n_ncdm],
                            pba->w_ncdm_bg[n_ncdm],
                            pba->q_size_ncdm_bg[n_ncdm],
                            M,
                            pba->factor_ncdm[n_ncdm],
                            0.,
                            NULL,
                            &rho,
                            NULL,
                            &drhodM,
                            NULL);

    deltaM = (rho0-rho)/drhodM; /* By definition of the derivative */
    if ((M+deltaM)<0.0) deltaM = -M/2.0; /* Avoid overshooting to negative M value. */
    M += deltaM; /* Update value of M.. */
    if (fabs(deltaM/M)<ppr->tol_M_ncdm){
      /* Accuracy reached.. */
      pba->M_ncdm[n_ncdm] = M;
      break;
    }
  }
  class_test(iter>=maxiter,pba->error_message,
             "Newton iteration could not converge on a mass for some reason.");
  return _SUCCESS_;
}

int background_info(struct background* pba, struct precision* ppr){

  int n_ncdm;
  double rho_ncdm_rel,rho_nu_rel;
  double Neff;
  double w_fld, dw_over_da, integral_fld;
  int filenum=0;

  if (pba->has_ncdm == _TRUE_) {
    /* Inform the user about the species read from files and/or the total Neff */

    Neff = pba->Omega0_ur/7.*8./pow(4./11.,4./3.)/pba->Omega0_g;

    /* loop over ncdm species */
    for (n_ncdm=0;n_ncdm<pba->N_ncdm; n_ncdm++) {

      /* inform if p-s-d read in files */
      if (pba->got_files[n_ncdm] == _TRUE_) {
        printf(" -> ncdm species i=%d read from file %s\n",n_ncdm+1,pba->ncdm_psd_files+filenum*_ARGUMENT_LENGTH_MAX_);
        filenum++;
      }

      /* call this function to get rho_ncdm */
      background_ncdm_momenta(pba->q_ncdm_bg[n_ncdm],
                              pba->w_ncdm_bg[n_ncdm],
                              pba->q_size_ncdm_bg[n_ncdm],
                              0.,
                              pba->factor_ncdm[n_ncdm],
                              0.,
                              NULL,
                              &rho_ncdm_rel,
                              NULL,
                              NULL,
                              NULL);

      /* inform user of the contribution of each species to
         radiation density (in relativistic limit): should be
         between 1.01 and 1.02 for each active neutrino species;
         evaluated as rho_ncdm/rho_nu_rel where rho_nu_rel is the
         density of one neutrino in the instantaneous decoupling
         limit, i.e. assuming T_nu=(4/11)^1/3 T_gamma (this comes
         from the definition of N_eff) */
      rho_nu_rel = 56.0/45.0*pow(_PI_,6)*pow(4.0/11.0,4.0/3.0)*_G_/pow(_h_P_,3)/pow(_c_,7)*
        pow(_Mpc_over_m_,2)*pow(pba->T_cmb*_k_B_,4);

      printf(" -> ncdm species i=%d sampled with %d (resp. %d) points for purpose of background (resp. perturbation) integration. In the relativistic limit it gives Delta N_eff = %g\n",
             n_ncdm+1,
             pba->q_size_ncdm_bg[n_ncdm],
             pba->q_size_ncdm[n_ncdm],
             rho_ncdm_rel/rho_nu_rel);

      Neff += rho_ncdm_rel/rho_nu_rel;

    }

    printf(" -> total N_eff = %g (sumed over ultra-relativistic and ncdm species)\n",Neff);

    /* in verbose mode, inform the user also about the value of the ncdm
       masses in eV and about the ratio [m/omega_ncdm] in eV (the usual
       93 point something)*/
    for (n_ncdm=0; n_ncdm < pba->N_ncdm; n_ncdm++) {
      printf(" -> non-cold dark matter species with i=%d has m_i = %e eV (so m_i / omega_i =%e eV)\n",
             n_ncdm+1,
             pba->m_ncdm_in_eV[n_ncdm],
             pba->m_ncdm_in_eV[n_ncdm]*pba->deg_ncdm[n_ncdm]/pba->Omega0_ncdm[n_ncdm]/pba->h/pba->h);
    }
  }

  /** - control that cosmological parameter values make sense, otherwise inform user */

  /* H0 in Mpc^{-1} */
  /* Many users asked for this test to be supressed. It is commented out. */
  /*class_test((pba->H0 < _H0_SMALL_)||(pba->H0 > _H0_BIG_),
             pba->error_message,
             "H0=%g out of bounds (%g<H0<%g) \n",pba->H0,_H0_SMALL_,_H0_BIG_);*/

  class_test(fabs(pba->h * 1.e5 / _c_  / pba->H0 -1.)>ppr->smallest_allowed_variation,
             pba->error_message,
             "inconsistency between Hubble and reduced Hubble parameters: you have H0=%f/Mpc=%fkm/s/Mpc, but h=%f",pba->H0,pba->H0/1.e5* _c_,pba->h);

  /* T_cmb in K */
  /* Many users asked for this test to be supressed. It is commented out. */
  /*class_test((pba->T_cmb < _TCMB_SMALL_)||(pba->T_cmb > _TCMB_BIG_),
             pba->error_message,
             "T_cmb=%g out of bounds (%g<T_cmb<%g)",pba->T_cmb,_TCMB_SMALL_,_TCMB_BIG_);*/

  /* Omega_k */
  /* Many users asked for this test to be supressed. It is commented out. */
  /*class_test((pba->Omega0_k < _OMEGAK_SMALL_)||(pba->Omega0_k > _OMEGAK_BIG_),
             pba->error_message,
             "Omegak = %g out of bounds (%g<Omegak<%g) \n",pba->Omega0_k,_OMEGAK_SMALL_,_OMEGAK_BIG_);*/

  /* fluid equation of state */
  if (pba->has_fld == _TRUE_) {

    class_call(background_w_fld(pba,0.,&w_fld,&dw_over_da,&integral_fld), pba->error_message, pba->error_message);

    class_test(w_fld >= 1./3.,
               pba->error_message,
               "Your choice for w(a--->0)=%g is suspicious, since it is bigger than -1/3 there cannot be radiation domination at early times\n",
               w_fld);
  }

  /* check other quantities which would lead to segmentation fault if zero */
  class_test(pba->a_today <= 0,
             pba->error_message,
             "input a_today = %e instead of strictly positive",pba->a_today);

  class_test(_Gyr_over_Mpc_ <= 0,
             pba->error_message,
             "_Gyr_over_Mpc = %e instead of strictly positive",_Gyr_over_Mpc_);

  return _SUCCESS_;
}
/**
 *  This function integrates the background over time, allocates and
 *  fills the background table
 *
 * @param ppr Input: precision structure
 * @param pba Input/Output: background structure
 */

int background_solve(
                     struct precision *ppr,
                     struct background *pba
                     ) {

  /** Summary: */

  /** - define local variables */

  /* parameters and workspace for the background_derivs function */
  struct background_parameters_and_workspace bpaw;
  /* vector of quantities to be integrated */
  double * pvecback_integration;
  /* vector of all background quantities */
  double * pvecback;
  /* necessary for calling array_interpolate(), but never used */
  int last_index=0;
  /* comoving radius coordinate in Mpc (equal to conformal distance in flat case) */
  double comoving_radius=0.;

  /* Evolver */
  extern int evolver_rk();
  extern int evolver_ndf15();
  int (*generic_evolver)();

  /* Initial and final loga values */
  double loga_ini, loga_final;
  /* Array of loga values */
  double *loga;
  /* Growth factor today */
  double D_today;
  /* Indices for the different structures */
  int index_bi, index_loga, index_scf;
  /* What parameters are used in the output? */
  int * used_in_output;

  /* Background workspace setup */
  bpaw.pba = pba;
  class_alloc(pvecback,pba->bg_size*sizeof(double),pba->error_message);
  bpaw.pvecback = pvecback;

  /** - allocate vector of quantities to be integrated */
  class_alloc(pvecback_integration,pba->bi_size*sizeof(double),pba->error_message);

  /** - impose initial conditions with background_initial_conditions() */
  class_call(background_initial_conditions(ppr,pba,pvecback,pvecback_integration,&(loga_ini)),
             pba->error_message,
             pba->error_message);

  /** - Determine output vector */
  loga_final = 0.; //By definition log(a_today/a_today) = 0
  pba->bt_size = ppr->background_Nloga;

  /** - allocate background tables */
  class_alloc(pba->tau_table,pba->bt_size * sizeof(double),pba->error_message);
  class_alloc(pba->z_table,pba->bt_size * sizeof(double),pba->error_message);
  class_alloc(pba->loga_table,pba->bt_size * sizeof(double),pba->error_message);

  class_alloc(pba->d2tau_dz2_table,pba->bt_size * sizeof(double),pba->error_message);
  class_alloc(pba->d2z_dtau2_table,pba->bt_size * sizeof(double),pba->error_message);

  class_alloc(pba->background_table,pba->bt_size * pba->bg_size * sizeof(double),pba->error_message);
  class_alloc(pba->d2background_dloga2_table,pba->bt_size * pba->bg_size * sizeof(double),pba->error_message);

  class_alloc(used_in_output, pba->bt_size*sizeof(int), pba->error_message);

  for (index_loga=0; index_loga<pba->bt_size; index_loga++){
    pba->loga_table[index_loga] = loga_ini + index_loga*(loga_final-loga_ini)/(pba->bt_size-1);
    used_in_output[index_loga] = 1;
  }

  if(ppr->evolver == rk){
    generic_evolver = evolver_rk;
    if (pba->background_verbose > 1) {
      printf("%s\n", "Chose rk as generic_evolver");
      printf("generic_evolver arguments: ini=%g, final=%g, var=%g\n",loga_ini, loga_final, ppr->smallest_allowed_variation);
    }
  }
  else{
    generic_evolver = evolver_ndf15;
    if (pba->background_verbose > 1) {
      printf("%s\n", "Chose ndf15 as generic_evolver");
      printf("generic_evolver arguments: ini=%g, final=%g, var=%g\n",loga_ini, loga_final, ppr->smallest_allowed_variation);
    }
  }

  class_call(generic_evolver(background_derivs_loga,
                             loga_ini,
                             loga_final,
                             pvecback_integration,
                             used_in_output,
                             pba->bi_size,
                             &bpaw,
                             ppr->tol_background_integration,
                             ppr->smallest_allowed_variation,
                             background_timescale, //'evaluate_timescale', required by evolver_rk but not by ndf15
                             ppr->background_integration_stepsize,
                             pba->loga_table,
                             pba->bt_size,
                             background_sources,
                             NULL, //'print_variables' in evolver_rk could be set, but, not required
                             pba->error_message),
             pba->error_message,
             pba->error_message);

  /** - deduce age of the Universe */
  /* -> age in Gyears */
  pba->age = pvecback_integration[pba->index_bi_time]/_Gyr_over_Mpc_;
  /* -> conformal age in Mpc */
  pba->conformal_age = pvecback_integration[pba->index_bi_tau];
  /* -> contribution of decaying dark matter and dark radiation to the critical density today: */
  if (pba->has_dcdm == _TRUE_){
    pba->Omega0_dcdm = pvecback_integration[pba->index_bi_rho_dcdm]/pba->H0/pba->H0;
  }
  if (pba->has_dr == _TRUE_){
    pba->Omega0_dr = pvecback_integration[pba->index_bi_rho_dr]/pba->H0/pba->H0;
  }

<<<<<<< HEAD
  /** - allocate background tables */
  class_alloc(pba->tau_table,pba->bt_size * sizeof(double),pba->error_message);

  class_alloc(pba->z_table,pba->bt_size * sizeof(double),pba->error_message);

  class_alloc(pba->d2tau_dz2_table,pba->bt_size * sizeof(double),pba->error_message);

  class_alloc(pba->background_table,pba->bt_size * pba->bg_size * sizeof(double),pba->error_message);

  class_alloc(pba->d2background_dtau2_table,pba->bt_size * pba->bg_size * sizeof(double),pba->error_message);

  /** - In a loop over lines, fill background table using the result of the integration plus background_functions() */
  for (i=0; i < pba->bt_size; i++) {

    /* -> establish correspondence between the integrated variable and the bg variables */

    pba->tau_table[i] = pData[i*pba->bi_size+pba->index_bi_tau];

    class_test(pData[i*pba->bi_size+pba->index_bi_a] <= 0.,
               pba->error_message,
               "a = %e instead of strictly positiv",pData[i*pba->bi_size+pba->index_bi_a]);

    pba->z_table[i] = pba->a_today/pData[i*pba->bi_size+pba->index_bi_a]-1.;

    pvecback[pba->index_bg_time] = pData[i*pba->bi_size+pba->index_bi_time];
    pvecback[pba->index_bg_conf_distance] = pba->conformal_age - pData[i*pba->bi_size+pba->index_bi_tau];

    if (pba->sgnK == 0) comoving_radius = pvecback[pba->index_bg_conf_distance];
    else if (pba->sgnK == 1) comoving_radius = sin(sqrt(pba->K)*pvecback[pba->index_bg_conf_distance])/sqrt(pba->K);
    else if (pba->sgnK == -1) comoving_radius = sinh(sqrt(-pba->K)*pvecback[pba->index_bg_conf_distance])/sqrt(-pba->K);

    pvecback[pba->index_bg_ang_distance] = pba->a_today*comoving_radius/(1.+pba->z_table[i]);
    pvecback[pba->index_bg_lum_distance] = pba->a_today*comoving_radius*(1.+pba->z_table[i]);
    pvecback[pba->index_bg_rs] = pData[i*pba->bi_size+pba->index_bi_rs];

    /* -> compute all other quantities depending only on {B} variables.
       The value of {B} variables in pData are also copied to pvecback.*/
    class_call(background_functions(pba,pData+i*pba->bi_size, pba->long_info, pvecback),
               pba->error_message,
               pba->error_message);

    /* -> compute growth functions (valid in dust universe) */

    /* Normalise D(z=0)=1 and construct f = D_prime/(aHD) */
    pvecback[pba->index_bg_D] = pData[i*pba->bi_size+pba->index_bi_D]/pData[(pba->bt_size-1)*pba->bi_size+pba->index_bi_D];
    pvecback[pba->index_bg_f] = pData[i*pba->bi_size+pba->index_bi_D_prime]/
      (pData[i*pba->bi_size+pba->index_bi_D]*pvecback[pba->index_bg_a]*pvecback[pba->index_bg_H]);

    /* -> write in the table */
    memcopy_result = memcpy(pba->background_table + i*pba->bg_size,pvecback,pba->bg_size*sizeof(double));

    class_test(memcopy_result != pba->background_table + i*pba->bg_size,
               pba->error_message,
               "cannot copy data back to pba->background_table");
=======
  /** - In a loop over lines, fill rest of background table using the result of the integration plus background_functions (these depend on the final outcome "conformal_age" and can thus not be pre-determined during background_sources) */
  /** Recover some quantities today */
  D_today = pvecback_integration[pba->index_bi_D];
  for (index_loga=0; index_loga < pba->bt_size; index_loga++) {
    pba->background_table[index_loga*pba->bg_size+pba->index_bg_D]*= 1./D_today;
    double conf_dist = pba->conformal_age - pba->tau_table[index_loga];
    pba->background_table[index_loga*pba->bg_size+pba->index_bg_conf_distance] = conf_dist;
    if (pba->sgnK == 0) comoving_radius = conf_dist;
    else if (pba->sgnK == 1) comoving_radius = sin(sqrt(pba->K)*conf_dist)/sqrt(pba->K);
    else if (pba->sgnK == -1) comoving_radius = sinh(sqrt(-pba->K)*conf_dist)/sqrt(-pba->K);
    pba->background_table[index_loga*pba->bg_size+pba->index_bg_ang_distance] = pba->a_today*comoving_radius/(1.+pba->z_table[index_loga]);
    pba->background_table[index_loga*pba->bg_size+pba->index_bg_lum_distance] = pba->a_today*comoving_radius*(1.+pba->z_table[index_loga]);
>>>>>>> 864b4f44
  }

  /** - fill tables of second derivatives (in view of spline interpolation) */
  class_call(array_spline_table_lines(pba->z_table,
                                      pba->bt_size,
                                      pba->tau_table,
                                      1,
                                      pba->d2tau_dz2_table,
                                      _SPLINE_EST_DERIV_,
                                      pba->error_message),
             pba->error_message,
             pba->error_message);

  /** - fill tables of second derivatives (in view of spline interpolation) */
  class_call(array_spline_table_lines(pba->tau_table,
                                      pba->bt_size,
                                      pba->z_table,
                                      1,
                                      pba->d2z_dtau2_table,
                                      _SPLINE_EST_DERIV_,
                                      pba->error_message),
             pba->error_message,
             pba->error_message);

  class_call(array_spline_table_lines(pba->loga_table,
                                      pba->bt_size,
                                      pba->background_table,
                                      pba->bg_size,
                                      pba->d2background_dloga2_table,
                                      _SPLINE_EST_DERIV_,
                                      pba->error_message),
             pba->error_message,
             pba->error_message);

  /** - compute remaining "related parameters" */

  /**  - so-called "effective neutrino number", computed at earliest
      time in interpolation table. This should be seen as a
      definition: Neff is the equivalent number of
      instantaneously-decoupled neutrinos accounting for the
      radiation density, beyond photons */

  pba->Neff = (pba->background_table[pba->index_bg_Omega_r]
               *pba->background_table[pba->index_bg_rho_crit]
               -pba->background_table[pba->index_bg_rho_g])
    /(7./8.*pow(4./11.,4./3.)*pba->background_table[pba->index_bg_rho_g]);

  /** - done */
  if (pba->background_verbose > 0) {
    printf(" -> age = %f Gyr\n",pba->age);
    printf(" -> conformal age = %f Mpc\n",pba->conformal_age);
  }

  if (pba->background_verbose > 2) {
    printf(" -> pba->Neff = %f\n",pba->Neff);
    if ((pba->has_dcdm == _TRUE_)&&(pba->has_dr == _TRUE_)){
      printf("    Decaying Cold Dark Matter details: (DCDM --> DR)\n");
      printf("     -> Omega0_dcdm = %f\n",pba->Omega0_dcdm);
      printf("     -> Omega0_dr = %f\n",pba->Omega0_dr);
      printf("     -> Omega0_dr+Omega0_dcdm = %f, input value = %f\n",
             pba->Omega0_dr+pba->Omega0_dcdm,pba->Omega0_dcdmdr);
      printf("     -> Omega_ini_dcdm/Omega_b = %f\n",pba->Omega_ini_dcdm/pba->Omega0_b);
    }
    if (pba->has_scf == _TRUE_){
      printf("    Scalar field details:\n");
      printf("     -> Omega_scf = %g, wished %g\n",
             pvecback[pba->index_bg_rho_scf]/pvecback[pba->index_bg_rho_crit], pba->Omega0_scf);
      if(pba->has_lambda == _TRUE_)
<<<<<<< HEAD
        printf("     -> Omega_Lambda = %g, wished %g\n",
=======
    printf("     -> Omega_Lambda = %g, wished %g\n",
>>>>>>> 864b4f44
               pvecback[pba->index_bg_rho_lambda]/pvecback[pba->index_bg_rho_crit], pba->Omega0_lambda);
      printf("     -> parameters: [lambda, alpha, A, B] = \n");
      printf("                    [");
      for (index_scf=0; index_scf<pba->scf_parameters_size-1; index_scf++){
        printf("%.3f, ",pba->scf_parameters[index_scf]);
      }
      printf("%.3f]\n",pba->scf_parameters[pba->scf_parameters_size-1]);
    }
  }

  /**  - total matter, radiation, dark energy today */
  pba->Omega0_m = pba->background_table[(pba->bt_size-1)*pba->bg_size+pba->index_bg_Omega_m];
  pba->Omega0_r = pba->background_table[(pba->bt_size-1)*pba->bg_size+pba->index_bg_Omega_r];
  pba->Omega0_de = 1. - (pba->Omega0_m + pba->Omega0_r + pba->Omega0_k);

  free(pvecback);
  free(pvecback_integration);

  return _SUCCESS_;

}

/**
 * Only required for rkck, but not for ndf15 evolver
 */
int background_timescale(
                        double loga,
                        void * parameters_and_workspace,
                        double * timescale,
                        ErrorMsg error_message
                        ) {
  *timescale = 1.;
  return _SUCCESS_;
}

/**
 * Assign initial values to background integrated variables.
 *
 * @param ppr                  Input: pointer to precision structure
 * @param pba                  Input: pointer to background structure
 * @param pvecback             Input: vector of background quantities used as workspace
 * @param pvecback_integration Output: vector of background quantities to be integrated, returned with proper initial values
 * @param loga_ini             Output: value of loga at initial time
 * @return the error status
 */

int background_initial_conditions(
                                  struct precision *ppr,
                                  struct background *pba,
                                  double * pvecback, /* vector with argument pvecback[index_bg] (must be already allocated, normal format is sufficient) */
                                  double * pvecback_integration, /* vector with argument pvecback_integration[index_bi] (must be already allocated with size pba->bi_size) */
                                  double * loga_ini
                                  ) {

  /** Summary: */

  /** - define local variables */

  /* scale factor */
  double a;

  double rho_ncdm, p_ncdm, rho_ncdm_rel_tot=0.;
  double f,Omega_rad, rho_rad;
  int counter,is_early_enough,n_ncdm;
  double scf_lambda;
  double rho_fld_today;
  double w_fld,dw_over_da_fld,integral_fld;

  /** - fix initial value of \f$ a \f$ */
  a = ppr->a_ini_over_a_today_default * pba->a_today;

  /**  If we have ncdm species, perhaps we need to start earlier
       than the standard value for the species to be relativistic.
       This could happen for some WDM models.
  */

  if (pba->has_ncdm == _TRUE_) {

    for (counter=0; counter < _MAX_IT_; counter++) {

      is_early_enough = _TRUE_;
      rho_ncdm_rel_tot = 0.;

      for (n_ncdm=0; n_ncdm<pba->N_ncdm; n_ncdm++) {

        class_call(background_ncdm_momenta(pba->q_ncdm_bg[n_ncdm],
<<<<<<< HEAD
                                           pba->w_ncdm_bg[n_ncdm],
                                           pba->q_size_ncdm_bg[n_ncdm],
                                           pba->M_ncdm[n_ncdm],
                                           pba->factor_ncdm[n_ncdm],
                                           pba->a_today/a-1.0,
                                           NULL,
                                           &rho_ncdm,
                                           &p_ncdm,
                                           NULL,
                                           NULL),
                   pba->error_message,
                   pba->error_message);
        rho_ncdm_rel_tot += 3.*p_ncdm;
        if (fabs(p_ncdm/rho_ncdm-1./3.)>ppr->tol_ncdm_initial_w)
          is_early_enough = _FALSE_;
      }
      if (is_early_enough == _TRUE_)
        break;
      else
        a *= _SCALE_BACK_;
    }
    class_test(counter == _MAX_IT_,
               pba->error_message,
               "Search for initial scale factor a such that all ncdm species are relativistic failed.");
=======
                     pba->w_ncdm_bg[n_ncdm],
                             pba->q_size_ncdm_bg[n_ncdm],
                             pba->M_ncdm[n_ncdm],
                             pba->factor_ncdm[n_ncdm],
                             pba->a_today/a-1.0,
                             NULL,
                             &rho_ncdm,
                             &p_ncdm,
                             NULL,
                             NULL),
                         pba->error_message,
                         pba->error_message);
          rho_ncdm_rel_tot += 3.*p_ncdm;
          if (fabs(p_ncdm/rho_ncdm-1./3.)>ppr->tol_ncdm_initial_w){
            is_early_enough = _FALSE_;
          }
      }
      if (is_early_enough == _TRUE_){
        break;
      }
      else{
        a *= _SCALE_BACK_;
      }
    }
    class_test(counter == _MAX_IT_,
           pba->error_message,
           "Search for initial scale factor a such that all ncdm species are relativistic failed.");
>>>>>>> 864b4f44
  }

  /* Set initial values of {B} variables: */
  Omega_rad = pba->Omega0_g;
  if (pba->has_ur == _TRUE_)
    Omega_rad += pba->Omega0_ur;
  if (pba->has_idr == _TRUE_)
    Omega_rad += pba->Omega0_idr;
  rho_rad = Omega_rad*pow(pba->H0,2)/pow(a/pba->a_today,4);
  if (pba->has_ncdm == _TRUE_){
    /** - We must add the relativistic contribution from NCDM species */
    rho_rad += rho_ncdm_rel_tot;
  }
  if (pba->has_dcdm == _TRUE_){
    /* Remember that the critical density today in CLASS conventions is H0^2 */
    pvecback_integration[pba->index_bi_rho_dcdm] =
      pba->Omega_ini_dcdm*pba->H0*pba->H0*pow(pba->a_today/a,3);
    if (pba->background_verbose > 3)
      printf("Density is %g. a_today=%g. Omega_ini=%g\n",pvecback_integration[pba->index_bi_rho_dcdm],pba->a_today,pba->Omega_ini_dcdm);
  }

  if (pba->has_dr == _TRUE_){
    if (pba->has_dcdm == _TRUE_){
      /**  - f is the critical density fraction of DR. The exact solution is:
       *
       * `f = -Omega_rad+pow(pow(Omega_rad,3./2.)+0.5*pow(a/pba->a_today,6)*pvecback_integration[pba->index_bi_rho_dcdm]*pba->Gamma_dcdm/pow(pba->H0,3),2./3.);`
       *
       * but it is not numerically stable for very small f which is always the case.
       * Instead we use the Taylor expansion of this equation, which is equivalent to
       * ignoring f(a) in the Hubble rate.
       */
      f = 1./3.*pow(a/pba->a_today,6)*pvecback_integration[pba->index_bi_rho_dcdm]*pba->Gamma_dcdm/pow(pba->H0,3)/sqrt(Omega_rad);
      pvecback_integration[pba->index_bi_rho_dr] = f*pba->H0*pba->H0/pow(a/pba->a_today,4);
    }
    else{
      /** There is also a space reserved for a future case where dr is not sourced by dcdm */
      pvecback_integration[pba->index_bi_rho_dr] = 0.0;
    }
  }

  if (pba->has_fld == _TRUE_){

    /* rho_fld today */
    rho_fld_today = pba->Omega0_fld * pow(pba->H0,2);

    /* integrate rho_fld(a) from a_ini to a_0, to get rho_fld(a_ini) given rho_fld(a0) */
    class_call(background_w_fld(pba,a,&w_fld,&dw_over_da_fld,&integral_fld), pba->error_message, pba->error_message);

    /* Note: for complicated w_fld(a) functions with no simple
       analytic integral, this is the place were you should compute
       numerically the simple 1d integral [int_{a_ini}^{a_0} 3
       [(1+w_fld)/a] da] (e.g. with the Romberg method?) instead of
       calling background_w_fld */

    /* rho_fld at initial time */
    pvecback_integration[pba->index_bi_rho_fld] = rho_fld_today * exp(integral_fld);

  }

  /** - Fix initial value of \f$ \phi, \phi' \f$
   * set directly in the radiation attractor => fixes the units in terms of rho_ur
   *
   * TODO:
   * - There seems to be some small oscillation when it starts.
   * - Check equations and signs. Sign of phi_prime?
   * - is rho_ur all there is early on?
   */
  if(pba->has_scf == _TRUE_){
    scf_lambda = pba->scf_parameters[0];
    if(pba->attractor_ic_scf == _TRUE_){
      pvecback_integration[pba->index_bi_phi_scf] = -1/scf_lambda*
        log(rho_rad*4./(3*pow(scf_lambda,2)-12))*pba->phi_ini_scf;
      if (3.*pow(scf_lambda,2)-12. < 0){
        /** - --> If there is no attractor solution for scf_lambda, assign some value. Otherwise would give a nan.*/
        pvecback_integration[pba->index_bi_phi_scf] = 1./scf_lambda;//seems to the work
<<<<<<< HEAD
        if (pba->background_verbose > 0)
          printf(" No attractor IC for lambda = %.3e ! \n ",scf_lambda);
=======
        if (pba->background_verbose > 0){
          printf(" No attractor IC for lambda = %.3e ! \n ",scf_lambda);
        }
>>>>>>> 864b4f44
      }
      pvecback_integration[pba->index_bi_phi_prime_scf] = 2.*a*sqrt(V_scf(pba,pvecback_integration[pba->index_bi_phi_scf]))*pba->phi_prime_ini_scf;
    }
    else{
      printf("Not using attractor initial conditions\n");
      /** - --> If no attractor initial conditions are assigned, gets the provided ones. */
      pvecback_integration[pba->index_bi_phi_scf] = pba->phi_ini_scf;
      pvecback_integration[pba->index_bi_phi_prime_scf] = pba->phi_prime_ini_scf;
    }
    class_test(!isfinite(pvecback_integration[pba->index_bi_phi_scf]) ||
               !isfinite(pvecback_integration[pba->index_bi_phi_scf]),
               pba->error_message,
               "initial phi = %e phi_prime = %e -> check initial conditions",
               pvecback_integration[pba->index_bi_phi_scf],
               pvecback_integration[pba->index_bi_phi_scf]);
  }

  /* Infer pvecback from pvecback_integration */
<<<<<<< HEAD
  class_call(background_functions(pba, pvecback_integration, pba->normal_info, pvecback),
=======
  class_call(background_functions(pba, a/pba->a_today, pvecback_integration, pba->normal_info, pvecback),
>>>>>>> 864b4f44
             pba->error_message,
             pba->error_message);

  /* Just checking that our initial time indeed is deep enough in the radiation
     dominated regime */
  class_test(fabs(pvecback[pba->index_bg_Omega_r]-1.) > ppr->tol_initial_Omega_r,
             pba->error_message,
             "Omega_r = %e, not close enough to 1. Decrease a_ini_over_a_today_default in order to start from radiation domination.",
             pvecback[pba->index_bg_Omega_r]);

  /** - compute initial proper time, assuming radiation-dominated
      universe since Big Bang and therefore \f$ t=1/(2H) \f$ (good
      approximation for most purposes) */

  class_test(pvecback[pba->index_bg_H] <= 0.,
             pba->error_message,
             "H = %e instead of strictly positive",pvecback[pba->index_bg_H]);

  pvecback_integration[pba->index_bi_time] = 1./(2.* pvecback[pba->index_bg_H]);

  /** - compute initial conformal time, assuming radiation-dominated
      universe since Big Bang and therefore \f$ \tau=1/(aH) \f$
      (good approximation for most purposes) */
  pvecback_integration[pba->index_bi_tau] = 1./(a * pvecback[pba->index_bg_H]);

  /** - compute initial sound horizon, assuming \f$ c_s=1/\sqrt{3} \f$ initially */
  pvecback_integration[pba->index_bi_rs] = pvecback_integration[pba->index_bi_tau]/sqrt(3.);

  /** - set initial value of D and D' in RD. D will be renormalised later, but D' must be correct. */
  pvecback_integration[pba->index_bi_D] = a;
  pvecback_integration[pba->index_bi_D_prime] = 2*pvecback_integration[pba->index_bi_D]*pvecback[pba->index_bg_H];

  *loga_ini = log(a/pba->a_today);

  return _SUCCESS_;

}

/**
 * Find the time of radiation/matter equality and store characteristic
 * quantitites at that time in the background structure..
 *
 * @param ppr                  Input: pointer to precision structure
 * @param pba                  Input/Output: pointer to background structure
 * @return the error status
 */

int background_find_equality(
                             struct precision *ppr,
                             struct background *pba) {

  double Omega_m_over_Omega_r=0.;
  int index_tau_minus = 0;
  int index_tau_plus = pba->bt_size-1;
  int index_tau_mid = 0;
  double tau_minus,tau_plus,tau_mid=0.;
  double * pvecback;

  /* first bracket the right tau value between two consecutive indices in the table */

  while ((index_tau_plus - index_tau_minus) > 1) {

    index_tau_mid = (int)(0.5*(index_tau_plus+index_tau_minus));

    Omega_m_over_Omega_r = pba->background_table[index_tau_mid*pba->bg_size+pba->index_bg_Omega_m]
      /pba->background_table[index_tau_mid*pba->bg_size+pba->index_bg_Omega_r];

    if (Omega_m_over_Omega_r > 1)
      index_tau_plus = index_tau_mid;
    else
      index_tau_minus = index_tau_mid;

  }

  /* then get a better estimate within this range */

  tau_minus = pba->tau_table[index_tau_minus];
  tau_plus =  pba->tau_table[index_tau_plus];

  class_alloc(pvecback,pba->bg_size*sizeof(double),pba->error_message);

  while ((tau_plus - tau_minus) > ppr->tol_tau_eq) {

    tau_mid = 0.5*(tau_plus+tau_minus);

    class_call(background_at_tau(pba,tau_mid,pba->long_info,pba->inter_closeby,&index_tau_minus,pvecback),
               pba->error_message,
               pba->error_message);

    Omega_m_over_Omega_r = pvecback[pba->index_bg_Omega_m]/pvecback[pba->index_bg_Omega_r];

    if (Omega_m_over_Omega_r > 1)
      tau_plus = tau_mid;
    else
      tau_minus = tau_mid;

  }

  pba->a_eq = pvecback[pba->index_bg_a];
  pba->H_eq = pvecback[pba->index_bg_H];
  pba->z_eq = pba->a_today/pba->a_eq -1.;
  pba->tau_eq = tau_mid;

  if (pba->background_verbose > 0) {
    printf(" -> radiation/matter equality at z = %f\n",pba->z_eq);
    printf("    corresponding to conformal time = %f Mpc\n",pba->tau_eq);
  }

  free(pvecback);

  return _SUCCESS_;

}


/**
 * Subroutine for formatting background output
 *
 */

int background_output_titles(struct background * pba,
                             char titles[_MAXTITLESTRINGLENGTH_]
                             ){

  /** - Length of the column title should be less than _OUTPUTPRECISION_+6
      to be indented correctly, but it can be as long as . */
  int n;
  char tmp[40];

  class_store_columntitle(titles,"z",_TRUE_);
  class_store_columntitle(titles,"proper time [Gyr]",_TRUE_);
  class_store_columntitle(titles,"conf. time [Mpc]",_TRUE_);
  class_store_columntitle(titles,"H [1/Mpc]",_TRUE_);
  class_store_columntitle(titles,"comov. dist.",_TRUE_);
  class_store_columntitle(titles,"ang.diam.dist.",_TRUE_);
  class_store_columntitle(titles,"lum. dist.",_TRUE_);
  class_store_columntitle(titles,"comov.snd.hrz.",_TRUE_);
  class_store_columntitle(titles,"(.)rho_g",_TRUE_);
  class_store_columntitle(titles,"(.)rho_b",_TRUE_);
  class_store_columntitle(titles,"(.)rho_cdm",pba->has_cdm);
  class_store_columntitle(titles,"(.)rho_idm_b",pba->has_idm_b); //DCH
  if (pba->has_ncdm == _TRUE_){
    for (n=0; n<pba->N_ncdm; n++){
      sprintf(tmp,"(.)rho_ncdm[%d]",n);
      class_store_columntitle(titles,tmp,_TRUE_);
      sprintf(tmp,"(.)p_ncdm[%d]",n);
      class_store_columntitle(titles,tmp,_TRUE_);
    }
  }
  class_store_columntitle(titles,"(.)rho_lambda",pba->has_lambda);
  class_store_columntitle(titles,"(.)rho_fld",pba->has_fld);
  class_store_columntitle(titles,"(.)w_fld",pba->has_fld);
  class_store_columntitle(titles,"(.)rho_ur",pba->has_ur);
  class_store_columntitle(titles,"(.)rho_idr",pba->has_idr);
  class_store_columntitle(titles,"(.)rho_idm_dr",pba->has_idm_dr);
  class_store_columntitle(titles,"(.)rho_crit",_TRUE_);
  class_store_columntitle(titles,"(.)rho_dcdm",pba->has_dcdm);
  class_store_columntitle(titles,"(.)rho_dr",pba->has_dr);

  class_store_columntitle(titles,"(.)rho_scf",pba->has_scf);
  class_store_columntitle(titles,"(.)p_scf",pba->has_scf);
  class_store_columntitle(titles,"(.)p_prime_scf",pba->has_scf);
  class_store_columntitle(titles,"phi_scf",pba->has_scf);
  class_store_columntitle(titles,"phi'_scf",pba->has_scf);
  class_store_columntitle(titles,"V_scf",pba->has_scf);
  class_store_columntitle(titles,"V'_scf",pba->has_scf);
  class_store_columntitle(titles,"V''_scf",pba->has_scf);

  class_store_columntitle(titles,"(.)rho_tot",_TRUE_);
  class_store_columntitle(titles,"(.)p_tot",_TRUE_);
  class_store_columntitle(titles,"(.)p_tot_prime",_TRUE_);

  class_store_columntitle(titles,"gr.fac. D",_TRUE_);
  class_store_columntitle(titles,"gr.fac. f",_TRUE_);

  return _SUCCESS_;
}

int background_output_data(
                           struct background *pba,
                           int number_of_titles,
                           double *data){
  int index_tau, storeidx, n;
  double *dataptr, *pvecback;

  /** Stores quantities */
  for (index_tau=0; index_tau<pba->bt_size; index_tau++){
    dataptr = data + index_tau*number_of_titles;
    pvecback = pba->background_table + index_tau*pba->bg_size;
    storeidx = 0;

    class_store_double(dataptr,pba->a_today/pvecback[pba->index_bg_a]-1.,_TRUE_,storeidx);
    class_store_double(dataptr,pvecback[pba->index_bg_time]/_Gyr_over_Mpc_,_TRUE_,storeidx);
    class_store_double(dataptr,pba->conformal_age-pvecback[pba->index_bg_conf_distance],_TRUE_,storeidx);
    class_store_double(dataptr,pvecback[pba->index_bg_H],_TRUE_,storeidx);
    class_store_double(dataptr,pvecback[pba->index_bg_conf_distance],_TRUE_,storeidx);
    class_store_double(dataptr,pvecback[pba->index_bg_ang_distance],_TRUE_,storeidx);
    class_store_double(dataptr,pvecback[pba->index_bg_lum_distance],_TRUE_,storeidx);
    class_store_double(dataptr,pvecback[pba->index_bg_rs],_TRUE_,storeidx);
    class_store_double(dataptr,pvecback[pba->index_bg_rho_g],_TRUE_,storeidx);
    class_store_double(dataptr,pvecback[pba->index_bg_rho_b],_TRUE_,storeidx);
    class_store_double(dataptr,pvecback[pba->index_bg_rho_cdm],pba->has_cdm,storeidx);
    class_store_double(dataptr,pvecback[pba->index_bg_rho_idm_b],pba->has_idm_b,storeidx); //DCH
    if (pba->has_ncdm == _TRUE_){
      for (n=0; n<pba->N_ncdm; n++){
        class_store_double(dataptr,pvecback[pba->index_bg_rho_ncdm1+n],_TRUE_,storeidx);
        class_store_double(dataptr,pvecback[pba->index_bg_p_ncdm1+n],_TRUE_,storeidx);
      }
    }
    class_store_double(dataptr,pvecback[pba->index_bg_rho_lambda],pba->has_lambda,storeidx);
    class_store_double(dataptr,pvecback[pba->index_bg_rho_fld],pba->has_fld,storeidx);
    class_store_double(dataptr,pvecback[pba->index_bg_w_fld],pba->has_fld,storeidx);
    class_store_double(dataptr,pvecback[pba->index_bg_rho_ur],pba->has_ur,storeidx);
    class_store_double(dataptr,pvecback[pba->index_bg_rho_idr],pba->has_idr,storeidx);
    class_store_double(dataptr,pvecback[pba->index_bg_rho_idm_dr],pba->has_idm_dr,storeidx);
    class_store_double(dataptr,pvecback[pba->index_bg_rho_crit],_TRUE_,storeidx);
    class_store_double(dataptr,pvecback[pba->index_bg_rho_dcdm],pba->has_dcdm,storeidx);
    class_store_double(dataptr,pvecback[pba->index_bg_rho_dr],pba->has_dr,storeidx);

    class_store_double(dataptr,pvecback[pba->index_bg_rho_scf],pba->has_scf,storeidx);
    class_store_double(dataptr,pvecback[pba->index_bg_p_scf],pba->has_scf,storeidx);
    class_store_double(dataptr,pvecback[pba->index_bg_p_prime_scf],pba->has_scf,storeidx);
    class_store_double(dataptr,pvecback[pba->index_bg_phi_scf],pba->has_scf,storeidx);
    class_store_double(dataptr,pvecback[pba->index_bg_phi_prime_scf],pba->has_scf,storeidx);
    class_store_double(dataptr,pvecback[pba->index_bg_V_scf],pba->has_scf,storeidx);
    class_store_double(dataptr,pvecback[pba->index_bg_dV_scf],pba->has_scf,storeidx);
    class_store_double(dataptr,pvecback[pba->index_bg_ddV_scf],pba->has_scf,storeidx);

    class_store_double(dataptr,pvecback[pba->index_bg_rho_tot],_TRUE_,storeidx);
    class_store_double(dataptr,pvecback[pba->index_bg_p_tot],_TRUE_,storeidx);
    class_store_double(dataptr,pvecback[pba->index_bg_p_tot_prime],_TRUE_,storeidx);

    class_store_double(dataptr,pvecback[pba->index_bg_D],_TRUE_,storeidx);
    class_store_double(dataptr,pvecback[pba->index_bg_f],_TRUE_,storeidx);
  }

  return _SUCCESS_;
}


/**
 * Subroutine evaluating the derivative with respect to conformal time
 * of quantities which are integrated (a, t, etc).
 *
 * This is one of the few functions in the code which is passed to
 * the generic_integrator() routine.  Since generic_integrator()
 * should work with functions passed from various modules, the format
 * of the arguments is a bit special:
 *
 * - fixed input parameters and workspaces are passed through a generic
 * pointer. Here, this is just a pointer to the background structure
 * and to a background vector, but generic_integrator() doesn't know
 * its fine structure.
 *
 * - the error management is a bit special: errors are not written as
 * usual to pba->error_message, but to a generic error_message passed
 * in the list of arguments.
 *
 * @param tau                      Input: conformal time
 * @param y                        Input: vector of variable
 * @param dy                       Output: its derivative (already allocated)
 * @param parameters_and_workspace Input: pointer to fixed parameters (e.g. indices)
 * @param error_message            Output: error message
 */
int background_derivs_loga(
                            double loga,
                            double* y, /* vector with argument y[index_bi] (must be already allocated with size pba->bi_size) */
                            double* dy, /* vector with argument dy[index_bi]
                                           (must be already allocated with
                                           size pba->bi_size) */
                            void * parameters_and_workspace,
                            ErrorMsg error_message
                            ) {

  /** Summary: */

  /** - define local variables */

  struct background_parameters_and_workspace * pbpaw;
  struct background * pba;
  double * pvecback, a, H, rho_M;

  pbpaw = parameters_and_workspace;
  pba =  pbpaw->pba;
  pvecback = pbpaw->pvecback;

  /** - Short hand notation for RELATIVE scale factor */
  a = exp(loga); //Relative a/a_today

  /** - calculate functions of \f$ a \f$ with background_functions() */
  class_call(background_functions(pba, a, y, pba->normal_info, pvecback),
             pba->error_message,
             error_message);
  /** - Short hand notation for Hubble */
  H = pvecback[pba->index_bg_H];

  /** - calculate \f$ dt/dloga = 1/H \f$ */
  dy[pba->index_bi_time] = 1./H;

  /** - calculate \f$ d\tau/dloga = 1/aH (conformal time) \f$ */
  dy[pba->index_bi_tau] = 1./a/H;

  class_test(pvecback[pba->index_bg_rho_g] <= 0.,
             error_message,
             "rho_g = %e instead of strictly positive",pvecback[pba->index_bg_rho_g]);

  /** - calculate \f$ drs/dloga = drs/dtau *dtau/dloga = c_s/aH \f$*/
  dy[pba->index_bi_rs] = 1./a/H/sqrt(3.*(1.+3.*pvecback[pba->index_bg_rho_b]/4./pvecback[pba->index_bg_rho_g]))*sqrt(1.-pba->K*y[pba->index_bi_rs]*y[pba->index_bi_rs]); // TBC: curvature correction

  /** - solve second order growth equation  \f$ [D''(\tau)=-aHD'(\tau)+3/2 a^2 \rho_M D(\tau) \f$ */
  rho_M = pvecback[pba->index_bg_rho_b];
  if (pba->has_cdm){
    rho_M += pvecback[pba->index_bg_rho_cdm];
<<<<<<< HEAD
  if (pba->has_idm_dr)
    rho_M += pvecback[pba->index_bg_rho_idm_dr];

  dy[pba->index_bi_D] = y[pba->index_bi_D_prime];
  dy[pba->index_bi_D_prime] = -a*H*y[pba->index_bi_D_prime] + 1.5*a*a*rho_M*y[pba->index_bi_D];
=======
  }

  dy[pba->index_bi_D] = y[pba->index_bi_D_prime]/a/H;
  dy[pba->index_bi_D_prime] = -y[pba->index_bi_D_prime] + 1.5*a*rho_M*y[pba->index_bi_D]/H;
>>>>>>> 864b4f44

  if (pba->has_dcdm == _TRUE_){
    /** - compute dcdm density \f$ d\rho/dloga = -3 \rho - \Gamma/H \rho \f$*/
    dy[pba->index_bi_rho_dcdm] = -3.*y[pba->index_bi_rho_dcdm] - pba->Gamma_dcdm/H*y[pba->index_bi_rho_dcdm];
  }

  if ((pba->has_dcdm == _TRUE_) && (pba->has_dr == _TRUE_)){
    /** - Compute dr density \f$ d\rho/dloga = -4\rho - \Gamma/H \rho \f$ */
    dy[pba->index_bi_rho_dr] = -4.*y[pba->index_bi_rho_dr]+pba->Gamma_dcdm/H*y[pba->index_bi_rho_dcdm];
  }

  if (pba->has_fld == _TRUE_) {
    /** - Compute fld density \f$ d\rho/dloga = -3 (1+w_{fld}(a)) \rho \f$ */
    dy[pba->index_bi_rho_fld] = -3.*(1.+pvecback[pba->index_bg_w_fld])*y[pba->index_bi_rho_fld];
  }

  if (pba->has_scf == _TRUE_){
    /** - Scalar field equation: \f$ \phi'' + 2 a H \phi' + a^2 dV = 0 \f$  (note H is wrt cosmic time) */
    dy[pba->index_bi_phi_scf] = y[pba->index_bi_phi_prime_scf]/a/H;
    dy[pba->index_bi_phi_prime_scf] = - (2*y[pba->index_bi_phi_prime_scf] + a*dV_scf(pba,y[pba->index_bi_phi_scf]/H)) ;
  }

<<<<<<< HEAD
=======
  return _SUCCESS_;

}

int background_sources(
                       double loga,
                       double * y,
                       double * dy,
                       int index_loga,
                       void * parameters_and_workspace,
                       ErrorMsg error_message
                       ) {

  struct background_parameters_and_workspace * pbpaw;
  struct background * pba;
  pbpaw = parameters_and_workspace;
  pba =  pbpaw->pba;
  int index_bi;
  double a_rel;
  double * bg_table_row;

  bg_table_row = pba->background_table + index_loga*pba->bg_size;
  a_rel = exp(loga);

  /* -> establish correspondence between the integrated variable and the bg variables */
  bg_table_row[pba->index_bg_time] = y[pba->index_bi_time];
  bg_table_row[pba->index_bg_a] = a_rel*pba->a_today;
  pba->z_table[index_loga] = MAX(0.,1./a_rel-1.);
  bg_table_row[pba->index_bg_rs] = y[pba->index_bi_rs];
  pba->tau_table[index_loga] = y[pba->index_bi_tau];

  /* -> compute all other quantities depending only on {B} variables.
     The value of {B} variables in pData are also copied to pvecback.*/
  class_call(background_functions(pba, a_rel, y, pba->long_info, bg_table_row),
             pba->error_message,
             pba->error_message);


  /* Construct f = D_prime/(aHD) */
  bg_table_row[pba->index_bg_f] = y[pba->index_bi_D_prime]/( y[pba->index_bi_D]*bg_table_row[pba->index_bg_a]*bg_table_row[pba->index_bg_H]);

>>>>>>> 864b4f44
  return _SUCCESS_;

}

/**
 * Scalar field potential and its derivatives with respect to the field _scf
 * For Albrecht & Skordis model: 9908085
 * - \f$ V = V_{p_{scf}}*V_{e_{scf}} \f$
 * - \f$ V_e =  \exp(-\lambda \phi) \f$ (exponential)
 * - \f$ V_p = (\phi - B)^\alpha + A \f$ (polynomial bump)
 *
 * TODO:
 * - Add some functionality to include different models/potentials (tuning would be difficult, though)
 * - Generalize to Kessence/Horndeski/PPF and/or couplings
 * - A default module to numerically compute the derivatives when no analytic functions are given should be added.
 * - Numerical derivatives may further serve as a consistency check.
 *
 */

/**
 *
 * The units of phi, tau in the derivatives and the potential V are the following:
 * - phi is given in units of the reduced Planck mass \f$ m_{pl} = (8 \pi G)^{(-1/2)}\f$
 * - tau in the derivative is given in units of Mpc.
 * - the potential \f$ V(\phi) \f$ is given in units of \f$ m_{pl}^2/Mpc^2 \f$.
 * With this convention, we have
 * \f$ \rho^{class} = (8 \pi G)/3 \rho^{physical} = 1/(3 m_{pl}^2) \rho^{physical} = 1/3 * [ 1/(2a^2) (\phi')^2 + V(\phi) ] \f$
 and \f$ \rho^{class} \f$ has the proper dimension \f$ Mpc^-2 \f$.
*/

double V_e_scf(struct background *pba,
               double phi
               ) {
  double scf_lambda = pba->scf_parameters[0];
  //  double scf_alpha  = pba->scf_parameters[1];
  //  double scf_A      = pba->scf_parameters[2];
  //  double scf_B      = pba->scf_parameters[3];

  return  exp(-scf_lambda*phi);
}

double dV_e_scf(struct background *pba,
                double phi
                ) {
  double scf_lambda = pba->scf_parameters[0];
  //  double scf_alpha  = pba->scf_parameters[1];
  //  double scf_A      = pba->scf_parameters[2];
  //  double scf_B      = pba->scf_parameters[3];

  return -scf_lambda*V_scf(pba,phi);
}

double ddV_e_scf(struct background *pba,
                 double phi
                 ) {
  double scf_lambda = pba->scf_parameters[0];
  //  double scf_alpha  = pba->scf_parameters[1];
  //  double scf_A      = pba->scf_parameters[2];
  //  double scf_B      = pba->scf_parameters[3];

  return pow(-scf_lambda,2)*V_scf(pba,phi);
}


/** parameters and functions for the polynomial coefficient
 * \f$ V_p = (\phi - B)^\alpha + A \f$(polynomial bump)
 *
 * double scf_alpha = 2;
 *
 * double scf_B = 34.8;
 *
 * double scf_A = 0.01; (values for their Figure 2)
 */

double V_p_scf(
               struct background *pba,
               double phi) {
  //  double scf_lambda = pba->scf_parameters[0];
  double scf_alpha  = pba->scf_parameters[1];
  double scf_A      = pba->scf_parameters[2];
  double scf_B      = pba->scf_parameters[3];

  return  pow(phi - scf_B,  scf_alpha) +  scf_A;
}

double dV_p_scf(
                struct background *pba,
                double phi) {

  //  double scf_lambda = pba->scf_parameters[0];
  double scf_alpha  = pba->scf_parameters[1];
  //  double scf_A      = pba->scf_parameters[2];
  double scf_B      = pba->scf_parameters[3];

  return   scf_alpha*pow(phi -  scf_B,  scf_alpha - 1);
}

double ddV_p_scf(
                 struct background *pba,
                 double phi) {
  //  double scf_lambda = pba->scf_parameters[0];
  double scf_alpha  = pba->scf_parameters[1];
  //  double scf_A      = pba->scf_parameters[2];
  double scf_B      = pba->scf_parameters[3];

  return  scf_alpha*(scf_alpha - 1.)*pow(phi -  scf_B,  scf_alpha - 2);
}

/** Fianlly we can obtain the overall potential \f$ V = V_p*V_e \f$
 */

double V_scf(
             struct background *pba,
             double phi) {
  return  V_e_scf(pba,phi)*V_p_scf(pba,phi);
}

double dV_scf(
              struct background *pba,
<<<<<<< HEAD
              double phi) {
=======
          double phi) {
>>>>>>> 864b4f44
  return dV_e_scf(pba,phi)*V_p_scf(pba,phi) + V_e_scf(pba,phi)*dV_p_scf(pba,phi);
}

double ddV_scf(
               struct background *pba,
               double phi) {
  return ddV_e_scf(pba,phi)*V_p_scf(pba,phi) + 2*dV_e_scf(pba,phi)*dV_p_scf(pba,phi) + V_e_scf(pba,phi)*ddV_p_scf(pba,phi);
}

/**
 * Function outputting the fractions Omega of the total critical density
 * today, and also the reduced fractions omega=Omega*h*h
 *
 * It also prints the total budgets of non-relativistic, relativistic,
 * and other contents, and of the total
 *
 * @param pba                      Input: Pointer to background structure
 * @return the error status
 */

int background_output_budget(
                             struct background* pba
                             ) {

  double budget_matter, budget_radiation, budget_other,budget_neutrino;
  int index_ncdm;

  budget_matter = 0;
  budget_radiation = 0;
  budget_other = 0;
  budget_neutrino = 0;

  //The name for the _class_print_species_ macro can be at most 30 characters total
  if(pba->background_verbose > 1){

    printf(" ---------------------------- Budget equation ----------------------- \n");

    printf(" ---> Nonrelativistic Species \n");
    _class_print_species_("Bayrons",b);
    budget_matter+=pba->Omega0_b;
    if(pba->has_cdm){
      _class_print_species_("Cold Dark Matter",cdm);
      budget_matter+=pba->Omega0_cdm;
    }
    if(pba->has_idm_dr){
      _class_print_species_("Interacting Dark Matter - DR ",idm_dr);
      budget_matter+=pba->Omega0_idm_dr;
    }
    if(pba->has_dcdm){
      _class_print_species_("Decaying Cold Dark Matter",dcdm);
      budget_matter+=pba->Omega0_dcdm;
    }


    printf(" ---> Relativistic Species \n");
    _class_print_species_("Photons",g);
    budget_radiation+=pba->Omega0_g;
    if(pba->has_ur){
      _class_print_species_("Ultra-relativistic relics",ur);
      budget_radiation+=pba->Omega0_ur;
    }
    if(pba->has_dr){
      _class_print_species_("Dark Radiation (from decay)",dr);
      budget_radiation+=pba->Omega0_dr;
    }
    if(pba->has_idr){
      _class_print_species_("Interacting Dark Radiation",idr);
      budget_radiation+=pba->Omega0_idr;
    }

    if(pba->N_ncdm > 0){
      printf(" ---> Massive Neutrino Species \n");
    }
    if(pba->N_ncdm > 0){
      for(index_ncdm=0;index_ncdm<pba->N_ncdm;++index_ncdm){
        printf("-> %-26s%-4d Omega = %-15g , omega = %-15g\n","Neutrino Species Nr.",index_ncdm+1,pba->Omega0_ncdm[index_ncdm],pba->Omega0_ncdm[index_ncdm]*pba->h*pba->h);
        budget_neutrino+=pba->Omega0_ncdm[index_ncdm];
      }
    }

    if(pba->has_lambda || pba->has_fld || pba->has_scf || pba->has_curvature){
      printf(" ---> Other Content \n");
    }
    if(pba->has_lambda){
      _class_print_species_("Cosmological Constant",lambda);
      budget_other+=pba->Omega0_lambda;
    }
    if(pba->has_fld){
      _class_print_species_("Dark Energy Fluid",fld);
      budget_other+=pba->Omega0_fld;
    }
    if(pba->has_scf){
      _class_print_species_("Scalar Field",scf);
      budget_other+=pba->Omega0_scf;
    }
    if(pba->has_curvature){
      _class_print_species_("Spatial Curvature",k);
      budget_other+=pba->Omega0_k;
    }

    printf(" ---> Total budgets \n");
    printf(" Radiation                        Omega = %-15g , omega = %-15g \n",budget_radiation,budget_radiation*pba->h*pba->h);
    printf(" Non-relativistic                 Omega = %-15g , omega = %-15g \n",budget_matter,budget_matter*pba->h*pba->h);
    if(pba->N_ncdm > 0){
      printf(" Neutrinos                        Omega = %-15g , omega = %-15g \n",budget_neutrino,budget_neutrino*pba->h*pba->h);
    }
    if(pba->has_lambda || pba->has_fld || pba->has_scf || pba->has_curvature){
      printf(" Other Content                    Omega = %-15g , omega = %-15g \n",budget_other,budget_other*pba->h*pba->h);
    }
    printf(" TOTAL                            Omega = %-15g , omega = %-15g \n",budget_radiation+budget_matter+budget_neutrino+budget_other,(budget_radiation+budget_matter+budget_neutrino+budget_other)*pba->h*pba->h);

    printf(" -------------------------------------------------------------------- \n");
  }

  return _SUCCESS_;
}<|MERGE_RESOLUTION|>--- conflicted
+++ resolved
@@ -718,84 +718,10 @@
 
   /** Summary: */
 
-<<<<<<< HEAD
-  /** - define local variables */
-  int n_ncdm;
-  double rho_ncdm_rel,rho_nu_rel;
-  double Neff, N_dark;
-  double w_fld, dw_over_da, integral_fld;
-  int filenum=0;
-
-=======
->>>>>>> 864b4f44
   /** - in verbose mode, provide some information */
   if (pba->background_verbose > 0) {
     printf("Running CLASS version %s\n",_VERSION_);
     printf("Computing background\n");
-<<<<<<< HEAD
-
-    /* below we want to inform the user about ncdm species and/or the total N_eff */
-    if ((pba->N_ncdm > 0) || (pba->Omega0_idr != 0.))  {
-
-      /* contribution of ultra-relativistic species _ur to N_eff */
-      Neff = pba->Omega0_ur/7.*8./pow(4./11.,4./3.)/pba->Omega0_g;
-
-      /* contribution of ncdm species to N_eff*/
-      if (pba->N_ncdm > 0){
-        /* loop over ncdm species */
-        for (n_ncdm=0;n_ncdm<pba->N_ncdm; n_ncdm++) {
-
-          /* inform if p-s-d read in files */
-          if (pba->got_files[n_ncdm] == _TRUE_) {
-            printf(" -> ncdm species i=%d read from file %s\n",n_ncdm+1,pba->ncdm_psd_files+filenum*_ARGUMENT_LENGTH_MAX_);
-            filenum++;
-          }
-
-          /* call this function to get rho_ncdm */
-          background_ncdm_momenta(pba->q_ncdm_bg[n_ncdm],
-                                  pba->w_ncdm_bg[n_ncdm],
-                                  pba->q_size_ncdm_bg[n_ncdm],
-                                  0.,
-                                  pba->factor_ncdm[n_ncdm],
-                                  0.,
-                                  NULL,
-                                  &rho_ncdm_rel,
-                                  NULL,
-                                  NULL,
-                                  NULL);
-
-          /* inform user of the contribution of each species to
-             radiation density (in relativistic limit): should be
-             between 1.01 and 1.02 for each active neutrino species;
-             evaluated as rho_ncdm/rho_nu_rel where rho_nu_rel is the
-             density of one neutrino in the instantaneous decoupling
-             limit, i.e. assuming T_nu=(4/11)^1/3 T_gamma (this comes
-             from the definition of N_eff) */
-          rho_nu_rel = 56.0/45.0*pow(_PI_,6)*pow(4.0/11.0,4.0/3.0)*_G_/pow(_h_P_,3)/pow(_c_,7)*
-            pow(_Mpc_over_m_,2)*pow(pba->T_cmb*_k_B_,4);
-
-          printf(" -> ncdm species i=%d sampled with %d (resp. %d) points for purpose of background (resp. perturbation) integration. In the relativistic limit it gives Delta N_eff = %g\n",
-                 n_ncdm+1,
-                 pba->q_size_ncdm_bg[n_ncdm],
-                 pba->q_size_ncdm[n_ncdm],
-                 rho_ncdm_rel/rho_nu_rel);
-
-          Neff += rho_ncdm_rel/rho_nu_rel;
-        }
-      }
-
-      /* contribution of interacting dark radiation _idr to N_eff */
-      if (pba->Omega0_idr != 0.) {
-        N_dark = pba->Omega0_idr/7.*8./pow(4./11.,4./3.)/pba->Omega0_g;
-        Neff += N_dark;
-        printf(" -> dark radiation Delta Neff %e\n",N_dark);
-      }
-
-      printf(" -> total N_eff = %g (sumed over ultra-relativistic species, ncdm and dark radiation)\n",Neff);
-
-    }
-=======
->>>>>>> 864b4f44
   }
 
   /** - if shooting failed during input, catch the error here */
@@ -810,17 +736,9 @@
              pba->error_message,
              pba->error_message);
 
-<<<<<<< HEAD
-  /* fluid equation of state */
-  if (pba->has_fld == _TRUE_) {
-
-    class_call(background_w_fld(pba,0.,&w_fld,&dw_over_da,&integral_fld), pba->error_message, pba->error_message);
-
-    class_test(w_fld >= 1./3.,
-=======
+
   if(pba->background_verbose>0){
     class_call(background_info(pba,ppr),
->>>>>>> 864b4f44
                pba->error_message,
                pba->error_message);
   }
@@ -856,19 +774,9 @@
                     struct background *pba
                     ) {
 
-<<<<<<< HEAD
   class_call(background_free_noinput(pba),
               pba->error_message,
               pba->error_message);
-=======
-  free(pba->tau_table);
-  free(pba->z_table);
-  free(pba->loga_table);
-  free(pba->d2tau_dz2_table);
-  free(pba->d2z_dtau2_table);
-  free(pba->background_table);
-  free(pba->d2background_dloga2_table);
->>>>>>> 864b4f44
 
   class_call(background_free_input(pba),
               pba->error_message,
@@ -1437,7 +1345,6 @@
       class_alloc(pba->w_ncdm[k],_QUADRATURE_MAX_*sizeof(double),pba->error_message);
 
       class_call(get_qsampling(pba->q_ncdm[k],
-<<<<<<< HEAD
                                pba->w_ncdm[k],
                                &(pba->q_size_ncdm[k]),
                                _QUADRATURE_MAX_,
@@ -1450,41 +1357,21 @@
                                pba->error_message),
                  pba->error_message,
                  pba->error_message);
-=======
-                   pba->w_ncdm[k],
-                   &(pba->q_size_ncdm[k]),
-                   _QUADRATURE_MAX_,
-                   ppr->tol_ncdm,
-                   pbadist.q,
-                   pbadist.tablesize,
-                   background_ncdm_test_function,
-                   background_ncdm_distribution,
-                   &pbadist,
-                   pba->error_message),
-         pba->error_message,
-         pba->error_message);
->>>>>>> 864b4f44
       pba->q_ncdm[k]=realloc(pba->q_ncdm[k],pba->q_size_ncdm[k]*sizeof(double));
       pba->w_ncdm[k]=realloc(pba->w_ncdm[k],pba->q_size_ncdm[k]*sizeof(double));
 
 
-      if (pba->background_verbose > 0)
-<<<<<<< HEAD
+      if (pba->background_verbose > 0){
         printf("ncdm species i=%d sampled with %d points for purpose of perturbation integration\n",
                k+1,
                pba->q_size_ncdm[k]);
-=======
-    printf("ncdm species i=%d sampled with %d points for purpose of perturbation integration\n",
-           k+1,
-           pba->q_size_ncdm[k]);
->>>>>>> 864b4f44
+      }
 
       /* Handle background q_sampling: */
       class_alloc(pba->q_ncdm_bg[k],_QUADRATURE_MAX_BG_*sizeof(double),pba->error_message);
       class_alloc(pba->w_ncdm_bg[k],_QUADRATURE_MAX_BG_*sizeof(double),pba->error_message);
 
       class_call(get_qsampling(pba->q_ncdm_bg[k],
-<<<<<<< HEAD
                                pba->w_ncdm_bg[k],
                                &(pba->q_size_ncdm_bg[k]),
                                _QUADRATURE_MAX_BG_,
@@ -1497,39 +1384,17 @@
                                pba->error_message),
                  pba->error_message,
                  pba->error_message);
-=======
-                   pba->w_ncdm_bg[k],
-                   &(pba->q_size_ncdm_bg[k]),
-                   _QUADRATURE_MAX_BG_,
-                   ppr->tol_ncdm_bg,
-                   pbadist.q,
-                   pbadist.tablesize,
-                   background_ncdm_test_function,
-                   background_ncdm_distribution,
-                   &pbadist,
-                   pba->error_message),
-         pba->error_message,
-         pba->error_message);
->>>>>>> 864b4f44
-
 
       pba->q_ncdm_bg[k]=realloc(pba->q_ncdm_bg[k],pba->q_size_ncdm_bg[k]*sizeof(double));
       pba->w_ncdm_bg[k]=realloc(pba->w_ncdm_bg[k],pba->q_size_ncdm_bg[k]*sizeof(double));
 
       /** - in verbose mode, inform user of number of sampled momenta
-<<<<<<< HEAD
           for background quantities */
-      if (pba->background_verbose > 0)
+      if (pba->background_verbose > 0){
         printf("ncdm species i=%d sampled with %d points for purpose of background integration\n",
                k+1,
                pba->q_size_ncdm_bg[k]);
-=======
-      for background quantities */
-      if (pba->background_verbose > 0)
-    printf("ncdm species i=%d sampled with %d points for purpose of background integration\n",
-           k+1,
-           pba->q_size_ncdm_bg[k]);
->>>>>>> 864b4f44
+      }
     }
     else{
       /** Manual q-sampling for this species. Same sampling used for both perturbation and background sampling, since this will usually be a high precision setting anyway */
@@ -1540,7 +1405,6 @@
       class_alloc(pba->q_ncdm[k],pba->q_size_ncdm[k]*sizeof(double),pba->error_message);
       class_alloc(pba->w_ncdm[k],pba->q_size_ncdm[k]*sizeof(double),pba->error_message);
       class_call(get_qsampling_manual(pba->q_ncdm[k],
-<<<<<<< HEAD
                                       pba->w_ncdm[k],
                                       pba->q_size_ncdm[k],
                                       pba->ncdm_qmax[k],
@@ -1563,29 +1427,6 @@
                k+1,
                pba->q_size_ncdm[k]);
       }
-=======
-                      pba->w_ncdm[k],
-                      pba->q_size_ncdm[k],
-                      pba->ncdm_qmax[k],
-                      pba->ncdm_quadrature_strategy[k],
-                      pbadist.q,
-                      pbadist.tablesize,
-                      background_ncdm_distribution,
-                      &pbadist,
-                      pba->error_message),
-         pba->error_message,
-         pba->error_message);
-      for (index_q=0; index_q<pba->q_size_ncdm[k]; index_q++) {
-    pba->q_ncdm_bg[k][index_q] = pba->q_ncdm[k][index_q];
-    pba->w_ncdm_bg[k][index_q] = pba->w_ncdm[k][index_q];
-      }
-    /** - in verbose mode, inform user of number of sampled momenta
-        for background quantities */
-      if (pba->background_verbose > 0)
-    printf("ncdm species i=%d sampled with %d points for purpose of background and perturbation integration using the manual method\n",
-           k+1,
-           pba->q_size_ncdm[k]);
->>>>>>> 864b4f44
     }
 
     class_alloc(pba->dlnf0_dlnq_ncdm[k],
@@ -1796,9 +1637,10 @@
 
 int background_info(struct background* pba, struct precision* ppr){
 
+  /** - define local variables */
   int n_ncdm;
   double rho_ncdm_rel,rho_nu_rel;
-  double Neff;
+  double Neff, N_dark;
   double w_fld, dw_over_da, integral_fld;
   int filenum=0;
 
@@ -1849,7 +1691,14 @@
 
     }
 
-    printf(" -> total N_eff = %g (sumed over ultra-relativistic and ncdm species)\n",Neff);
+    /* contribution of interacting dark radiation _idr to N_eff */
+    if (pba->has_idr) {
+      N_dark = pba->Omega0_idr/7.*8./pow(4./11.,4./3.)/pba->Omega0_g;
+      Neff += N_dark;
+      printf(" -> dark radiation Delta Neff %e\n",N_dark);
+    }
+
+    printf(" -> total N_eff = %g (sumed over all species which are ultra-relativistic at early times)\n",Neff);
 
     /* in verbose mode, inform the user also about the value of the ncdm
        masses in eV and about the ratio [m/omega_ncdm] in eV (the usual
@@ -1897,14 +1746,10 @@
                w_fld);
   }
 
-  /* check other quantities which would lead to segmentation fault if zero */
+  /* check other quantities which would lead to problems if zero or negative */
   class_test(pba->a_today <= 0,
              pba->error_message,
              "input a_today = %e instead of strictly positive",pba->a_today);
-
-  class_test(_Gyr_over_Mpc_ <= 0,
-             pba->error_message,
-             "_Gyr_over_Mpc = %e instead of strictly positive",_Gyr_over_Mpc_);
 
   return _SUCCESS_;
 }
@@ -1935,6 +1780,8 @@
   int last_index=0;
   /* comoving radius coordinate in Mpc (equal to conformal distance in flat case) */
   double comoving_radius=0.;
+  /* conformal distance in Mpc (equal to comoving radius in flat case) */
+  double conf_dist;
 
   /* Evolver */
   extern int evolver_rk();
@@ -2034,75 +1881,18 @@
     pba->Omega0_dr = pvecback_integration[pba->index_bi_rho_dr]/pba->H0/pba->H0;
   }
 
-<<<<<<< HEAD
-  /** - allocate background tables */
-  class_alloc(pba->tau_table,pba->bt_size * sizeof(double),pba->error_message);
-
-  class_alloc(pba->z_table,pba->bt_size * sizeof(double),pba->error_message);
-
-  class_alloc(pba->d2tau_dz2_table,pba->bt_size * sizeof(double),pba->error_message);
-
-  class_alloc(pba->background_table,pba->bt_size * pba->bg_size * sizeof(double),pba->error_message);
-
-  class_alloc(pba->d2background_dtau2_table,pba->bt_size * pba->bg_size * sizeof(double),pba->error_message);
-
-  /** - In a loop over lines, fill background table using the result of the integration plus background_functions() */
-  for (i=0; i < pba->bt_size; i++) {
-
-    /* -> establish correspondence between the integrated variable and the bg variables */
-
-    pba->tau_table[i] = pData[i*pba->bi_size+pba->index_bi_tau];
-
-    class_test(pData[i*pba->bi_size+pba->index_bi_a] <= 0.,
-               pba->error_message,
-               "a = %e instead of strictly positiv",pData[i*pba->bi_size+pba->index_bi_a]);
-
-    pba->z_table[i] = pba->a_today/pData[i*pba->bi_size+pba->index_bi_a]-1.;
-
-    pvecback[pba->index_bg_time] = pData[i*pba->bi_size+pba->index_bi_time];
-    pvecback[pba->index_bg_conf_distance] = pba->conformal_age - pData[i*pba->bi_size+pba->index_bi_tau];
-
-    if (pba->sgnK == 0) comoving_radius = pvecback[pba->index_bg_conf_distance];
-    else if (pba->sgnK == 1) comoving_radius = sin(sqrt(pba->K)*pvecback[pba->index_bg_conf_distance])/sqrt(pba->K);
-    else if (pba->sgnK == -1) comoving_radius = sinh(sqrt(-pba->K)*pvecback[pba->index_bg_conf_distance])/sqrt(-pba->K);
-
-    pvecback[pba->index_bg_ang_distance] = pba->a_today*comoving_radius/(1.+pba->z_table[i]);
-    pvecback[pba->index_bg_lum_distance] = pba->a_today*comoving_radius*(1.+pba->z_table[i]);
-    pvecback[pba->index_bg_rs] = pData[i*pba->bi_size+pba->index_bi_rs];
-
-    /* -> compute all other quantities depending only on {B} variables.
-       The value of {B} variables in pData are also copied to pvecback.*/
-    class_call(background_functions(pba,pData+i*pba->bi_size, pba->long_info, pvecback),
-               pba->error_message,
-               pba->error_message);
-
-    /* -> compute growth functions (valid in dust universe) */
-
-    /* Normalise D(z=0)=1 and construct f = D_prime/(aHD) */
-    pvecback[pba->index_bg_D] = pData[i*pba->bi_size+pba->index_bi_D]/pData[(pba->bt_size-1)*pba->bi_size+pba->index_bi_D];
-    pvecback[pba->index_bg_f] = pData[i*pba->bi_size+pba->index_bi_D_prime]/
-      (pData[i*pba->bi_size+pba->index_bi_D]*pvecback[pba->index_bg_a]*pvecback[pba->index_bg_H]);
-
-    /* -> write in the table */
-    memcopy_result = memcpy(pba->background_table + i*pba->bg_size,pvecback,pba->bg_size*sizeof(double));
-
-    class_test(memcopy_result != pba->background_table + i*pba->bg_size,
-               pba->error_message,
-               "cannot copy data back to pba->background_table");
-=======
   /** - In a loop over lines, fill rest of background table using the result of the integration plus background_functions (these depend on the final outcome "conformal_age" and can thus not be pre-determined during background_sources) */
   /** Recover some quantities today */
   D_today = pvecback_integration[pba->index_bi_D];
   for (index_loga=0; index_loga < pba->bt_size; index_loga++) {
     pba->background_table[index_loga*pba->bg_size+pba->index_bg_D]*= 1./D_today;
-    double conf_dist = pba->conformal_age - pba->tau_table[index_loga];
+    conf_dist = pba->conformal_age - pba->tau_table[index_loga];
     pba->background_table[index_loga*pba->bg_size+pba->index_bg_conf_distance] = conf_dist;
-    if (pba->sgnK == 0) comoving_radius = conf_dist;
-    else if (pba->sgnK == 1) comoving_radius = sin(sqrt(pba->K)*conf_dist)/sqrt(pba->K);
-    else if (pba->sgnK == -1) comoving_radius = sinh(sqrt(-pba->K)*conf_dist)/sqrt(-pba->K);
+    if (pba->sgnK == 0){ comoving_radius = conf_dist; }
+    else if (pba->sgnK == 1){ comoving_radius = sin(sqrt(pba->K)*conf_dist)/sqrt(pba->K); }
+    else if (pba->sgnK == -1){ comoving_radius = sinh(sqrt(-pba->K)*conf_dist)/sqrt(-pba->K); }
     pba->background_table[index_loga*pba->bg_size+pba->index_bg_ang_distance] = pba->a_today*comoving_radius/(1.+pba->z_table[index_loga]);
     pba->background_table[index_loga*pba->bg_size+pba->index_bg_lum_distance] = pba->a_today*comoving_radius*(1.+pba->z_table[index_loga]);
->>>>>>> 864b4f44
   }
 
   /** - fill tables of second derivatives (in view of spline interpolation) */
@@ -2170,13 +1960,10 @@
       printf("    Scalar field details:\n");
       printf("     -> Omega_scf = %g, wished %g\n",
              pvecback[pba->index_bg_rho_scf]/pvecback[pba->index_bg_rho_crit], pba->Omega0_scf);
-      if(pba->has_lambda == _TRUE_)
-<<<<<<< HEAD
+      if(pba->has_lambda == _TRUE_){
         printf("     -> Omega_Lambda = %g, wished %g\n",
-=======
-    printf("     -> Omega_Lambda = %g, wished %g\n",
->>>>>>> 864b4f44
                pvecback[pba->index_bg_rho_lambda]/pvecback[pba->index_bg_rho_crit], pba->Omega0_lambda);
+      }
       printf("     -> parameters: [lambda, alpha, A, B] = \n");
       printf("                    [");
       for (index_scf=0; index_scf<pba->scf_parameters_size-1; index_scf++){
@@ -2262,7 +2049,6 @@
       for (n_ncdm=0; n_ncdm<pba->N_ncdm; n_ncdm++) {
 
         class_call(background_ncdm_momenta(pba->q_ncdm_bg[n_ncdm],
-<<<<<<< HEAD
                                            pba->w_ncdm_bg[n_ncdm],
                                            pba->q_size_ncdm_bg[n_ncdm],
                                            pba->M_ncdm[n_ncdm],
@@ -2276,54 +2062,30 @@
                    pba->error_message,
                    pba->error_message);
         rho_ncdm_rel_tot += 3.*p_ncdm;
-        if (fabs(p_ncdm/rho_ncdm-1./3.)>ppr->tol_ncdm_initial_w)
+        if (fabs(p_ncdm/rho_ncdm-1./3.)>ppr->tol_ncdm_initial_w){
           is_early_enough = _FALSE_;
-      }
-      if (is_early_enough == _TRUE_)
-        break;
-      else
-        a *= _SCALE_BACK_;
-    }
-    class_test(counter == _MAX_IT_,
-               pba->error_message,
-               "Search for initial scale factor a such that all ncdm species are relativistic failed.");
-=======
-                     pba->w_ncdm_bg[n_ncdm],
-                             pba->q_size_ncdm_bg[n_ncdm],
-                             pba->M_ncdm[n_ncdm],
-                             pba->factor_ncdm[n_ncdm],
-                             pba->a_today/a-1.0,
-                             NULL,
-                             &rho_ncdm,
-                             &p_ncdm,
-                             NULL,
-                             NULL),
-                         pba->error_message,
-                         pba->error_message);
-          rho_ncdm_rel_tot += 3.*p_ncdm;
-          if (fabs(p_ncdm/rho_ncdm-1./3.)>ppr->tol_ncdm_initial_w){
-            is_early_enough = _FALSE_;
-          }
+        }
       }
       if (is_early_enough == _TRUE_){
         break;
       }
-      else{
+      else {
         a *= _SCALE_BACK_;
       }
     }
     class_test(counter == _MAX_IT_,
-           pba->error_message,
-           "Search for initial scale factor a such that all ncdm species are relativistic failed.");
->>>>>>> 864b4f44
+               pba->error_message,
+               "Search for initial scale factor a such that all ncdm species are relativistic failed.");
   }
 
   /* Set initial values of {B} variables: */
   Omega_rad = pba->Omega0_g;
-  if (pba->has_ur == _TRUE_)
+  if (pba->has_ur == _TRUE_){
     Omega_rad += pba->Omega0_ur;
-  if (pba->has_idr == _TRUE_)
+  }
+  if (pba->has_idr == _TRUE_){
     Omega_rad += pba->Omega0_idr;
+  }
   rho_rad = Omega_rad*pow(pba->H0,2)/pow(a/pba->a_today,4);
   if (pba->has_ncdm == _TRUE_){
     /** - We must add the relativistic contribution from NCDM species */
@@ -2390,15 +2152,10 @@
         log(rho_rad*4./(3*pow(scf_lambda,2)-12))*pba->phi_ini_scf;
       if (3.*pow(scf_lambda,2)-12. < 0){
         /** - --> If there is no attractor solution for scf_lambda, assign some value. Otherwise would give a nan.*/
-        pvecback_integration[pba->index_bi_phi_scf] = 1./scf_lambda;//seems to the work
-<<<<<<< HEAD
-        if (pba->background_verbose > 0)
-          printf(" No attractor IC for lambda = %.3e ! \n ",scf_lambda);
-=======
+        pvecback_integration[pba->index_bi_phi_scf] = 1./scf_lambda;//seems to do the work
         if (pba->background_verbose > 0){
           printf(" No attractor IC for lambda = %.3e ! \n ",scf_lambda);
         }
->>>>>>> 864b4f44
       }
       pvecback_integration[pba->index_bi_phi_prime_scf] = 2.*a*sqrt(V_scf(pba,pvecback_integration[pba->index_bi_phi_scf]))*pba->phi_prime_ini_scf;
     }
@@ -2417,11 +2174,7 @@
   }
 
   /* Infer pvecback from pvecback_integration */
-<<<<<<< HEAD
-  class_call(background_functions(pba, pvecback_integration, pba->normal_info, pvecback),
-=======
   class_call(background_functions(pba, a/pba->a_today, pvecback_integration, pba->normal_info, pvecback),
->>>>>>> 864b4f44
              pba->error_message,
              pba->error_message);
 
@@ -2735,18 +2488,13 @@
   rho_M = pvecback[pba->index_bg_rho_b];
   if (pba->has_cdm){
     rho_M += pvecback[pba->index_bg_rho_cdm];
-<<<<<<< HEAD
-  if (pba->has_idm_dr)
+  }
+  if (pba->has_idm_dr){
     rho_M += pvecback[pba->index_bg_rho_idm_dr];
-
-  dy[pba->index_bi_D] = y[pba->index_bi_D_prime];
-  dy[pba->index_bi_D_prime] = -a*H*y[pba->index_bi_D_prime] + 1.5*a*a*rho_M*y[pba->index_bi_D];
-=======
   }
 
   dy[pba->index_bi_D] = y[pba->index_bi_D_prime]/a/H;
   dy[pba->index_bi_D_prime] = -y[pba->index_bi_D_prime] + 1.5*a*rho_M*y[pba->index_bi_D]/H;
->>>>>>> 864b4f44
 
   if (pba->has_dcdm == _TRUE_){
     /** - compute dcdm density \f$ d\rho/dloga = -3 \rho - \Gamma/H \rho \f$*/
@@ -2769,8 +2517,6 @@
     dy[pba->index_bi_phi_prime_scf] = - (2*y[pba->index_bi_phi_prime_scf] + a*dV_scf(pba,y[pba->index_bi_phi_scf]/H)) ;
   }
 
-<<<<<<< HEAD
-=======
   return _SUCCESS_;
 
 }
@@ -2812,7 +2558,6 @@
   /* Construct f = D_prime/(aHD) */
   bg_table_row[pba->index_bg_f] = y[pba->index_bi_D_prime]/( y[pba->index_bi_D]*bg_table_row[pba->index_bg_a]*bg_table_row[pba->index_bg_H]);
 
->>>>>>> 864b4f44
   return _SUCCESS_;
 
 }
@@ -2932,11 +2677,7 @@
 
 double dV_scf(
               struct background *pba,
-<<<<<<< HEAD
               double phi) {
-=======
-          double phi) {
->>>>>>> 864b4f44
   return dV_e_scf(pba,phi)*V_p_scf(pba,phi) + V_e_scf(pba,phi)*dV_p_scf(pba,phi);
 }
 
