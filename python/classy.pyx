"""
.. module:: classy
    :synopsis: Python wrapper around CLASS
.. moduleauthor:: Karim Benabed <benabed@iap.fr>
.. moduleauthor:: Benjamin Audren <benjamin.audren@epfl.ch>
.. moduleauthor:: Julien Lesgourgues <lesgourg@cern.ch>

This module defines a class called Class. It is used with Monte Python to
extract cosmological parameters.

# JL 14.06.2017: TODO: check whether we should free somewhere the allocated fc.filename and titles, data (4 times)

"""
import time
import os
from math import exp,log
import numpy as np
cimport numpy as np
from libc.stdlib cimport *
from libc.stdio cimport *
from libc.string cimport *
import cython
from cython.parallel import prange
cimport cython

<<<<<<< HEAD
# TODO conditional import?
# TODO relative import?
import classynet.workspace
import classynet.predictors
=======
# Nils : Added for python 3.x and python 2.x compatibility
import sys
def viewdictitems(d):
    if sys.version_info >= (3,0):
        return d.items()
    else:
        return d.viewitems()
>>>>>>> 03552684

ctypedef np.float_t DTYPE_t
ctypedef np.int_t DTYPE_i



# Import the .pxd containing definitions
from cclassy cimport *

DEF _MAXTITLESTRINGLENGTH_ = 8000

__version__ = _VERSION_.decode("utf-8")

# Implement a specific Exception (this might not be optimally designed, nor
# even acceptable for python standards. It, however, does the job).
# The idea is to raise either an AttributeError if the problem happened while
# reading the parameters (in the normal Class, this would just return a line in
# the unused_parameters file), or a NameError in other cases. This allows
# MontePython to handle things differently.
class CosmoError(Exception):
    def __init__(self, message=""):
        self.message = message.decode() if isinstance(message,bytes) else message

    def __str__(self):
        return '\n\nError in Class: ' + self.message


class CosmoSevereError(CosmoError):
    """
    Raised when Class failed to understand one or more input parameters.

    This case would not raise any problem in Class default behaviour. However,
    for parameter extraction, one has to be sure that all input parameters were
    understood, otherwise the wrong cosmological model would be selected.
    """
    pass


class CosmoComputationError(CosmoError):
    """
    Raised when Class could not compute the cosmology at this point.

    This will be caught by the parameter extraction code to give an extremely
    unlikely value to this point
    """
    pass


class Timer:
    """
    Simple help for performance measurements.
    """
    def __init__(self):
        self._start = {}
        self._end = {}
        self._times = {}

    def start(self, name):
        if name in self._start:
            print("WARNING: Overwriting measurement {}".format(name))
        self._start[name] = time.perf_counter()

    def end(self, name):
        if name not in self._start:
            raise ValueError(
               "Measurement '{}' has not started; cannot end!".format(name)
               )
        if name in self._end:
            print("WARNING: Overwriting measurement {}".format(name))
        self._end[name] = time.perf_counter()
        self._times[name] = self._end[name] - self._start[name]

    @property
    def times(self):
        return self._times

    def __getitem__(self, name):
        return self._times[name]

    def __setitem__(self, name, value):
        self._times[name] = value

cdef class Class:
    """
    Class wrapping, creates the glue between C and python

    The actual Class wrapping, the only class we will call from MontePython
    (indeed the only one we will import, with the command:
    from classy import Class

    """
    # List of used structures, defined in the header file. They have to be
    # "cdefined", because they correspond to C structures
    cdef precision pr
    cdef background ba
    cdef thermo th
    cdef perturbs pt
    cdef primordial pm
    cdef nonlinear nl
    cdef transfers tr
    cdef spectra sp
    cdef output op
    cdef lensing le
    cdef distortions sd
    cdef file_content fc

    cpdef int computed # Flag to see if classy has already computed with the given pars
    cpdef int allocated # Flag to see if classy structs are allocated already
    cpdef object _pars # Dictionary of the parameters
    cpdef object ncp   # Keeps track of the structures initialized, in view of cleaning.

    cpdef bint use_NN
    cpdef object predictor

    # Defining two new properties to recover, respectively, the parameters used
    # or the age (set after computation). Follow this syntax if you want to
    # access other quantities. Alternatively, you can also define a method, and
    # call it (see _T_cmb method, at the very bottom).
    property pars:
        def __get__(self):
            return self._pars
    property state:
        def __get__(self):
            return True
    property Omega_nu:
        def __get__(self):
            return self.ba.Omega0_ncdm_tot
    property nonlinear_method:
        def __get__(self):
            return self.nl.method

    def set_default(self):
        _pars = {
            "output":"tCl mPk",}
        self.set(**_pars)

    def __cinit__(self, default=False):
        cpdef char* dumc
        self.allocated = False
<<<<<<< HEAD
        self.use_NN = False
=======
        self.computed = False
>>>>>>> 03552684
        self._pars = {}
        self.fc.size=0
        self.fc.filename = <char*>malloc(sizeof(char)*30)
        assert(self.fc.filename!=NULL)
        dumc = "NOFILE"
        sprintf(self.fc.filename,"%s",dumc)
        self.ncp = set()
        if default: self.set_default()

<<<<<<< HEAD
    def enable_NN(self, predictor):
        """
        This function must be called if the user wants to use NNs to predict
        the source functions. In that case, a Predictor instance must be passed
        which will predict the source functions.
        """
        raise DeprecationWarning()
        self.use_NN = True
        self.predictor = predictor
        # If using neural networks, set 'bad' parameters
        # (explanation in method definition) before calling
        # compute
        self._set_parameters_for_NN()
=======
    def __dealloc__(self):
        if self.allocated:
          self.struct_cleanup()
        self.empty()
        # Reset all the fc to zero if its not already done
        if self.fc.size !=0:
            self.fc.size=0
            free(self.fc.name)
            free(self.fc.value)
            free(self.fc.read)
            free(self.fc.filename)
>>>>>>> 03552684

    # Set up the dictionary
    def set(self,*pars,**kars):
        oldpars = self._pars.copy()
        if len(pars)==1:
            self._pars.update(dict(pars[0]))
        elif len(pars)!=0:
            raise CosmoSevereError("bad call")

        self._pars.update(kars)
<<<<<<< HEAD
        self.ready=False

        # TODO if pars contains NN enable, load models here?
        # TODO if pars contains NN enable, set use_NN

        return True

    def use_nn(self):
        """
        Utility methods that returns whether neural networks are enabled
        by checking whether 'neural network path' is in the input parameters.
        """
        if not "neural network path" in self._pars:
            return False
        else:
            if not self.can_use_nn():
                print("##################################")
                print("#   NOT USING NEURAL NETWORKS!   #")
                print("##################################")
                return False
            else:
                print("##################################")
                print("#    USING NEURAL NETWORKS!      #")
                print("##################################")
                return True

    def can_use_nn(self):
        """ may only be called if neural networks are enabled """
        workspace = self.nn_workspace()
        domain = workspace.loader().domain_descriptor()

        if not domain.contains(self._pars):
            print("neural network domain of validity does not contain requested parameters")
            return False

        def expect(key, value):
            if not key in self._pars:
                print("expected key '{}' not found in parameters.".format(key))
                return False
            else:
                found = self._pars[key]
                if found != value:
                    print("expected parameter '{}' to be {}; got {} instead.".format(key, value, found))
                    return False
                else:
                    return True

        if not expect("N_ncdm", 1):
            return False
        if not expect("deg_ncdm", 3):
            return False
        if not expect("Omega_Lambda", 0):
            return False
        # TODO are there other valid values (e.g. 'true' or something like that)?
        if not expect("compute damping scale", "yes"):
            return False

        pk_max = self._pars.get("P_k_max_1/Mpc")
        if pk_max is not None and pk_max > 100.0:
            print("neural networks only applicable with 'P_k_max_1/Mpc' <= 100.0")
            return False

=======
        if viewdictitems(self._pars) <= viewdictitems(oldpars):
          return # Don't change the computed states, if the new dict was already contained in the previous dict
        self.computed=False
>>>>>>> 03552684
        return True

    def empty(self):
        self._pars = {}
        self.computed = False

    # Create an equivalent of the parameter file. Non specified values will be
    # taken at their default (in Class)
    def _fillparfile(self):
        cdef char* dumc

        if self.fc.size!=0:
            free(self.fc.name)
            free(self.fc.value)
            free(self.fc.read)
        self.fc.size = len(self._pars)
        self.fc.name = <FileArg*> malloc(sizeof(FileArg)*len(self._pars))
        assert(self.fc.name!=NULL)

        self.fc.value = <FileArg*> malloc(sizeof(FileArg)*len(self._pars))
        assert(self.fc.value!=NULL)

        self.fc.read = <short*> malloc(sizeof(short)*len(self._pars))
        assert(self.fc.read!=NULL)

        # fill parameter file
        i = 0
        for kk in self._pars:

            dumcp = kk.encode()
            dumc = dumcp
            sprintf(self.fc.name[i],"%s",dumc)
            dumcp = str(self._pars[kk]).strip().encode()
            dumc = dumcp
            sprintf(self.fc.value[i],"%s",dumc)
            self.fc.read[i] = _FALSE_
            i+=1

    # Called at the end of a run, to free memory
    def struct_cleanup(self):
        if(self.allocated != True):
          return
        if "distortions" in self.ncp:
            distortions_free(&self.sd)
        if "lensing" in self.ncp:
            lensing_free(&self.le)
        if "spectra" in self.ncp:
            spectra_free(&self.sp)
        if "transfer" in self.ncp:
            transfer_free(&self.tr)
        if "nonlinear" in self.ncp:
            nonlinear_free(&self.nl)
        if "primordial" in self.ncp:
            primordial_free(&self.pm)
        if "perturb" in self.ncp:
            perturb_free(&self.pt)
        if "thermodynamics" in self.ncp:
            thermodynamics_free(&self.th)
        if "background" in self.ncp:
            background_free(&self.ba)
        self.allocated = False
        self.computed = False

    def _check_task_dependency(self, level):
        """
        Fill the level list with all the needed modules

        .. warning::

            the ordering of modules is obviously dependent on CLASS module order
            in the main.c file. This has to be updated in case of a change to
            this file.

        Parameters
        ----------

        level : list
            list of strings, containing initially only the last module required.
            For instance, to recover all the modules, the input should be
            ['lensing']

        """
        if "distortions" in level:
            if "lensing" not in level:
                level.append("lensing")
        if "lensing" in level:
            if "spectra" not in level:
                level.append("spectra")
        if "spectra" in level:
            if "transfer" not in level:
                level.append("transfer")
        if "transfer" in level:
            if "nonlinear" not in level:
                level.append("nonlinear")
        if "nonlinear" in level:
            if "primordial" not in level:
                level.append("primordial")
        if "primordial" in level:
            if "perturb" not in level:
                level.append("perturb")
        if "perturb" in level:
            if "thermodynamics" not in level:
                level.append("thermodynamics")
        if "thermodynamics" in level:
            if "background" not in level:
                level.append("background")
        if len(level)!=0 :
            if "input" not in level:
                level.append("input")
        return level

    def _pars_check(self, key, value, contains=False, add=""):
        val = ""
        if key in self._pars:
            val = self._pars[key]
            if contains:
                if value in val:
                    return True
            else:
                if value==val:
                    return True
        if add:
            sep = " "
            if isinstance(add,str):
                sep = add

            if contains and val:
                    self.set({key:val+sep+value})
            else:
                self.set({key:value})
            return True
        return False

    def _set_parameters_for_NN(self):
        """
        This method will perform two things:

        1.
        It will set 'bad' parameters for the perturbation module in order to
        'bypass' the full calculation but still initialize the structs, etc.
        This needs to be done (TODO: for now...) when using NNs to predict
        source functions.

        2.
        It will set additional parameters (see below as `additional_params`) that
        are required for NN evaluation.
        """
        raise DeprecationWarning()

        bad_params = {
            "l_max_g": 4,
            "l_max_ur": 4,
            "l_max_pol_g": 4,
            "l_max_ncdm": 4,
            # "l_max_dr": 4,
            # "l_max_g_ten": 4,
            # "l_max_pol_g_ten": 4,

            "perturb_integration_stepsize": 5,
            "tol_perturb_integration": 1e10,
            # "perturb_sampling_stepsize": 100,
            "radiation_streaming_approximation": 0,
            "radiation_streaming_trigger_tau_over_tau_k": 0.01,
            "radiation_streaming_trigger_tau_c_over_tau": 0.2,
            "ur_fluid_approximation": 0,
            "ur_fluid_trigger_tau_over_tau_k": 0.3,
            # "neglect_CMB_sources_below_visibility": 1e5
        }
        self.set(bad_params)

    cdef void overwrite_source_function(self, int index_md, int index_ic,
            int index_type,
            int k_NN_size, int tau_size, double[:, :] S):
        """
        This utility function overwrites a single source function specified by `index_type`
        with the given source function `S`.
        Used by NN code (see below in "perturb" section of `compute()`).
        """
        cdef int tp_size = self.pt.tp_size[index_md]
        cdef int index_tau
        cdef int index_k

        ## -> Not reuqired if perform_NN_skip is true :
        # Required again because all source functions have been allocated earlier
        free(self.pt.sources[index_md][index_ic * tp_size + index_type])
        # Allocate memory for source function
        self.pt.sources[index_md][index_ic * tp_size + index_type] = <double*> malloc(k_NN_size * tau_size * sizeof(double))

        for index_tau in range(tau_size):
            for index_k in range(k_NN_size):
                # GS TODO: More efficient way to copy memory from numpy array??
                self.pt.sources[index_md][index_ic*tp_size + index_type][index_tau*k_NN_size + index_k] = S[index_k][index_tau]

    # GS: TODO remove this function
    def debug_overwrite_source(self, name, double[:, :] S):
        cdef int index_md = self.pt.index_md_scalars
        cdef int index_ic = self.pt.index_ic_ad
        cdef int tp_size = self.pt.tp_size[index_md]
        cdef int tau_size = self.pt.tau_size
        cdef int k_size = self.pt.k_size[index_md]
        cdef int i_tau
        cdef int i_k

        index_type = self.translate_source_to_index(name)

        print "expected S.shape of", (k_size, tau_size)
        print "got      S.shape of", S.shape

        for i_tau in range(tau_size):
            for i_k in range(k_size):
                self.pt.sources[index_md][index_ic*tp_size + index_type][i_tau*k_size + i_k] = S[i_k][i_tau]


    def compute(self, level=["distortions"], performance_report=None, post_perturb_callback=None):
        """
        compute(level=["distortions"])

        Main function, execute all the _init methods for all desired modules.
        This is called in MontePython, and this ensures that the Class instance
        of this class contains all the relevant quantities. Then, one can deduce
        Pk, Cl, etc...

        Parameters
        ----------
        level : list
                list of the last module desired. The internal function
                _check_task_dependency will then add to this list all the
                necessary modules to compute in order to initialize this last
                one. The default last module is "lensing".

        .. warning::

            level default value should be left as an array (it was creating
            problem when casting as a set later on, in _check_task_dependency)

        """
        cdef ErrorMsg errmsg
        cdef int i

        timer = Timer()

        timer.start("compute")

        # Append to the list level all the modules necessary to compute.
        level = self._check_task_dependency(level)

        # Check if this function ran before (self.computed should be true), and
        # if no other modules were requested, i.e. if self.ncp contains (or is
        # equivalent to) level. If it is the case, simply stop the execution of
        # the function.
        if self.computed and self.ncp.issuperset(level):
            return

        # Check if already allocated to prevent memory leaks
        if self.allocated:
            self.struct_cleanup()

        # Otherwise, proceed with the normal computation.
        self.computed = False

        # Equivalent of writing a parameter file
        self._fillparfile()

        # self.ncp will contain the list of computed modules (under the form of
        # a set, instead of a python list)
        self.ncp=set()
        # Up until the empty set, all modules are allocated
        # (And then we successively keep track of the ones we allocate additionally)
        self.allocated = True

        # --------------------------------------------------------------------
        # Check the presence for all CLASS modules in the list 'level'. If a
        # module is found in level, executure its "_init" method.
        # --------------------------------------------------------------------
        # The input module should raise a CosmoSevereError, because
        # non-understood parameters asked to the wrapper is a problematic
        # situation.
        if "input" in level:
            timer.start("input")
            if input_read_from_file(&self.fc, &self.pr, &self.ba, &self.th,
                                    &self.pt, &self.tr, &self.pm, &self.sp,
                                    &self.nl, &self.le, &self.sd, &self.op, errmsg) == _FAILURE_:
                raise CosmoSevereError(errmsg)
            self.ncp.add("input")
            # This part is done to list all the unread parameters, for debugging
            problem_flag = False
            problematic_parameters = []
            # GS: added this because neural network arguments are not relevant
            # to the C code.
            problematic_exceptions = set(["neural network path", "nn_cheat", "nn_debug"])
            for i in range(self.fc.size):
                if self.fc.read[i] == _FALSE_:
                    name = self.fc.name[i].decode()
                    # GS: if parameter is an exception, do not raise problem flag
                    if name in problematic_exceptions:
                        continue
                    problem_flag = True
                    problematic_parameters.append(name)
            if problem_flag:
                raise CosmoSevereError(
                    "Class did not read input parameter(s): %s\n" % ', '.join(
                    problematic_parameters))
            timer.end("input")

        # The following list of computation is straightforward. If the "_init"
        # methods fail, call `struct_cleanup` and raise a CosmoComputationError
        # with the error message from the faulty module of CLASS.
        if "background" in level:
            timer.start("background")
            if background_init(&(self.pr), &(self.ba)) == _FAILURE_:
                self.struct_cleanup()
                raise CosmoComputationError(self.ba.error_message)
            self.ncp.add("background")
            timer.end("background")

        if "thermodynamics" in level:
            timer.start("thermodynamics")
            if thermodynamics_init(&(self.pr), &(self.ba),
                                   &(self.th)) == _FAILURE_:
                self.struct_cleanup()
                raise CosmoComputationError(self.th.error_message)
            self.ncp.add("thermodynamics")
            timer.end("thermodynamics")

        # define objects for NN
        cdef:
            int i_index_type, index_k, index_tau, i_k
            int k_NN_size, tau_NN_size
            double [:] k_CLASS
            double [:] tau_CLASS
            # double * c_tau_NN
            # int c_tau_NN_size
            # double [:] numpy_k_CLASS
            # double [:] numpy_tau_CLASS
            int index_md
            int k_size
            int tau_size
            int index_ic
            int index_type
            # int tp_size = 0
            int tp_size
            int tot_num_of_sources = 11
            int index_tp_x
            # double [:,:] NN_interpolated
            # double [:] NN_interpolated
            # TODO remove some of the unused ones here
            double [:, :, :] NN_prediction
            double * c_NN_sources

        if "perturb" in level:

            timer.start("perturb")
            timer.start("perturb_init")


            # Allocate memory for ALL source functions (since transfer.c iterates over them)

            use_nn = self.use_nn()

            if use_nn and not self.nn_cheat_enabled():
                print("Using neural networks; skipping regular perturbation module.")
                self.pt.perform_NN_skip = _TRUE_

            if perturb_init(&(self.pr), &(self.ba),
                            &(self.th), &(self.pt)) == _FAILURE_:
                self.struct_cleanup()
                raise CosmoComputationError(self.pt.error_message)
            self.ncp.add("perturb")
            timer.end("perturb_init")

            # flag for using NN
            if use_nn:
                timer.start("neural network complete")
                timer.start("neural network initialization")

                index_md = self.pt.index_md_scalars;
                k_size = self.pt.k_size[index_md];
                tau_size = self.pt.tau_size;
                index_ic = self.pt.index_ic_ad;

                tp_size = self.pt.tp_size[index_md];

                tau_CLASS = np.zeros((tau_size))
                for index_tau in range(tau_size):
                    tau_CLASS[index_tau] = self.pt.tau_sampling[index_tau]

                requested_index_types = []

                # add all sources that class calculates to the list for predicting
                source_names = []
                if self.pt.has_source_t:
                    requested_index_types.extend([
                        self.pt.index_tp_t0,
                        self.pt.index_tp_t1,
                        self.pt.index_tp_t2,
                        ])
                    source_names.extend(["t0", "t1", "t2"])

                    if self.nn_debug_enabled():
                        requested_index_types.extend([
                            self.pt.index_tp_t0_reco_no_isw,
                            self.pt.index_tp_t0_reio_no_isw,
                            self.pt.index_tp_t0_isw,
                            self.pt.index_tp_t2_reco,
                            self.pt.index_tp_t2_reio,
                            ])
                        source_names.extend([
                            "t0_reco_no_isw", "t0_reio_no_isw", "t0_isw",
                            "t2_reco", "t2_reio"
                        ])
                if self.pt.has_source_phi_plus_psi:
                    requested_index_types.append(self.pt.index_tp_phi_plus_psi)
                    source_names.append("phi_plus_psi")

                if self.pt.has_source_delta_m:
                    requested_index_types.append(self.pt.index_tp_delta_m)
                    source_names.append("delta_m")

                '''
                if self.pt.has_source_delta_g:
                    index_type_list.append(self.pt.index_tp_delta_g)
                    names.append('delta_g')
                if self.pt.has_source_theta_m:
                    index_type_list.append(self.pt.index_tp_theta_m)
                    names.append('theta_m')
                if self.pt.has_source_phi:
                    index_type_list.append(self.pt.index_tp_phi)
                    names.append('phi')
                if self.pt.has_source_phi_prime:
                    index_type_list.append(self.pt.index_tp_phi_prime)
                    names.append('phi_prime')
                if self.pt.has_source_psi:
                    index_type_list.append(self.pt.index_tp_psi)
                    names.append('psi')
                '''

                timer.end("neural network initialization")

                timer.start("get all sources")
                timer.start("build predictor")
                predictor = classynet.predictors.build_predictor(self)
                timer.end("build predictor")
                timer.start("predictor.predict_many")
                k_NN, NN_prediction = predictor.predict_many(source_names, np.asarray(tau_CLASS))
                timer.end("predictor.predict_many")
                timer.end("get all sources")

                timer.start("overwrite k array")

                # Copy k values from NN
                k_NN_size = len(k_NN)
                free(self.pt.k[index_md])
                self.pt.k[index_md] = <double*>malloc(k_NN_size * sizeof(double))
                for i_k in range(k_NN_size):
                    self.pt.k[index_md][i_k] = k_NN[i_k]

                self.pt.k_min = k_NN[0]
                self.pt.k_max = k_NN[-1]
                self.pt.k_size[index_md] = k_NN_size

                k_max_cl = 0.4
                # TODO - 1 maybe?
                k_max_cl_idx = np.searchsorted(k_NN, k_max_cl)
                # self.pt.k_size_cl[index_md] = k_NN_size
                self.pt.k_size_cl[index_md] = k_max_cl_idx

                _k_max_dbg = self.pt.k[index_md][self.pt.k_size_cl[index_md] - 1]
                print("pt.k[index_md][pt.k_size_cl[index_md] - 1] =", _k_max_dbg)


                timer.end("overwrite k array")

                timer.start("allocate unused source functions")
                for index_type in range(tp_size):
                    # Using malloc instead of calloc here will cause the splining
                    # in transfer.c to explode, but that doesn't seem to be an issue.
                    # Using malloc over calloc saves about a factor of 10 in runtime.
                    # self.pt.sources[index_md][index_ic * tp_size + index_type] = <double*> calloc(k_NN_size * tau_size,  sizeof(double))
                    self.pt.sources[index_md][index_ic * tp_size + index_type] = <double*> malloc(k_NN_size * tau_size * sizeof(double))
                timer.end("allocate unused source functions")

                for key, value in predictor.times.items():
                    timer[key] = value

                for key, value in predictor.time_prediction_per_network.items():
                    timer["indiv. network: '{}'".format(key)] = value

                timer.start("overwrite source functions")

                for i, index_tp_x in enumerate(requested_index_types):
                    self.overwrite_source_function(
                            index_md, index_ic,
                            index_tp_x,
                            k_NN_size, tau_size, NN_prediction[i, :, :]
                            )

                ############################################################
                # if self.pt.has_source_t:
                #     self.overwrite_source_function(
                #             index_md, index_ic,
                #             self.pt.index_tp_t0,
                #             k_NN_size, tau_size, NN_prediction[0, :, :]
                #             )
                #     self.overwrite_source_function(
                #             index_md, index_ic,
                #             self.pt.index_tp_t1,
                #             k_NN_size, tau_size, NN_prediction[1, :, :]
                #             )
                #     self.overwrite_source_function(
                #             index_md, index_ic,
                #             self.pt.index_tp_t2,
                #             k_NN_size, tau_size, NN_prediction[2, :, :]
                #             )

                if self.pt.has_source_p:
                    assert "t2" in source_names
                    self.overwrite_source_function(
                        index_md, index_ic,
                        self.pt.index_tp_p,
                        k_NN_size, tau_size,
                        np.sqrt(6) * NN_prediction[source_names.index("t2"), :, :]
                    )

                # if self.pt.has_source_phi_plus_psi:
                #     self.overwrite_source_function(
                #             index_md, index_ic,
                #             self.pt.index_tp_phi_plus_psi,
                #             k_NN_size, tau_size, NN_prediction[3, :, :]
                #             )

                # if self.pt.has_source_delta_m:
                #     self.overwrite_source_function(
                #             index_md, index_ic,
                #             self.pt.index_tp_delta_m,
                #             k_NN_size, tau_size, NN_prediction[4, :, :]
                #             )


                timer.end("overwrite source functions")
                ############################################################

                timer.end("neural network complete")

            timer.end("perturb")

            if post_perturb_callback:
                post_perturb_callback(self)

        if "primordial" in level:
            timer.start("primordial")
            if primordial_init(&(self.pr), &(self.pt),
                               &(self.pm)) == _FAILURE_:
                self.struct_cleanup()
                raise CosmoComputationError(self.pm.error_message)
            self.ncp.add("primordial")
            timer.end("primordial")

        if "nonlinear" in level:
            timer.start("nonlinear")
            if nonlinear_init(&self.pr, &self.ba, &self.th,
                              &self.pt, &self.pm, &self.nl) == _FAILURE_:
                self.struct_cleanup()
                raise CosmoComputationError(self.nl.error_message)
            self.ncp.add("nonlinear")
            timer.end("nonlinear")

        if "transfer" in level:
            timer.start("transfer")
            if transfer_init(&(self.pr), &(self.ba), &(self.th),
                             &(self.pt), &(self.nl), &(self.tr)) == _FAILURE_:
                self.struct_cleanup()
                raise CosmoComputationError(self.tr.error_message)
            self.ncp.add("transfer")
            timer.end("transfer")

        if "spectra" in level:
            timer.start("spectra")
            if spectra_init(&(self.pr), &(self.ba), &(self.pt),
                            &(self.pm), &(self.nl), &(self.tr),
                            &(self.sp)) == _FAILURE_:
                self.struct_cleanup()
                raise CosmoComputationError(self.sp.error_message)
            self.ncp.add("spectra")
            timer.end("spectra")

        if "lensing" in level:
            timer.start("lensing")
            if lensing_init(&(self.pr), &(self.pt), &(self.sp),
                            &(self.nl), &(self.le)) == _FAILURE_:
                self.struct_cleanup()
                raise CosmoComputationError(self.le.error_message)
            self.ncp.add("lensing")
            timer.end("lensing")

        if "distortions" in level:
            timer.start("distortions")
            if distortions_init(&(self.pr), &(self.ba), &(self.th),
                                &(self.pt), &(self.pm), &(self.sd)) == _FAILURE_:
                self.struct_cleanup()
                raise CosmoComputationError(self.sd.error_message)
            self.ncp.add("distortions")
            timer.end("distortions")

        timer.end("compute")

        if performance_report is not None:
            performance_report.update(timer.times)

        self.computed = True

        # At this point, the cosmological instance contains everything needed. The
        # following functions are only to output the desired numbers
        return

    def raw_cl(self, lmax=-1, nofail=False):
        """
        raw_cl(lmax=-1, nofail=False)

        Return a dictionary of the primary C_l

        Parameters
        ----------
        lmax : int, optional
                Define the maximum l for which the C_l will be returned
                (inclusively). This number will be checked against the maximum l
                at which they were actually computed by CLASS, and an error will
                be raised if the desired lmax is bigger than what CLASS can
                give.
        nofail: bool, optional
                Check and enforce the computation of the spectra module
                beforehand, with the desired lmax.

        Returns
        -------
        cl : dict
                Dictionary that contains the power spectrum for 'tt', 'te', etc... The
                index associated with each is defined wrt. Class convention, and are non
                important from the python point of view. It also returns now the
                ell array.
        """
        cdef int lmaxR
        cdef double *rcl = <double*> calloc(self.sp.ct_size,sizeof(double))

        # Quantities for tensor modes
        cdef double **cl_md = <double**> calloc(self.sp.md_size, sizeof(double*))
        for index_md in range(self.sp.md_size):
            cl_md[index_md] = <double*> calloc(self.sp.ct_size, sizeof(double))

        # Quantities for isocurvature modes
        cdef double **cl_md_ic = <double**> calloc(self.sp.md_size, sizeof(double*))
        for index_md in range(self.sp.md_size):
            cl_md_ic[index_md] = <double*> calloc(self.sp.ct_size*self.sp.ic_ic_size[index_md], sizeof(double))

        # Define a list of integers, refering to the flags and indices of each
        # possible output Cl. It allows for a clear and concise way of looping
        # over them, checking if they are defined or not.
        has_flags = [
            (self.sp.has_tt, self.sp.index_ct_tt, 'tt'),
            (self.sp.has_ee, self.sp.index_ct_ee, 'ee'),
            (self.sp.has_te, self.sp.index_ct_te, 'te'),
            (self.sp.has_bb, self.sp.index_ct_bb, 'bb'),
            (self.sp.has_pp, self.sp.index_ct_pp, 'pp'),
            (self.sp.has_tp, self.sp.index_ct_tp, 'tp'),]
        spectra = []

        for flag, index, name in has_flags:
            if flag:
                spectra.append(name)

        if not spectra:
            raise CosmoSevereError("No Cl computed")
        lmaxR = self.sp.l_max_tot
        if lmax == -1:
            lmax = lmaxR
        if lmax > lmaxR:
            if nofail:
                self._pars_check("l_max_scalars",lmax)
                self.compute(["lensing"])
            else:
                raise CosmoSevereError("Can only compute up to lmax=%d"%lmaxR)

        # Initialise all the needed Cls arrays
        cl = {}
        for elem in spectra:
            cl[elem] = np.zeros(lmax+1, dtype=np.double)

        # Recover for each ell the information from CLASS
        for ell from 2<=ell<lmax+1:
            if spectra_cl_at_l(&self.sp, ell, rcl, cl_md, cl_md_ic) == _FAILURE_:
                raise CosmoSevereError(self.sp.error_message)
            for flag, index, name in has_flags:
                if name in spectra:
                    cl[name][ell] = rcl[index]
        cl['ell'] = np.arange(lmax+1)

        free(rcl)
        for index_md in range(self.sp.md_size):
            free(cl_md[index_md])
            free(cl_md_ic[index_md])
        free(cl_md)
        free(cl_md_ic)

        return cl

    def lensed_cl(self, lmax=-1,nofail=False):
        """
        lensed_cl(lmax=-1, nofail=False)

        Return a dictionary of the lensed C_l, computed by CLASS, without the
        density C_ls. They must be asked separately with the function aptly
        named density_cl

        Parameters
        ----------
        lmax : int, optional
                Define the maximum l for which the C_l will be returned (inclusively)
        nofail: bool, optional
                Check and enforce the computation of the lensing module beforehand

        Returns
        -------
        cl : dict
                Dictionary that contains the power spectrum for 'tt', 'te', etc... The
                index associated with each is defined wrt. Class convention, and are non
                important from the python point of view.
        """
        cdef int lmaxR
        cdef double *lcl = <double*> calloc(self.le.lt_size,sizeof(double))

        # Define a list of integers, refering to the flags and indices of each
        # possible output Cl. It allows for a clear and concise way of looping
        # over them, checking if they are defined or not.
        has_flags = [
            (self.le.has_tt, self.le.index_lt_tt, 'tt'),
            (self.le.has_ee, self.le.index_lt_ee, 'ee'),
            (self.le.has_te, self.le.index_lt_te, 'te'),
            (self.le.has_bb, self.le.index_lt_bb, 'bb'),
            (self.le.has_pp, self.le.index_lt_pp, 'pp'),
            (self.le.has_tp, self.le.index_lt_tp, 'tp'),]
        spectra = []

        for flag, index, name in has_flags:
            if flag:
                spectra.append(name)

        if not spectra:
            raise CosmoSevereError("No lensed Cl computed")
        lmaxR = self.le.l_lensed_max

        if lmax == -1:
            lmax = lmaxR
        if lmax > lmaxR:
            if nofail:
                self._pars_check("l_max_scalars",lmax)
                self.compute(["lensing"])
            else:
                raise CosmoSevereError("Can only compute up to lmax=%d"%lmaxR)

        cl = {}
        # Simple Cls, for temperature and polarisation, are not so big in size
        for elem in spectra:
            cl[elem] = np.zeros(lmax+1, dtype=np.double)
        for ell from 2<=ell<lmax+1:
            if lensing_cl_at_l(&self.le,ell,lcl) == _FAILURE_:
                raise CosmoSevereError(self.le.error_message)
            for flag, index, name in has_flags:
                if name in spectra:
                    cl[name][ell] = lcl[index]
        cl['ell'] = np.arange(lmax+1)

        free(lcl)
        return cl

    def density_cl(self, lmax=-1, nofail=False):
        """
        density_cl(lmax=-1, nofail=False)

        Return a dictionary of the primary C_l for the matter

        Parameters
        ----------
        lmax : int, optional
            Define the maximum l for which the C_l will be returned (inclusively)
        nofail: bool, optional
            Check and enforce the computation of the lensing module beforehand

        Returns
        -------
        cl : numpy array of numpy.ndarrays
            Array that contains the list (in this order) of self correlation of
            1st bin, then successive correlations (set by non_diagonal) to the
            following bins, then self correlation of 2nd bin, etc. The array
            starts at index_ct_dd.
        """
        cdef int lmaxR
        cdef double *dcl = <double*> calloc(self.sp.ct_size,sizeof(double))

        # Quantities for tensor modes
        cdef double **cl_md = <double**> calloc(self.sp.md_size, sizeof(double*))
        for index_md in range(self.sp.md_size):
            cl_md[index_md] = <double*> calloc(self.sp.ct_size, sizeof(double))

        # Quantities for isocurvature modes
        cdef double **cl_md_ic = <double**> calloc(self.sp.md_size, sizeof(double*))
        for index_md in range(self.sp.md_size):
            cl_md_ic[index_md] = <double*> calloc(self.sp.ct_size*self.sp.ic_ic_size[index_md], sizeof(double))

        lmaxR = self.pt.l_lss_max
        has_flags = [
            (self.sp.has_dd, self.sp.index_ct_dd, 'dd'),
            (self.sp.has_td, self.sp.index_ct_td, 'td'),
            (self.sp.has_ll, self.sp.index_ct_ll, 'll'),
            (self.sp.has_dl, self.sp.index_ct_dl, 'dl'),
            (self.sp.has_tl, self.sp.index_ct_tl, 'tl')]
        spectra = []

        for flag, index, name in has_flags:
            if flag:
                spectra.append(name)
                l_max_flag = self.sp.l_max_ct[self.sp.index_md_scalars][index]
                if l_max_flag < lmax and lmax > 0:
                    raise CosmoSevereError(
                        "the %s spectrum was computed until l=%i " % (
                            name.upper(), l_max_flag) +
                        "but you asked a l=%i" % lmax)

        if not spectra:
            raise CosmoSevereError("No density Cl computed")
        if lmax == -1:
            lmax = lmaxR
        if lmax > lmaxR:
            if nofail:
                self._pars_check("l_max_lss",lmax)
                self._pars_check("output",'nCl')
                self.compute()
            else:
                raise CosmoSevereError("Can only compute up to lmax=%d"%lmaxR)

        cl = {}

        # For density Cls, the size is bigger (different redshfit bins)
        # computes the size, given the number of correlations needed to be computed
        size = int((self.sp.d_size*(self.sp.d_size+1)-(self.sp.d_size-self.sp.non_diag)*
                (self.sp.d_size-1-self.sp.non_diag))/2);
        for elem in ['dd', 'll', 'dl']:
            if elem in spectra:
                cl[elem] = {}
                for index in range(size):
                    cl[elem][index] = np.zeros(
                        lmax+1, dtype=np.double)
        for elem in ['td', 'tl']:
            if elem in spectra:
                cl[elem] = np.zeros(lmax+1, dtype=np.double)

        for ell from 2<=ell<lmax+1:
            if spectra_cl_at_l(&self.sp, ell, dcl, cl_md, cl_md_ic) == _FAILURE_:
                raise CosmoSevereError(self.sp.error_message)
            if 'dd' in spectra:
                for index in range(size):
                    cl['dd'][index][ell] = dcl[self.sp.index_ct_dd+index]
            if 'll' in spectra:
                for index in range(size):
                    cl['ll'][index][ell] = dcl[self.sp.index_ct_ll+index]
            if 'dl' in spectra:
                for index in range(size):
                    cl['dl'][index][ell] = dcl[self.sp.index_ct_dl+index]
            if 'td' in spectra:
                cl['td'][ell] = dcl[self.sp.index_ct_td]
            if 'tl' in spectra:
                cl['tl'][ell] = dcl[self.sp.index_ct_tl]
        cl['ell'] = np.arange(lmax+1)

        free(dcl)
        for index_md in range(self.sp.md_size):
            free(cl_md[index_md])
            free(cl_md_ic[index_md])
        free(cl_md)
        free(cl_md_ic)

        return cl

    def z_of_r (self,z_array):
        cdef double tau=0.0
        cdef int last_index=0 #junk
        cdef double * pvecback
        r = np.zeros(len(z_array),'float64')
        dzdr = np.zeros(len(z_array),'float64')

        pvecback = <double*> calloc(self.ba.bg_size,sizeof(double))

        i = 0
        for redshift in z_array:
            if background_tau_of_z(&self.ba,redshift,&tau)==_FAILURE_:
                raise CosmoSevereError(self.ba.error_message)

            if background_at_tau(&self.ba,tau,long_info,inter_normal,&last_index,pvecback)==_FAILURE_:
                raise CosmoSevereError(self.ba.error_message)

            # store r
            r[i] = pvecback[self.ba.index_bg_conf_distance]
            # store dz/dr = H
            dzdr[i] = pvecback[self.ba.index_bg_H]

            i += 1

        free(pvecback)
        return r[:],dzdr[:]

    def luminosity_distance(self, z):
        """
        luminosity_distance(z)
        """
        cdef double tau=0.0
        cdef int last_index = 0  # junk
        pvecback = <double*> calloc(self.ba.bg_size,sizeof(double))

        if background_tau_of_z(&self.ba, z, &tau)==_FAILURE_:
            raise CosmoSevereError(self.ba.error_message)

        if background_at_tau(&self.ba, tau, long_info,
                inter_normal, &last_index, pvecback)==_FAILURE_:
            raise CosmoSevereError(self.ba.error_message)
        lum_distance = pvecback[self.ba.index_bg_lum_distance]
        free(pvecback)
        return lum_distance

    # Gives the total matter pk for a given (k,z)
    def pk(self,double k,double z):
        """
        Gives the total matter pk (in Mpc**3) for a given k (in 1/Mpc) and z (will be non linear if requested to Class, linear otherwise)

        .. note::

            there is an additional check that output contains `mPk`,
            because otherwise a segfault will occur

        """
        cdef double pk

        if (self.pt.has_pk_matter == _FALSE_):
            raise CosmoSevereError("No power spectrum computed. You must add mPk to the list of outputs.")

        if (self.nl.method == nl_none):
            if nonlinear_pk_at_k_and_z(&self.ba,&self.pm,&self.nl,pk_linear,k,z,self.nl.index_pk_m,&pk,NULL)==_FAILURE_:
                raise CosmoSevereError(self.nl.error_message)
        else:
            if nonlinear_pk_at_k_and_z(&self.ba,&self.pm,&self.nl,pk_nonlinear,k,z,self.nl.index_pk_m,&pk,NULL)==_FAILURE_:
                raise CosmoSevereError(self.nl.error_message)

        return pk

    # Gives the cdm+b pk for a given (k,z)
    def pk_cb(self,double k,double z):
        """
        Gives the cdm+b pk (in Mpc**3) for a given k (in 1/Mpc) and z (will be non linear if requested to Class, linear otherwise)

        .. note::

            there is an additional check that output contains `mPk`,
            because otherwise a segfault will occur

        """
        cdef double pk_cb

        if (self.pt.has_pk_matter == _FALSE_):
            raise CosmoSevereError("No power spectrum computed. You must add mPk to the list of outputs.")
        if (self.nl.has_pk_cb == _FALSE_):
            raise CosmoSevereError("P_cb not computed (probably because there are no massive neutrinos) so you cannot ask for it")

        if (self.nl.method == nl_none):
            if nonlinear_pk_at_k_and_z(&self.ba,&self.pm,&self.nl,pk_linear,k,z,self.nl.index_pk_cb,&pk_cb,NULL)==_FAILURE_:
                raise CosmoSevereError(self.nl.error_message)
        else:
            if nonlinear_pk_at_k_and_z(&self.ba,&self.pm,&self.nl,pk_nonlinear,k,z,self.nl.index_pk_cb,&pk_cb,NULL)==_FAILURE_:
                raise CosmoSevereError(self.nl.error_message)

        return pk_cb

    # Gives the total matter pk for a given (k,z)
    def pk_lin(self,double k,double z):
        """
        Gives the linear total matter pk (in Mpc**3) for a given k (in 1/Mpc) and z

        .. note::

            there is an additional check that output contains `mPk`,
            because otherwise a segfault will occur

        """
        cdef double pk_lin

        if (self.pt.has_pk_matter == _FALSE_):
            raise CosmoSevereError("No power spectrum computed. You must add mPk to the list of outputs.")

        if nonlinear_pk_at_k_and_z(&self.ba,&self.pm,&self.nl,pk_linear,k,z,self.nl.index_pk_m,&pk_lin,NULL)==_FAILURE_:
            raise CosmoSevereError(self.nl.error_message)

        return pk_lin

    # Gives the cdm+b pk for a given (k,z)
    def pk_cb_lin(self,double k,double z):
        """
        Gives the linear cdm+b pk (in Mpc**3) for a given k (in 1/Mpc) and z

        .. note::

            there is an additional check that output contains `mPk`,
            because otherwise a segfault will occur

        """
        cdef double pk_cb_lin

        if (self.pt.has_pk_matter == _FALSE_):
            raise CosmoSevereError("No power spectrum computed. You must add mPk to the list of outputs.")

        if (self.nl.has_pk_cb == _FALSE_):
            raise CosmoSevereError("P_cb not computed by CLASS (probably because there are no massive neutrinos)")

        if nonlinear_pk_at_k_and_z(&self.ba,&self.pm,&self.nl,pk_linear,k,z,self.nl.index_pk_cb,&pk_cb_lin,NULL)==_FAILURE_:
            raise CosmoSevereError(self.nl.error_message)

        return pk_cb_lin

    def get_pk(self, np.ndarray[DTYPE_t,ndim=3] k, np.ndarray[DTYPE_t,ndim=1] z, int k_size, int z_size, int mu_size):
        """ Fast function to get the power spectrum on a k and z array """
        cdef np.ndarray[DTYPE_t, ndim=3] pk = np.zeros((k_size,z_size,mu_size),'float64')
        cdef int index_k, index_z, index_mu

        for index_k in xrange(k_size):
            for index_z in xrange(z_size):
                for index_mu in xrange(mu_size):
                    pk[index_k,index_z,index_mu] = self.pk(k[index_k,index_z,index_mu],z[index_z])
        return pk

    def get_pk_cb(self, np.ndarray[DTYPE_t,ndim=3] k, np.ndarray[DTYPE_t,ndim=1] z, int k_size, int z_size, int mu_size):
        """ Fast function to get the power spectrum on a k and z array """
        cdef np.ndarray[DTYPE_t, ndim=3] pk_cb = np.zeros((k_size,z_size,mu_size),'float64')
        cdef int index_k, index_z, index_mu

        for index_k in xrange(k_size):
            for index_z in xrange(z_size):
                for index_mu in xrange(mu_size):
                    pk_cb[index_k,index_z,index_mu] = self.pk_cb(k[index_k,index_z,index_mu],z[index_z])
        return pk_cb

    def get_pk_lin(self, np.ndarray[DTYPE_t,ndim=3] k, np.ndarray[DTYPE_t,ndim=1] z, int k_size, int z_size, int mu_size):
        """ Fast function to get the linear power spectrum on a k and z array """
        cdef np.ndarray[DTYPE_t, ndim=3] pk = np.zeros((k_size,z_size,mu_size),'float64')
        cdef int index_k, index_z, index_mu

        for index_k in xrange(k_size):
            for index_z in xrange(z_size):
                for index_mu in xrange(mu_size):
                    pk[index_k,index_z,index_mu] = self.pk_lin(k[index_k,index_z,index_mu],z[index_z])
        return pk

    def get_pk_cb_lin(self, np.ndarray[DTYPE_t,ndim=3] k, np.ndarray[DTYPE_t,ndim=1] z, int k_size, int z_size, int mu_size):
        """ Fast function to get the linear power spectrum on a k and z array """
        cdef np.ndarray[DTYPE_t, ndim=3] pk_cb = np.zeros((k_size,z_size,mu_size),'float64')
        cdef int index_k, index_z, index_mu

        for index_k in xrange(k_size):
            for index_z in xrange(z_size):
                for index_mu in xrange(mu_size):
                    pk_cb[index_k,index_z,index_mu] = self.pk_cb_lin(k[index_k,index_z,index_mu],z[index_z])
        return pk_cb

    # [NS] :: TODO :: check optimization
    def get_pk_all(self, k, z, nonlinear = True, cdmbar = False, z_axis_in_k_arr = 0):
        """ General function to get the P(k,z) for ARBITRARY shapes of k,z
            Additionally, it includes the functionality of selecting wether to use the non-linear parts or not,
            and wether to use the cdm baryon power spectrum only
            For Multi-Dimensional k-arrays, it assumes that one of the dimensions is the z-axis
            This is handled by the z_axis_in_k_arr integer, as described in the source code """
        # z_axis_in_k_arr specifies the integer position of the z_axis wihtin the n-dimensional k_arr
        # Example: 1-d k_array -> z_axis_in_k_arr = 0
        # Example: 3-d k_array with z_axis being the first axis -> z_axis_in_k_arr = 0
        # Example: 3-d k_array with z_axis being the last axis  -> z_axis_in_k_arr = 2


        # 1) Select the correct function
        if nonlinear:
            if cdmbar and not (self.ba.Omega0_ncdm_tot == 0.):
                pk_function = self.pk_cb
            else:
                pk_function = self.pk
        else:
            if cdmbar and not (self.ba.Omega0_ncdm_tot == 0.):
                pk_function = self.pk_cb_lin
            else:
                pk_function = self.pk_lin

        # 2) Check if z array, or z value
        if not isinstance(z,(list,np.ndarray)):
            # Only single z value was passed -> k could still be an array of arbitrary dimension
            if not isinstance(k,(list,np.ndarray)):
                # Only single z value AND only single k value -> just return a value
                # This iterates over ALL remaining dimensions
                return pk_function(k,z)
            else:
                k_arr = np.array(k)
                out_pk = np.empty(np.shape(k_arr))
                iterator = np.nditer(k_arr,flags=['multi_index'])
                while not iterator.finished:
                    out_pk[iterator.multi_index] = pk_function(iterator[0],z)
                    iterator.iternext()
                # This iterates over ALL remaining dimensions
                #for index_k in range(k_arr.shape[-1]):
                #    out_pk[...,index_k] = pk_function(k_arr[...,index_k],z)
                return out_pk

        # 3) An array of z values was passed
        k_arr = np.array(k)
        z_arr = np.array(z)
        if( z_arr.ndim != 1 ):
            raise CosmoSevereError("Can only parse one-dimensional z-arrays, not multi-dimensional")

        if( k_arr.ndim > 1 ):
            # 3.1) If there is a multi-dimensional k-array of EQUAL lenghts
            out_pk = np.empty(np.shape(k_arr))
            # Bring the z_axis to the front
            k_arr = np.moveaxis(k_arr, z_axis_in_k_arr, 0)
            out_pk = np.moveaxis(out_pk, z_axis_in_k_arr, 0)
            if( len(k_arr) != len(z_arr) ):
                raise CosmoSevereError("Mismatching array lengths of the z-array")
            for index_z in range(len(z_arr)):
                iterator = np.nditer(k_arr[index_z],flags=['multi_index'])
                while not iterator.finished:
                    out_pk[index_z][iterator.multi_index] = pk_function(iterator[0],z[index_z])
                    iterator.iternext()
                # This iterates over ALL remaining dimensions
                #for index_k in range(k_arr[index_z].shape[-1]):
                #    out_pk[index_z][...,index_k] = pk_function(k_arr[index_z][...,index_k],z_arr[index_z])
            # Move the z_axis back into position
            k_arr = np.moveaxis(k_arr, 0, z_axis_in_k_arr)
            out_pk = np.moveaxis(out_pk, 0, z_axis_in_k_arr)
            return out_pk
        else:
            # 3.2) If there is a multi-dimensional k-array of UNEQUAL lenghts
            if isinstance(k_arr[0],(list,np.ndarray)):
                # A very special thing happened: The user passed a k array with UNEQUAL lengths of k arrays for each z
                out_pk = []
                for index_z in range(len(z_arr)):
                    k_arr_at_z = np.array(k_arr[index_z])
                    out_pk_at_z = np.empty(np.shape(k_arr_at_z))
                    iterator = np.nditer(k_arr_at_z,flags=['multi_index'])
                    while not iterator.finished:
                        out_pk_at_z[iterator.multi_index] = pk_function(iterator[0],z[index_z])
                        iterator.iternext()
                    #for index_k in range(k_arr_at_z.shape[-1]):
                    #   out_pk_at_z[...,index_k] = pk_function(k_arr_at_z[...,index_k],z_arr[index_z])
                    out_pk.append(out_pk_at_z)
                return out_pk

            # 3.3) If there is a single-dimensional k-array
            # The user passed a z-array, but only a 1-d k array
            # Assume thus, that the k array should be reproduced for all z
            out_pk = np.empty((len(z_arr),len(k_arr)))
            for index_z in range(len(z_arr)):
                for index_k in range(len(k_arr)):
                    out_pk[index_z,index_k] = pk_function(k_arr[index_k],z_arr[index_z])
            return out_pk


    def get_pk_and_k_and_z(self, nonlinear=True, only_clustering_species = False):
        """
        Returns a grid of matter power spectrum values and the z and k
        at which it has been fully computed. Useful for creating interpolators.

        Parameters
        ----------
        nonlinear : bool
                Whether the returned power spectrum values are linear or non-linear (default)
        nonlinear : bool
                Whether the returned power spectrum is for galaxy clustering and excludes massive neutrinos, or always includes evrything (default)
        """
        cdef np.ndarray[DTYPE_t,ndim=2] pk_at_k_z = np.zeros((self.nl.k_size, self.nl.ln_tau_size),'float64')
        cdef np.ndarray[DTYPE_t,ndim=1] k = np.zeros((self.nl.k_size),'float64')
        cdef np.ndarray[DTYPE_t,ndim=1] z = np.zeros((self.nl.ln_tau_size),'float64')
        cdef int index_k, index_tau, index_pk
        cdef double z_max_nonlinear, z_max_requested

        # consistency checks

        if self.nl.has_pk_matter == False:
            raise CosmoSevereError("You ask classy to return an array of P(k,z) values, but the input parameters sent to CLASS did not require any P(k,z) calculations; add 'mPk' in 'output'")

        if nonlinear == True and self.nl.method == nl_none:
            raise CosmoSevereError("You ask classy to return an array of nonlinear P(k,z) values, but the input parameters sent to CLASS did not require any non-linear P(k,z) calculations; add e.g. 'halofit' or 'HMcode' in 'nonlinear'")

        # check wich type of P(k) to return (total or clustering only, i.e. without massive neutrino contribution)
        if (only_clustering_species == True):
            index_pk = self.nl.index_pk_cluster
        else:
            index_pk = self.nl.index_pk_total

        # get list of redshfits

        if self.nl.ln_tau_size == 1:
            raise CosmoSevereError("You ask classy to return an array of P(k,z) values, but the input parameters sent to CLASS did not require any P(k,z) calculations for z>0; pass either a list of z in 'z_pk' or one non-zero value in 'z_max_pk'")
        else:
            for index_tau in xrange(self.nl.ln_tau_size):
                if index_tau == self.nl.ln_tau_size-1:
                    z[index_tau] = 0.
                else:
                    z[index_tau] = self.z_of_tau(np.exp(self.nl.ln_tau[index_tau]))

        # check consitency of the list of redshifts

        if nonlinear == True:
            z_max_nonlinear = self.z_of_tau(self.nl.tau[self.nl.index_tau_min_nl])
            z_max_requested = z[0]
            if ((self.nl.tau_size - self.nl.ln_tau_size) < self.nl.index_tau_min_nl):
                raise CosmoSevereError("get_pk_and_k_and_z() is trying to return P(k,z) up to z_max=%e (to encompass your requested maximum value of z); but the input parameters sent to CLASS were such that the non-linear P(k,z) could only be consistently computed up to z=%e; increase the input parameter 'P_k_max_h/Mpc' or 'P_k_max_1/Mpc', or increase the precision parameters 'halofit_min_k_max' and/or 'hmcode_min_k_max', or decrease your requested z_max"%(z_max_requested,z_max_nonlinear))

        # get list of k

        for index_k in xrange(self.nl.k_size):
            k[index_k] = self.nl.k[index_k]

        # get P(k,z) array

        for index_tau in xrange(self.nl.ln_tau_size):
            for index_k in xrange(self.nl.k_size):
                if nonlinear == True:
                    pk_at_k_z[index_k, index_tau] = np.exp(self.nl.ln_pk_nl[index_pk][index_tau * self.nl.k_size + index_k])
                else:
                    pk_at_k_z[index_k, index_tau] = np.exp(self.nl.ln_pk_l[index_pk][index_tau * self.nl.k_size + index_k])

        return pk_at_k_z, k, z

    # Gives sigma(R,z) for a given (R,z)
    def sigma(self,double R,double z):
        """
        Gives sigma (total matter) for a given R and z
        (R is the radius in units of Mpc, so if R=8/h this will be the usual sigma8(z)

        .. note::

            there is an additional check to verify whether output contains `mPk`,
            and whether k_max > ...
            because otherwise a segfault will occur

        """
        cdef double sigma

        if (self.pt.has_pk_matter == _FALSE_):
            raise CosmoSevereError("No power spectrum computed. In order to get sigma(R,z) you must add mPk to the list of outputs.")

        if (self.pt.k_max_for_pk < self.ba.h):
            raise CosmoSevereError("In order to get sigma(R,z) you must set 'P_k_max_h/Mpc' to 1 or bigger, in order to have k_max > 1 h/Mpc.")

        if nonlinear_sigmas_at_z(&self.pr,&self.ba,&self.nl,R,z,self.nl.index_pk_m,out_sigma,&sigma)==_FAILURE_:
            raise CosmoSevereError(self.nl.error_message)

        return sigma

    # Gives sigma_cb(R,z) for a given (R,z)
    def sigma_cb(self,double R,double z):
        """
        Gives sigma (cdm+b) for a given R and z
        (R is the radius in units of Mpc, so if R=8/h this will be the usual sigma8(z)

        .. note::

            there is an additional check to verify whether output contains `mPk`,
            and whether k_max > ...
            because otherwise a segfault will occur

        """
        cdef double sigma_cb

        if (self.pt.has_pk_matter == _FALSE_):
            raise CosmoSevereError("No power spectrum computed. In order to get sigma(R,z) you must add mPk to the list of outputs.")

        if (self.nl.has_pk_cb == _FALSE_):
            raise CosmoSevereError("sigma_cb not computed by CLASS (probably because there are no massive neutrinos)")

        if (self.pt.k_max_for_pk < self.ba.h):
            raise CosmoSevereError("In order to get sigma(R,z) you must set 'P_k_max_h/Mpc' to 1 or bigger, in order to have k_max > 1 h/Mpc.")

        if nonlinear_sigmas_at_z(&self.pr,&self.ba,&self.nl,R,z,self.nl.index_pk_cb,out_sigma,&sigma_cb)==_FAILURE_:
            raise CosmoSevereError(self.nl.error_message)

        return sigma_cb

    # Gives effective logarithmic slope of P_L(k,z) (total matter) for a given (k,z)
    def pk_tilt(self,double k,double z):
        """
        Gives effective logarithmic slope of P_L(k,z) (total matter) for a given k and z
        (k is the wavenumber in units of 1/Mpc, z is the redshift, the output is dimensionless)

        .. note::

            there is an additional check to verify whether output contains `mPk` and whether k is in the right range

        """
        cdef double pk_tilt

        if (self.pt.has_pk_matter == _FALSE_):
            raise CosmoSevereError("No power spectrum computed. In order to get pk_tilt(k,z) you must add mPk to the list of outputs.")

        if (k < self.nl.k[1] or k > self.nl.k[self.nl.k_size-2]):
            raise CosmoSevereError("In order to get pk_tilt at k=%e 1/Mpc, you should compute P(k,z) in a wider range of k's"%k)

        if nonlinear_pk_tilt_at_k_and_z(&self.ba,&self.pm,&self.nl,pk_linear,k,z,self.nl.index_pk_total,&pk_tilt)==_FAILURE_:
            raise CosmoSevereError(self.nl.error_message)

        return pk_tilt

    #calculates the hmcode window_function of the Navarrow Frenk White Profile
    def nonlinear_hmcode_window_nfw(self,double k,double rv,double c):
        """
        Gives window_nfw for a given wavevector k, virial radius rv and concentration c

        """
        cdef double window_nfw


        if nonlinear_hmcode_window_nfw(&self.nl,k,rv,c,&window_nfw)==_FAILURE_:
                 raise CosmoSevereError(self.sp.error_message)

        return window_nfw

    def age(self):
        self.compute(["background"])
        return self.ba.age

    def h(self):
        return self.ba.h

    def n_s(self):
        return self.pm.n_s

    def tau_reio(self):
        return self.th.tau_reio

    def Omega_m(self):
        return self.ba.Omega0_m

    def Omega_r(self):
        return self.ba.Omega0_r

    def theta_s_100(self):
        return 100.*self.th.rs_rec/self.th.da_rec/(1.+self.th.z_rec)

    def theta_star_100(self):
        return 100.*self.th.rs_star/self.th.da_star/(1.+self.th.z_star)

    def omega_cdm(self):
        return self.ba.Omega0_cdm * self.ba.h * self.ba.h

    def Omega_Lambda(self):
        return self.ba.Omega0_lambda

    def Omega_g(self):
        return self.ba.Omega0_g

    def Omega_b(self):
        return self.ba.Omega0_b

    def omega_b(self):
        return self.ba.Omega0_b * self.ba.h * self.ba.h

    def Neff(self):
        return self.ba.Neff

    def k_eq(self):
        self.compute(["background"])
        return self.ba.a_eq*self.ba.H_eq

    def z_eq(self):
        self.compute(["background"])
        return 1./self.ba.a_eq-1.

    def sigma8(self):
        self.compute(["nonlinear"])
        return self.nl.sigma8[self.nl.index_pk_m]

    #def neff(self):
    #    self.compute(["spectra"])
    #    return self.sp.neff

    def sigma8_cb(self):
        self.compute(["nonlinear"])
        return self.nl.sigma8[self.nl.index_pk_cb]

    def rs_drag(self):
        self.compute(["thermodynamics"])
        return self.th.rs_d

<<<<<<< HEAD
    def rs_drag_nn(self):
        """
        Same as `self.rs_drag()`, but doesn't invoke `self.compute()`.
        The reason is the following: If NNs are enabled, `self.compute()`
        will call the NN code during the perturbation module; the NN code will
        call `rs_drag()`, which in turn will call `self.compute(["thermodynamics"])`;
        however,  since `self.ready` is not yet set to `True` during the perturbation
        module, this will recompute the thermodynamics (and waste time).
        For this reason, this method assumes that thermodynamics has been run already
        WITHOUT checking the `self.ready` flag.
        """
        assert "thermodynamics" in self.ncp
        return self.th.rs_d
=======
    def z_reio(self):
        self.compute(["thermodynamics"])
        return self.th.z_reio
>>>>>>> 03552684

    def angular_distance(self, z):
        """
        angular_distance(z)

        Return the angular diameter distance (exactly, the quantity defined by Class
        as index_bg_ang_distance in the background module)

        Parameters
        ----------
        z : float
                Desired redshift
        """
        cdef double tau
        cdef int last_index #junk
        cdef double * pvecback

        pvecback = <double*> calloc(self.ba.bg_size,sizeof(double))

        if background_tau_of_z(&self.ba,z,&tau)==_FAILURE_:
            raise CosmoSevereError(self.ba.error_message)

        if background_at_tau(&self.ba,tau,long_info,inter_normal,&last_index,pvecback)==_FAILURE_:
            raise CosmoSevereError(self.ba.error_message)

        D_A = pvecback[self.ba.index_bg_ang_distance]

        free(pvecback)

        return D_A

    def comoving_distance(self, z):
        """
        comoving_distance(z)

        Return the comoving distance

        Parameters
        ----------
        z : float
                Desired redshift
        """
        cdef double tau
        cdef int last_index #junk
        cdef double * pvecback

        pvecback = <double*> calloc(self.ba.bg_size,sizeof(double))

        if background_tau_of_z(&self.ba,z,&tau)==_FAILURE_:
            raise CosmoSevereError(self.ba.error_message)

        if background_at_tau(&self.ba,tau,long_info,inter_normal,&last_index,pvecback)==_FAILURE_:
            raise CosmoSevereError(self.ba.error_message)

        r = pvecback[self.ba.index_bg_conf_distance]

        free(pvecback)

        return r

    def scale_independent_growth_factor(self, z):
        """
        scale_independent_growth_factor(z)

        Return the scale invariant growth factor D(a) for CDM perturbations
        (exactly, the quantity defined by Class as index_bg_D in the background module)

        Parameters
        ----------
        z : float
                Desired redshift
        """
        cdef double tau
        cdef int last_index #junk
        cdef double * pvecback

        pvecback = <double*> calloc(self.ba.bg_size,sizeof(double))

        if background_tau_of_z(&self.ba,z,&tau)==_FAILURE_:
            raise CosmoSevereError(self.ba.error_message)

        if background_at_tau(&self.ba,tau,long_info,inter_normal,&last_index,pvecback)==_FAILURE_:
            raise CosmoSevereError(self.ba.error_message)

        D = pvecback[self.ba.index_bg_D]

        free(pvecback)

        return D

    def scale_independent_growth_factor_f(self, z):
        """
        scale_independent_growth_factor_f(z)

        Return the scale invariant growth factor f(z)=d ln D / d ln a for CDM perturbations
        (exactly, the quantity defined by Class as index_bg_f in the background module)

        Parameters
        ----------
        z : float
                Desired redshift
        """
        cdef double tau
        cdef int last_index #junk
        cdef double * pvecback

        pvecback = <double*> calloc(self.ba.bg_size,sizeof(double))

        if background_tau_of_z(&self.ba,z,&tau)==_FAILURE_:
            raise CosmoSevereError(self.ba.error_message)

        if background_at_tau(&self.ba,tau,long_info,inter_normal,&last_index,pvecback)==_FAILURE_:
            raise CosmoSevereError(self.ba.error_message)

        f = pvecback[self.ba.index_bg_f]

        free(pvecback)

        return f

    def z_of_tau(self, tau):
        """
        Redshift corresponding to a given conformal time.

        Parameters
        ----------
        tau : float
                Conformal time
        """
        cdef double z
        cdef int last_index #junk
        cdef double * pvecback

        pvecback = <double*> calloc(self.ba.bg_size,sizeof(double))

        if background_at_tau(&self.ba,tau,long_info,inter_normal,&last_index,pvecback)==_FAILURE_:
            raise CosmoSevereError(self.ba.error_message)

        z = 1./pvecback[self.ba.index_bg_a]-1.

        free(pvecback)

        return z

    def Hubble(self, z):
        """
        Hubble(z)

        Return the Hubble rate (exactly, the quantity defined by Class as index_bg_H
        in the background module)

        Parameters
        ----------
        z : float
                Desired redshift
        """
        cdef double tau
        cdef int last_index #junk
        cdef double * pvecback

        pvecback = <double*> calloc(self.ba.bg_size,sizeof(double))

        if background_tau_of_z(&self.ba,z,&tau)==_FAILURE_:
            raise CosmoSevereError(self.ba.error_message)

        if background_at_tau(&self.ba,tau,long_info,inter_normal,&last_index,pvecback)==_FAILURE_:
            raise CosmoSevereError(self.ba.error_message)

        H = pvecback[self.ba.index_bg_H]

        free(pvecback)

        return H

    def Om_m(self, z):
        """
        Omega_m(z)

        Return the matter density fraction (exactly, the quantity defined by Class as index_bg_Omega_m
        in the background module)

        Parameters
        ----------
        z : float
                Desired redshift
        """
        cdef double tau
        cdef int last_index #junk
        cdef double * pvecback

        pvecback = <double*> calloc(self.ba.bg_size,sizeof(double))

        if background_tau_of_z(&self.ba,z,&tau)==_FAILURE_:
            raise CosmoSevereError(self.ba.error_message)

        if background_at_tau(&self.ba,tau,long_info,inter_normal,&last_index,pvecback)==_FAILURE_:
            raise CosmoSevereError(self.ba.error_message)

        Om_m = pvecback[self.ba.index_bg_Omega_m]

        free(pvecback)

        return Om_m


    def ionization_fraction(self, z):
        """
        ionization_fraction(z)

        Return the ionization fraction for a given redshift z

        Parameters
        ----------
        z : float
                Desired redshift
        """
        cdef double tau
        cdef int last_index #junk
        cdef double * pvecback
        cdef double * pvecthermo

        pvecback = <double*> calloc(self.ba.bg_size,sizeof(double))
        pvecthermo = <double*> calloc(self.th.th_size,sizeof(double))

        if background_tau_of_z(&self.ba,z,&tau)==_FAILURE_:
            raise CosmoSevereError(self.ba.error_message)

        if background_at_tau(&self.ba,tau,long_info,inter_normal,&last_index,pvecback)==_FAILURE_:
            raise CosmoSevereError(self.ba.error_message)

        if thermodynamics_at_z(&self.ba,&self.th,z,inter_normal,&last_index,pvecback,pvecthermo) == _FAILURE_:
            raise CosmoSevereError(self.th.error_message)

        xe = pvecthermo[self.th.index_th_xe]

        free(pvecback)
        free(pvecthermo)

        return xe

    def baryon_temperature(self, z):
        """
        baryon_temperature(z)

        Give the baryon temperature for a given redshift z

        Parameters
        ----------
        z : float
                Desired redshift
        """
        cdef double tau
        cdef int last_index #junk
        cdef double * pvecback
        cdef double * pvecthermo

        pvecback = <double*> calloc(self.ba.bg_size,sizeof(double))
        pvecthermo = <double*> calloc(self.th.th_size,sizeof(double))

        if background_tau_of_z(&self.ba,z,&tau)==_FAILURE_:
            raise CosmoSevereError(self.ba.error_message)

        if background_at_tau(&self.ba,tau,long_info,inter_normal,&last_index,pvecback)==_FAILURE_:
            raise CosmoSevereError(self.ba.error_message)

        if thermodynamics_at_z(&self.ba,&self.th,z,inter_normal,&last_index,pvecback,pvecthermo) == _FAILURE_:
            raise CosmoSevereError(self.th.error_message)

        Tb = pvecthermo[self.th.index_th_Tb]

        free(pvecback)
        free(pvecthermo)

        return Tb

    def T_cmb(self):
        """
        Return the CMB temperature
        """
        return self.ba.T_cmb

    # redundent with a previous Omega_m() funciton,
    # but we leave it not to break compatibility
    def Omega0_m(self):
        """
        Return the sum of Omega0 for all non-relativistic components
        """
        return self.ba.Omega0_m

    def get_background(self):
        """
        Return an array of the background quantities at all times.

        Parameters
        ----------

        Returns
        -------
        background : dictionary containing background.
        """
        cdef char *titles
        cdef double* data
        titles = <char*>calloc(_MAXTITLESTRINGLENGTH_,sizeof(char))

        if background_output_titles(&self.ba, titles)==_FAILURE_:
            raise CosmoSevereError(self.ba.error_message)

        tmp = <bytes> titles
        tmp = str(tmp.decode())
        names = tmp.split("\t")[:-1]
        number_of_titles = len(names)
        timesteps = self.ba.bt_size

        data = <double*>malloc(sizeof(double)*timesteps*number_of_titles)

        if background_output_data(&self.ba, number_of_titles, data)==_FAILURE_:
            raise CosmoSevereError(self.ba.error_message)

        background = {}

        for i in range(number_of_titles):
            background[names[i]] = np.zeros(timesteps, dtype=np.double)
            for index in range(timesteps):
                background[names[i]][index] = data[index*number_of_titles+i]

        free(titles)
        free(data)
        return background

    def get_thermodynamics(self):
        """
        Return the thermodynamics quantities.

        Returns
        -------
        thermodynamics : dictionary containing thermodynamics.
        """
        cdef char *titles
        cdef double* data

        titles = <char*>calloc(_MAXTITLESTRINGLENGTH_,sizeof(char))

        if thermodynamics_output_titles(&self.ba, &self.th, titles)==_FAILURE_:
            raise CosmoSevereError(self.th.error_message)

        tmp = <bytes> titles
        tmp = str(tmp.decode())
        names = tmp.split("\t")[:-1]
        number_of_titles = len(names)
        timesteps = self.th.tt_size

        data = <double*>malloc(sizeof(double)*timesteps*number_of_titles)

        if thermodynamics_output_data(&self.ba, &self.th, number_of_titles, data)==_FAILURE_:
            raise CosmoSevereError(self.th.error_message)

        thermodynamics = {}

        for i in range(number_of_titles):
            thermodynamics[names[i]] = np.zeros(timesteps, dtype=np.double)
            for index in range(timesteps):
                thermodynamics[names[i]][index] = data[index*number_of_titles+i]

        free(titles)
        free(data)
        return thermodynamics

    def get_primordial(self):
        """
        Return the primordial scalar and/or tensor spectrum depending on 'modes'.
        'output' must be set to something, e.g. 'tCl'.

        Returns
        -------
        primordial : dictionary containing k-vector and primordial scalar and tensor P(k).
        """
        cdef char *titles
        cdef double* data

        titles = <char*>calloc(_MAXTITLESTRINGLENGTH_,sizeof(char))

        if primordial_output_titles(&self.pt, &self.pm, titles)==_FAILURE_:
            raise CosmoSevereError(self.pm.error_message)

        tmp = <bytes> titles
        tmp = str(tmp.decode())
        names = tmp.split("\t")[:-1]
        number_of_titles = len(names)
        timesteps = self.pm.lnk_size

        data = <double*>malloc(sizeof(double)*timesteps*number_of_titles)

        if primordial_output_data(&self.pt, &self.pm, number_of_titles, data)==_FAILURE_:
            raise CosmoSevereError(self.pm.error_message)

        primordial = {}

        for i in range(number_of_titles):
            primordial[names[i]] = np.zeros(timesteps, dtype=np.double)
            for index in range(timesteps):
                primordial[names[i]][index] = data[index*number_of_titles+i]

        free(titles)
        free(data)
        return primordial


    @cython.returns(dict)
    @cython.initializedcheck(False)
    @cython.boundscheck(False)
    @cython.cdivision(True)
    @cython.ccall
    def get_perturbations(self):
        """
        Return scalar, vector and/or tensor perturbations as arrays for requested
        k-values.

        .. note::

            you need to specify both 'k_output_values', and have some
            perturbations computed, for instance by setting 'output' to 'tCl'.

        Returns
        -------
        perturbations : dict of array of dicts
                perturbations['scalar'] is an array of length 'k_output_values' of
                dictionary containing scalar perturbations.
                Similar for perturbations['vector'] and perturbations['tensor'].
        """

        perturbations = {}

        if self.pt.k_output_values_num<1:
            return perturbations

        cdef:
            Py_ssize_t j
            Py_ssize_t i
            Py_ssize_t number_of_titles
            Py_ssize_t timesteps
            list names
            list tmparray
            dict tmpdict
            double[:,::1] data_mv
            double ** thedata
            int * thesizes

        # Doing the exact same thing 3 times, for scalar, vector and tensor. Sorry
        # for copy-and-paste here, but I don't know what else to do.
        for mode in ['scalar','vector','tensor']:
            if mode=='scalar' and self.pt.has_scalars:
                thetitles = <bytes> self.pt.scalar_titles
                thedata = self.pt.scalar_perturbations_data
                thesizes = self.pt.size_scalar_perturbation_data
            elif mode=='vector' and self.pt.has_vectors:
                thetitles = <bytes> self.pt.vector_titles
                thedata = self.pt.vector_perturbations_data
                thesizes = self.pt.size_vector_perturbation_data
            elif mode=='tensor' and self.pt.has_tensors:
                thetitles = <bytes> self.pt.tensor_titles
                thedata = self.pt.tensor_perturbations_data
                thesizes = self.pt.size_tensor_perturbation_data
            else:
                continue
            thetitles = str(thetitles.decode())
            names = thetitles.split("\t")[:-1]
            number_of_titles = len(names)
            tmparray = []
            if number_of_titles != 0:
                for j in range(self.pt.k_output_values_num):
                    timesteps = thesizes[j]//number_of_titles
                    tmpdict={}
                    data_mv = <double[:timesteps,:number_of_titles]> thedata[j]
                    for i in range(number_of_titles):
                        tmpdict[names[i]] = np.asarray(data_mv[:,i])
                    tmparray.append(tmpdict)
            perturbations[mode] = tmparray

        return perturbations

    def get_transfer(self, z=0., output_format='class'):
        """
        Return the density and/or velocity transfer functions for all initial
        conditions today. You must include 'mTk' and/or 'vCTk' in the list of
        'output'. The transfer functions can also be computed at higher redshift z
        provided that 'z_pk' has been set and that 0<z<z_pk.

        Parameters
        ----------
        z  : redshift (default = 0)
        output_format  : ('class' or 'camb') Format transfer functions according to
                         CLASS convention (default) or CAMB convention.

        Returns
        -------
        tk : dictionary containing transfer functions.
        """
        cdef char *titles
        cdef double* data
        cdef char ic_info[1024]
        cdef FileName ic_suffix
        cdef file_format outf

        if (not self.pt.has_density_transfers) and (not self.pt.has_velocity_transfers):
            return {}

        if output_format == 'camb':
            outf = camb_format
        else:
            outf = class_format

        index_md = self.pt.index_md_scalars;
        titles = <char*>calloc(_MAXTITLESTRINGLENGTH_,sizeof(char))

        if perturb_output_titles(&self.ba,&self.pt, outf, titles)==_FAILURE_:
            raise CosmoSevereError(self.pt.error_message)

        tmp = <bytes> titles
        tmp = str(tmp.decode())
        names = tmp.split("\t")[:-1]
        number_of_titles = len(names)
        timesteps = self.pt.k_size[index_md]

        size_ic_data = timesteps*number_of_titles;
        ic_num = self.pt.ic_size[index_md];

        data = <double*>malloc(sizeof(double)*size_ic_data*ic_num)

        if perturb_output_data(&self.ba, &self.pt, outf, <double> z, number_of_titles, data)==_FAILURE_:
            raise CosmoSevereError(self.pt.error_message)

        transfers = {}

        for index_ic in range(ic_num):
            if perturb_output_firstline_and_ic_suffix(&self.pt, index_ic, ic_info, ic_suffix)==_FAILURE_:
                raise CosmoSevereError(self.pt.error_message)
            ic_key = <bytes> ic_suffix

            tmpdict = {}
            for i in range(number_of_titles):
                tmpdict[names[i]] = np.zeros(timesteps, dtype=np.double)
                for index in range(timesteps):
                    tmpdict[names[i]][index] = data[index_ic*size_ic_data+index*number_of_titles+i]

            if ic_num==1:
                transfers = tmpdict
            else:
                transfers[ic_key] = tmpdict

        free(titles)
        free(data)

        return transfers

    def get_current_derived_parameters(self, names):
        """
        get_current_derived_parameters(names)

        Return a dictionary containing an entry for all the names defined in the
        input list.

        Parameters
        ----------
        names : list
                Derived parameters that can be asked from Monte Python, or
                elsewhere.

        Returns
        -------
        derived : dict

        .. warning::

            This method used to take as an argument directly the data class from
            Monte Python. To maintain compatibility with this old feature, a
            check is performed to verify that names is indeed a list. If not, it
            returns a TypeError. The old version of this function, when asked
            with the new argument, will raise an AttributeError.

        """
        if type(names) != type([]):
            raise TypeError("Deprecated")

        derived = {}
        for name in names:
            if name == 'h':
                value = self.ba.h
            elif name == 'H0':
                value = self.ba.h*100
            elif name == 'Omega0_lambda' or name == 'Omega_Lambda':
                value = self.ba.Omega0_lambda
            elif name == 'Omega0_fld':
                value = self.ba.Omega0_fld
            elif name == 'age':
                value = self.ba.age
            elif name == 'conformal_age':
                value = self.ba.conformal_age
            elif name == 'm_ncdm_in_eV':
                value = self.ba.m_ncdm_in_eV[0]
            elif name == 'm_ncdm_tot':
                value = self.ba.Omega0_ncdm_tot*self.ba.h*self.ba.h*93.14
            elif name == 'Neff':
                value = self.ba.Neff
            elif name == 'Omega_m':
                value = self.ba.Omega0_m
            elif name == 'omega_m':
                value = self.ba.Omega0_m*self.ba.h**2
            elif name == 'xi_idr':
                value = self.ba.T_idr/self.ba.T_cmb
            elif name == 'N_dg':
                value = self.ba.Omega0_idr/self.ba.Omega0_g*8./7.*pow(11./4.,4./3.)
            elif name == 'Gamma_0_nadm':
                value = self.th.a_idm_dr*(4./3.)*(self.ba.h*self.ba.h*self.ba.Omega0_idr)
            elif name == 'a_dark':
                value = self.th.a_idm_dr
            elif name == 'tau_reio':
                value = self.th.tau_reio
            elif name == 'z_reio':
                value = self.th.z_reio
            elif name == 'z_rec':
                value = self.th.z_rec
            elif name == 'tau_rec':
                value = self.th.tau_rec
            elif name == 'rs_rec':
                value = self.th.rs_rec
            elif name == 'rs_rec_h':
                value = self.th.rs_rec*self.ba.h
            elif name == 'ds_rec':
                value = self.th.ds_rec
            elif name == 'ds_rec_h':
                value = self.th.ds_rec*self.ba.h
            elif name == 'ra_rec':
                value = self.th.da_rec*(1.+self.th.z_rec)
            elif name == 'ra_rec_h':
                value = self.th.da_rec*(1.+self.th.z_rec)*self.ba.h
            elif name == 'da_rec':
                value = self.th.da_rec
            elif name == 'da_rec_h':
                value = self.th.da_rec*self.ba.h
<<<<<<< HEAD
            # NEW FOR NEURAL NET
            elif name == 'rd_rec':
                value = self.th.rd_rec
=======
            elif name == 'z_star':
                value = self.th.z_star
            elif name == 'tau_star':
                value = self.th.tau_star
            elif name == 'rs_star':
                value = self.th.rs_star
            elif name == 'ds_star':
                value = self.th.ds_star
            elif name == 'ra_star':
                value = self.th.ra_star
            elif name == 'da_star':
                value = self.th.da_star
            elif name == 'rd_star':
                value = self.th.rd_star
>>>>>>> 03552684
            elif name == 'z_d':
                value = self.th.z_d
            elif name == 'tau_d':
                value = self.th.tau_d
            elif name == 'ds_d':
                value = self.th.ds_d
            elif name == 'ds_d_h':
                value = self.th.ds_d*self.ba.h
            elif name == 'rs_d':
                value = self.th.rs_d
            elif name == 'rs_d_h':
                value = self.th.rs_d*self.ba.h
            elif name == '100*theta_s':
                value = 100.*self.th.rs_rec/self.th.da_rec/(1.+self.th.z_rec)
            elif name == '100*theta_star':
                value = 100.*self.th.rs_star/self.th.da_star/(1.+self.th.z_star)
            elif name == 'YHe':
                value = self.th.YHe
            elif name == 'n_e':
                value = self.th.n_e
            elif name == 'A_s':
                value = self.pm.A_s
            elif name == 'ln10^{10}A_s':
                value = log(1.e10*self.pm.A_s)
            elif name == 'n_s':
                value = self.pm.n_s
            elif name == 'alpha_s':
                value = self.pm.alpha_s
            elif name == 'beta_s':
                value = self.pm.beta_s
            elif name == 'r':
                # This is at the pivot scale
                value = self.pm.r
            elif name == 'r_0002':
                # at k_pivot = 0.002/Mpc
                value = self.pm.r*(0.002/self.pm.k_pivot)**(
                    self.pm.n_t-self.pm.n_s-1+0.5*self.pm.alpha_s*log(
                        0.002/self.pm.k_pivot))
            elif name == 'n_t':
                value = self.pm.n_t
            elif name == 'alpha_t':
                value = self.pm.alpha_t
            elif name == 'V_0':
                value = self.pm.V0
            elif name == 'V_1':
                value = self.pm.V1
            elif name == 'V_2':
                value = self.pm.V2
            elif name == 'V_3':
                value = self.pm.V3
            elif name == 'V_4':
                value = self.pm.V4
            elif name == 'epsilon_V':
                eps1 = self.pm.r*(1./16.-0.7296/16.*(self.pm.r/8.+self.pm.n_s-1.))
                eps2 = -self.pm.n_s+1.-0.7296*self.pm.alpha_s-self.pm.r*(1./8.+1./8.*(self.pm.n_s-1.)*(-0.7296-1.5))-(self.pm.r/8.)**2*(-0.7296-1.)
                value = eps1*((1.-eps1/3.+eps2/6.)/(1.-eps1/3.))**2
            elif name == 'eta_V':
                eps1 = self.pm.r*(1./16.-0.7296/16.*(self.pm.r/8.+self.pm.n_s-1.))
                eps2 = -self.pm.n_s+1.-0.7296*self.pm.alpha_s-self.pm.r*(1./8.+1./8.*(self.pm.n_s-1.)*(-0.7296-1.5))-(self.pm.r/8.)**2*(-0.7296-1.)
                eps23 = 1./8.*(self.pm.r**2/8.+(self.pm.n_s-1.)*self.pm.r-8.*self.pm.alpha_s)
                value = (2.*eps1-eps2/2.-2./3.*eps1**2+5./6.*eps1*eps2-eps2**2/12.-eps23/6.)/(1.-eps1/3.)
            elif name == 'ksi_V^2':
                eps1 = self.pm.r*(1./16.-0.7296/16.*(self.pm.r/8.+self.pm.n_s-1.))
                eps2 = -self.pm.n_s+1.-0.7296*self.pm.alpha_s-self.pm.r*(1./8.+1./8.*(self.pm.n_s-1.)*(-0.7296-1.5))-(self.pm.r/8.)**2*(-0.7296-1.)
                eps23 = 1./8.*(self.pm.r**2/8.+(self.pm.n_s-1.)*self.pm.r-8.*self.pm.alpha_s)
                value = 2.*(1.-eps1/3.+eps2/6.)*(2.*eps1**2-3./2.*eps1*eps2+eps23/4.)/(1.-eps1/3.)**2
            elif name == 'exp_m_2_tau_As':
                value = exp(-2.*self.th.tau_reio)*self.pm.A_s
            elif name == 'phi_min':
                value = self.pm.phi_min
            elif name == 'phi_max':
                value = self.pm.phi_max
            elif name == 'sigma8':
                value = self.nl.sigma8[self.nl.index_pk_m]
            elif name == 'sigma8_cb':
                value = self.nl.sigma8[self.nl.index_pk_cb]
            elif name == 'k_eq':
                value = self.ba.a_eq*self.ba.H_eq
            elif name == 'g_sd':
                value = self.sd.sd_parameter_table[0]
            elif name == 'y_sd':
                value = self.sd.sd_parameter_table[1]
            elif name == 'mu_sd':
                value = self.sd.sd_parameter_table[2]
            else:
                raise CosmoSevereError("%s was not recognized as a derived parameter" % name)
            derived[name] = value
        return derived

    def nonlinear_scale(self, np.ndarray[DTYPE_t,ndim=1] z, int z_size):
        """
        nonlinear_scale(z, z_size)

        Return the nonlinear scale for all the redshift specified in z, of size
        z_size

        Parameters
        ----------
        z : numpy array
                Array of requested redshifts
        z_size : int
                Size of the redshift array
        """
        cdef int index_z
        cdef np.ndarray[DTYPE_t, ndim=1] k_nl = np.zeros(z_size,'float64')
        cdef np.ndarray[DTYPE_t, ndim=1] k_nl_cb = np.zeros(z_size,'float64')
        #cdef double *k_nl
        #k_nl = <double*> calloc(z_size,sizeof(double))
        for index_z in range(z_size):
            if nonlinear_k_nl_at_z(&self.ba,&self.nl,z[index_z],&k_nl[index_z],&k_nl_cb[index_z]) == _FAILURE_:
                raise CosmoSevereError(self.nl.error_message)

        return k_nl

    def nonlinear_scale_cb(self, np.ndarray[DTYPE_t,ndim=1] z, int z_size):
        """

make        nonlinear_scale_cb(z, z_size)

        Return the nonlinear scale for all the redshift specified in z, of size

        z_size

        Parameters
        ----------
        z : numpy array
                Array of requested redshifts
        z_size : int
                Size of the redshift array
        """
        cdef int index_z
        cdef np.ndarray[DTYPE_t, ndim=1] k_nl = np.zeros(z_size,'float64')
        cdef np.ndarray[DTYPE_t, ndim=1] k_nl_cb = np.zeros(z_size,'float64')
        #cdef double *k_nl
        #k_nl = <double*> calloc(z_size,sizeof(double))
        if (self.ba.Omega0_ncdm_tot == 0.):
            raise CosmoSevereError(
                "No massive neutrinos. You must use pk, rather than pk_cb."
                )
        for index_z in range(z_size):
            if nonlinear_k_nl_at_z(&self.ba,&self.nl,z[index_z],&k_nl[index_z],&k_nl_cb[index_z]) == _FAILURE_:
                raise CosmoSevereError(self.nl.error_message)

        return k_nl_cb

    def nonlinear_hmcode_sigma8(self, np.ndarray[DTYPE_t,ndim=1] z, int z_size):
        """
        nonlinear_hmcode_sigma8(z, z_size)

        Return sigma_8 for all the redshift specified in z, of size

        """
        cdef int index_z

        cdef np.ndarray[DTYPE_t, ndim=1] sigma_8 = np.zeros(z_size,'float64')
        cdef np.ndarray[DTYPE_t, ndim=1] sigma_8_cb = np.zeros(z_size,'float64')

#        for index_z in range(z_size):
#            if nonlinear_hmcode_sigma8_at_z(&self.ba,&self.nl,z[index_z],&sigma_8[index_z],&sigma_8_cb[index_z]) == _FAILURE_:
#                raise CosmoSevereError(self.nl.error_message)

        return sigma_8

    def nonlinear_hmcode_sigma8_cb(self, np.ndarray[DTYPE_t,ndim=1] z, int z_size):
        """
        nonlinear_hmcode_sigma8(z, z_size)

        Return sigma_8 for all the redshift specified in z, of size

        """
        cdef int index_z

        cdef np.ndarray[DTYPE_t, ndim=1] sigma_8 = np.zeros(z_size,'float64')
        cdef np.ndarray[DTYPE_t, ndim=1] sigma_8_cb = np.zeros(z_size,'float64')

#        for index_z in range(z_size):
#            if nonlinear_hmcode_sigma8_at_z(&self.ba,&self.nl,z[index_z],&sigma_8[index_z],&sigma_8_cb[index_z]) == _FAILURE_:
#                raise CosmoSevereError(self.nl.error_message)

        return sigma_8_cb

    def nonlinear_hmcode_sigmadisp(self, np.ndarray[DTYPE_t,ndim=1] z, int z_size):
        """
        nonlinear_hmcode_sigmadisp(z, z_size)

        Return sigma_disp for all the redshift specified in z, of size
        z_size

        Parameters
        ----------
        z : numpy array
                Array of requested redshifts
        z_size : int
                Size of the redshift array
        """
        cdef int index_z
        cdef np.ndarray[DTYPE_t, ndim=1] sigma_disp = np.zeros(z_size,'float64')
        cdef np.ndarray[DTYPE_t, ndim=1] sigma_disp_cb = np.zeros(z_size,'float64')

#        for index_z in range(z_size):
#            if nonlinear_hmcode_sigmadisp_at_z(&self.ba,&self.nl,z[index_z],&sigma_disp[index_z],&sigma_disp_cb[index_z]) == _FAILURE_:
#                raise CosmoSevereError(self.nl.error_message)

        return sigma_disp

    def nonlinear_hmcode_sigmadisp_cb(self, np.ndarray[DTYPE_t,ndim=1] z, int z_size):
        """
        nonlinear_hmcode_sigmadisp(z, z_size)

        Return sigma_disp for all the redshift specified in z, of size
        z_size

        Parameters
        ----------
        z : numpy array
                Array of requested redshifts
        z_size : int
                Size of the redshift array
        """
        cdef int index_z
        cdef np.ndarray[DTYPE_t, ndim=1] sigma_disp = np.zeros(z_size,'float64')
        cdef np.ndarray[DTYPE_t, ndim=1] sigma_disp_cb = np.zeros(z_size,'float64')

#        for index_z in range(z_size):
#            if nonlinear_hmcode_sigmadisp_at_z(&self.ba,&self.nl,z[index_z],&sigma_disp[index_z],&sigma_disp_cb[index_z]) == _FAILURE_:
#                raise CosmoSevereError(self.nl.error_message)

        return sigma_disp_cb

    def nonlinear_hmcode_sigmadisp100(self, np.ndarray[DTYPE_t,ndim=1] z, int z_size):
        """
        nonlinear_hmcode_sigmadisp100(z, z_size)

        Return sigma_disp_100 for all the redshift specified in z, of size
        z_size

        Parameters
        ----------
        z : numpy array
                Array of requested redshifts
        z_size : int
                Size of the redshift array
        """
        cdef int index_z
        cdef np.ndarray[DTYPE_t, ndim=1] sigma_disp_100 = np.zeros(z_size,'float64')
        cdef np.ndarray[DTYPE_t, ndim=1] sigma_disp_100_cb = np.zeros(z_size,'float64')

#        for index_z in range(z_size):
#            if nonlinear_hmcode_sigmadisp100_at_z(&self.ba,&self.nl,z[index_z],&sigma_disp_100[index_z],&sigma_disp_100_cb[index_z]) == _FAILURE_:
#                raise CosmoSevereError(self.nl.error_message)

        return sigma_disp_100

    def nonlinear_hmcode_sigmadisp100_cb(self, np.ndarray[DTYPE_t,ndim=1] z, int z_size):
        """
        nonlinear_hmcode_sigmadisp100(z, z_size)

        Return sigma_disp_100 for all the redshift specified in z, of size
        z_size

        Parameters
        ----------
        z : numpy array
                Array of requested redshifts
        z_size : int
                Size of the redshift array
        """
        cdef int index_z
        cdef np.ndarray[DTYPE_t, ndim=1] sigma_disp_100 = np.zeros(z_size,'float64')
        cdef np.ndarray[DTYPE_t, ndim=1] sigma_disp_100_cb = np.zeros(z_size,'float64')

#        for index_z in range(z_size):
#            if nonlinear_hmcode_sigmadisp100_at_z(&self.ba,&self.nl,z[index_z],&sigma_disp_100[index_z],&sigma_disp_100_cb[index_z]) == _FAILURE_:
#                raise CosmoSevereError(self.nl.error_message)

        return sigma_disp_100_cb

    def nonlinear_hmcode_sigmaprime(self, np.ndarray[DTYPE_t,ndim=1] z, int z_size):
        """
        nonlinear_hmcode_sigmaprime(z, z_size)

        Return sigma_disp for all the redshift specified in z, of size
        z_size

        Parameters
        ----------
        z : numpy array
                Array of requested redshifts
        z_size : int
                Size of the redshift array
        """
        cdef int index_z
        cdef np.ndarray[DTYPE_t, ndim=1] sigma_prime = np.zeros(z_size,'float64')
        cdef np.ndarray[DTYPE_t, ndim=1] sigma_prime_cb = np.zeros(z_size,'float64')

#        for index_z in range(z_size):
#            if nonlinear_hmcode_sigmaprime_at_z(&self.ba,&self.nl,z[index_z],&sigma_prime[index_z],&sigma_prime_cb[index_z]) == _FAILURE_:
#                raise CosmoSevereError(self.nl.error_message)

        return sigma_prime

    def nonlinear_hmcode_sigmaprime_cb(self, np.ndarray[DTYPE_t,ndim=1] z, int z_size):
        """
        nonlinear_hmcode_sigmaprime(z, z_size)

        Return sigma_disp for all the redshift specified in z, of size
        z_size

        Parameters
        ----------
        z : numpy array
                Array of requested redshifts
        z_size : int
                Size of the redshift array
        """
        cdef int index_z
        cdef np.ndarray[DTYPE_t, ndim=1] sigma_prime = np.zeros(z_size,'float64')
        cdef np.ndarray[DTYPE_t, ndim=1] sigma_prime_cb = np.zeros(z_size,'float64')

#        for index_z in range(z_size):
#            if nonlinear_hmcode_sigmaprime_at_z(&self.ba,&self.nl,z[index_z],&sigma_prime[index_z],&sigma_prime_cb[index_z]) == _FAILURE_:
#                raise CosmoSevereError(self.nl.error_message)

        return sigma_prime_cb

    def __call__(self, ctx):
        """
        Function to interface with CosmoHammer

        Parameters
        ----------
        ctx : context
                Contains several dictionaries storing data and cosmological
                information

        """
        data = ctx.get('data')  # recover data from the context

        # If the module has already been called once, clean-up
        if self.state:
            self.struct_cleanup()

        # Set the module to the current values
        self.set(data.cosmo_arguments)
        self.compute(["lensing"])

        # Compute the derived paramter value and store them
        params = ctx.getData()
        self.get_current_derived_parameters(
            data.get_mcmc_parameters(['derived']))
        for elem in data.get_mcmc_parameters(['derived']):
            data.mcmc_parameters[elem]['current'] /= \
                data.mcmc_parameters[elem]['scale']
            params[elem] = data.mcmc_parameters[elem]['current']

        ctx.add('boundary', True)
        # Store itself into the context, to be accessed by the likelihoods
        ctx.add('cosmo', self)

    def get_pk_array(self, np.ndarray[DTYPE_t,ndim=1] k, np.ndarray[DTYPE_t,ndim=1] z, int k_size, int z_size, nonlinear):
        """ Fast function to get the power spectrum on a k and z array """
        cdef np.ndarray[DTYPE_t, ndim=1] pk = np.zeros(k_size*z_size,'float64')
        cdef np.ndarray[DTYPE_t, ndim=1] pk_cb = np.zeros(k_size*z_size,'float64')

        if nonlinear == 0:
            nonlinear_pks_at_kvec_and_zvec(&self.ba, &self.nl, pk_linear, <double*> k.data, k_size, <double*> z.data, z_size, <double*> pk.data, <double*> pk_cb.data)

        else:
            nonlinear_pks_at_kvec_and_zvec(&self.ba, &self.nl, pk_nonlinear, <double*> k.data, k_size, <double*> z.data, z_size, <double*> pk.data, <double*> pk_cb.data)

        return pk

    def get_pk_cb_array(self, np.ndarray[DTYPE_t,ndim=1] k, np.ndarray[DTYPE_t,ndim=1] z, int k_size, int z_size, nonlinear):
        """ Fast function to get the power spectrum on a k and z array """
        cdef np.ndarray[DTYPE_t, ndim=1] pk = np.zeros(k_size*z_size,'float64')
        cdef np.ndarray[DTYPE_t, ndim=1] pk_cb = np.zeros(k_size*z_size,'float64')

        if nonlinear == 0:
            nonlinear_pks_at_kvec_and_zvec(&self.ba, &self.nl, pk_linear, <double*> k.data, k_size, <double*> z.data, z_size, <double*> pk.data, <double*> pk_cb.data)

        else:
            nonlinear_pks_at_kvec_and_zvec(&self.ba, &self.nl, pk_nonlinear, <double*> k.data, k_size, <double*> z.data, z_size, <double*> pk.data, <double*> pk_cb.data)

        return pk_cb

    def Omega0_k(self):
        """ Curvature contribution """
        return self.ba.Omega0_k

    def Omega0_cdm(self):
        return self.ba.Omega0_cdm

    def spectral_distortion_amplitudes(self):
        if self.sd.type_size == 0:
          raise CosmoSevereError("No spectral distortions have been calculated. Check that the output contains 'Sd' and the compute level is at least 'distortions'.")
        cdef np.ndarray[DTYPE_t, ndim=1] sd_type_amps = np.zeros(self.sd.type_size,'float64')
        for i in range(self.sd.type_size):
          sd_type_amps[i] = self.sd.sd_parameter_table[i]
        return sd_type_amps

    def spectral_distortion(self):
        if self.sd.x_size == 0:
          raise CosmoSevereError("No spectral distortions have been calculated. Check that the output contains 'Sd' and the compute level is at least 'distortions'.")
        cdef np.ndarray[DTYPE_t, ndim=1] sd_amp = np.zeros(self.sd.x_size,'float64')
        cdef np.ndarray[DTYPE_t, ndim=1] sd_nu = np.zeros(self.sd.x_size,'float64')
        for i in range(self.sd.x_size):
          sd_amp[i] = self.sd.DI[i]*self.sd.DI_units*1.e26
          sd_nu[i] = self.sd.x[i]*self.sd.x_to_nu
        return sd_nu,sd_amp

    ################################################################################
    # utility functions for neural networks
    ################################################################################
    def get_tau_source(self):
        """
        Return the tau array on which the source functions are sampled.

        Returns
        -------
        tau: numpy array
        """
        cdef:
            int i_tau;
            double * tau = self.pt.tau_sampling;
            int tau_size = self.pt.tau_size
            double [:] numpy_tau = np.zeros(tau_size, dtype=np.double)

        for i_tau in range(tau_size):
            numpy_tau[i_tau] = tau[i_tau]

        return np.asarray(numpy_tau)

    def get_k_tau(self):
        """
        Return the k, tau grid values of the source functions.

        Returns
        -------
        k_array : numpy array containing k values.
        tau_array: numpy array containing tau values.
        """
        cdef:
            int i_k;
            int i_tau;
            int index_md = self.pt.index_md_scalars;
            double * k = self.pt.k[index_md];
            double * tau = self.pt.tau_sampling;
            int k_size = self.pt.k_size[index_md];
            int tau_size = self.pt.tau_size
            double [:] numpy_k = np.zeros(k_size,dtype=np.double)
            double [:] numpy_tau = np.zeros(tau_size,dtype=np.double)

        for i_k in range(k_size):
            numpy_k[i_k] = k[i_k]
        for i_tau in range(tau_size):
            numpy_tau[i_tau] = tau[i_tau]

        return np.asarray(numpy_k), np.asarray(numpy_tau)

    def get_quantities_at_RM_equality(self):
        return self.ba.tau_eq, self.ba.a_eq, self.ba.H_eq

    def get_bg_z(self):
        cdef:
            int index_tau;
            int bt_size = self.ba.bt_size;
            double * z_table = self.ba.z_table;
            double [:] np_z_table = np.zeros((bt_size));

        for index_tau in range(bt_size):
            np_z_table[index_tau] = z_table[index_tau]

        return np.asarray(np_z_table)

    def get_bg_tau(self):
        cdef:
            int index_tau;
            int bt_size = self.ba.bt_size;
            double * tau_table = self.ba.tau_table;
            double [:] np_tau_table = np.zeros((bt_size));

        for index_tau in range(bt_size):
            np_tau_table[index_tau] = tau_table[index_tau]

        return np.asarray(np_tau_table)

    def get_backgrounds_for_NN(self):
        """
        Return the comoving sound horizon of photons from the background module and the
        corresponding conformal time values.
        """
        cdef:
            int index_tau;
            int bt_size = self.ba.bt_size;
            int bg_size = self.ba.bg_size;
            int index_bg_rs = self.ba.index_bg_rs;
            double * background_table = self.ba.background_table;
            double [:] r_s = np.zeros((bt_size));
            double [:] rho_b = np.zeros((bt_size));
            double [:] rho_g = np.zeros((bt_size));
            double [:] tau_bg = np.zeros((bt_size));
            double [:] a = np.zeros((bt_size));
            double [:] H = np.zeros((bt_size));
            double [:] D = np.zeros((bt_size));

        for index_tau in range(bt_size):
            tau_bg[index_tau] = self.ba.tau_table[index_tau]

            r_s[index_tau] = background_table[index_tau*bg_size+index_bg_rs]
            rho_b[index_tau] = background_table[index_tau * bg_size + self.ba.index_bg_rho_b];
            rho_g[index_tau] = background_table[index_tau * bg_size + self.ba.index_bg_rho_g];
            a[index_tau] = background_table[index_tau * bg_size + self.ba.index_bg_a];
            H[index_tau] = background_table[index_tau * bg_size + self.ba.index_bg_H];
            D[index_tau] = background_table[index_tau * bg_size + self.ba.index_bg_D];

        return {
                "tau": np.asarray(tau_bg),
                "r_s": np.asarray(r_s),
                "rho_b": np.asarray(rho_b),
                "rho_g": np.asarray(rho_g),
                "a": np.asarray(a),
                "H": np.asarray(H),
                "D": np.asarray(D),
                }

    def tau_of_z(self,z):
        cdef double tau
        if background_tau_of_z(&self.ba,z,&tau)==_FAILURE_:
            raise CosmoSevereError(self.ba.error_message)
        return tau

    def get_z_split_eisw_lisw(self):
        return self.pt.eisw_lisw_split_z

    def get_tau_split_eisw_lisw(self):
        return self.tau_of_z(self.get_z_split_eisw_lisw())

    @cython.boundscheck(False)
    def get_thermos_for_NN(self):
        """
        Return the photon comoving damping scale, visibility function, its conformal time
        derivative and the corresponding conformal time values.
        """
        cdef:
            double tau;
            double * z_table = self.th.z_table;
            double *tau_table = self.th.tau_table;
            double * thermodynamics_table = self.th.thermodynamics_table;
            int th_size = self.th.th_size;
            int index_z;
            int tt_size = self.th.tt_size;
            int index_th_r_d = self.th.index_th_r_d;
            int index_th_g = self.th.index_th_g;
            int index_th_dg = self.th.index_th_dg;
            int index_th_dg_reco = self.th.index_th_dg_reco;
            int index_th_dg_reio = self.th.index_th_dg_reio;
            int index_th_dkappa = self.th.index_th_dkappa;
            int index_th_exp_m_kappa = self.th.index_th_exp_m_kappa;
            double [:] numpy_r_d = np.zeros((tt_size));
            double [:] numpy_g = np.zeros((tt_size));
            double [:] numpy_g_reco = np.zeros(tt_size);
            double [:] numpy_g_reio = np.zeros(tt_size);
            double [:] numpy_dg = np.zeros((tt_size));
            double [:] numpy_dg_reco = np.zeros((tt_size));
            double [:] numpy_dg_reio = np.zeros((tt_size));
            double [:] numpy_e_kappa = np.zeros((tt_size));
            double [:] numpy_dkappa = np.zeros((tt_size));
            double [:] numpy_tau = np.zeros((tt_size));

        for index_z in prange(tt_size, nogil=True):

            # if background_tau_of_z(&self.ba,z_table[index_z],&tau)==_FAILURE_:
            #     raise CosmoSevereError(self.ba.error_message)

            numpy_tau[index_z] = tau_table[index_z]
            numpy_r_d[index_z] = thermodynamics_table[index_z*th_size + index_th_r_d]
            numpy_g[index_z] = thermodynamics_table[index_z*th_size + index_th_g]
            numpy_g_reco[index_z] = thermodynamics_table[index_z*th_size + self.th.index_th_g_reco]
            numpy_g_reio[index_z] = thermodynamics_table[index_z*th_size + self.th.index_th_g_reio]
            numpy_dg[index_z] = thermodynamics_table[index_z*th_size + index_th_dg]
            numpy_dg_reco[index_z] = thermodynamics_table[index_z*th_size + index_th_dg_reco]
            numpy_dg_reio[index_z] = thermodynamics_table[index_z*th_size + index_th_dg_reio]
            numpy_dkappa[index_z] = thermodynamics_table[index_z*th_size + index_th_dkappa]
            numpy_e_kappa[index_z] = thermodynamics_table[index_z*th_size + index_th_exp_m_kappa]

        g_reco = np.asarray(numpy_g_reco)
        g_reio = np.asarray(numpy_g_reio)
        g_reco_prime = np.asarray(numpy_dg_reco)
        g_reio_prime = np.asarray(numpy_dg_reio)
        ret = {
                "r_d": np.asarray(numpy_r_d),
                "g": np.asarray(numpy_g),
                "g_prime": np.asarray(numpy_dg),
                "g_reco": g_reco,
                "g_reco_prime": g_reco_prime,
                "g_reio": g_reio,
                "g_reio_prime": g_reio_prime,
                "e_kappa": np.asarray(numpy_e_kappa),
                "tau": np.asarray(numpy_tau),
                "dkappa": np.asarray(numpy_dkappa),
                }
        return ret

    def scale_independent_growth_factor(self, z):
        """
        scale_independent_growth_factor(z)

        Return the scale invariant growth factor D(a) for CDM perturbations
        (exactly, the quantity defined by Class as index_bg_D in the background module)

        Parameters
        ----------
        z : float
                Desired redshift
        """
        cdef double tau
        cdef int last_index #junk
        cdef double * pvecback

        pvecback = <double*> calloc(self.ba.bg_size,sizeof(double))

        if background_tau_of_z(&self.ba,z,&tau)==_FAILURE_:
            raise CosmoSevereError(self.ba.error_message)

        if background_at_tau(&self.ba,tau,self.ba.long_info,self.ba.inter_normal,&last_index,pvecback)==_FAILURE_:
            raise CosmoSevereError(self.ba.error_message)

        D = pvecback[self.ba.index_bg_D]

        free(pvecback)

        return D

    def scale_independent_growth_factor_f(self, z):
        """
        scale_independent_growth_factor_f(z)

        Return the scale invariant growth factor f(z)=d ln D / d ln a for CDM perturbations
        (exactly, the quantity defined by Class as index_bg_f in the background module)

        Parameters
        ----------
        z : float
                Desired redshift
        """
        cdef double tau
        cdef int last_index #junk
        cdef double * pvecback

        pvecback = <double*> calloc(self.ba.bg_size,sizeof(double))

        if background_tau_of_z(&self.ba,z,&tau)==_FAILURE_:
            raise CosmoSevereError(self.ba.error_message)

        if background_at_tau(&self.ba,tau,self.ba.long_info,self.ba.inter_normal,&last_index,pvecback)==_FAILURE_:
            raise CosmoSevereError(self.ba.error_message)

        f = pvecback[self.ba.index_bg_f]

        free(pvecback)

        return f

    def Hubble(self, z):
        """
        Hubble(z)

        Return the Hubble rate (exactly, the quantity defined by Class as index_bg_H
        in the background module)

        Parameters
        ----------
        z : float
                Desired redshift
        """
        cdef double tau
        cdef int last_index #junk
        cdef double * pvecback

        pvecback = <double*> calloc(self.ba.bg_size,sizeof(double))

        if background_tau_of_z(&self.ba,z,&tau)==_FAILURE_:
            raise CosmoSevereError(self.ba.error_message)

        if background_at_tau(&self.ba,tau,self.ba.long_info,self.ba.inter_normal,&last_index,pvecback)==_FAILURE_:
            raise CosmoSevereError(self.ba.error_message)

        H = pvecback[self.ba.index_bg_H]

        free(pvecback)

        return H

    def a_of_tau(self, tau):
        """
        a(tau)

        Return the scale factor

        Parameters
        ----------
        tau : float
                Desired conformal time
        """
        cdef int last_index
        cdef double * pvecback

        pvecback = <double*> calloc(self.ba.bg_size_short,sizeof(double))
        if background_at_tau(&self.ba,tau,self.ba.short_info,self.ba.inter_normal,&last_index,pvecback)==_FAILURE_:
            raise CosmoSevereError(self.ba.error_message)

        a = pvecback[self.ba.index_bg_a]

        free(pvecback)

        return a


    def get_sources(self):
        """
        Return the source functions for all k, tau in the grid.

        Returns
        -------
        sources : dictionary containing source functions.
        k_array : numpy array containing k values.
        tau_array: numpy array containing tau values.
        """
        sources = {}

        cdef:
            int index_k, index_tau, i_index_type;
            int index_type;
            int index_md = self.pt.index_md_scalars;
            double * k = self.pt.k[index_md];
            double * tau = self.pt.tau_sampling;
            int index_ic = self.pt.index_ic_ad;
            int k_size = self.pt.k_size[index_md];
            int tau_size = self.pt.tau_size;
            int tp_size = self.pt.tp_size[index_md]
            double *** sources_ptr = self.pt.sources
            double data
            double [:,:] tmparray = np.zeros((k_size, tau_size))
            double [:] k_array = np.zeros(k_size)
            double [:] tau_array = np.zeros(tau_size)

        names = []

        for index_k in range(k_size):
            k_array[index_k] = k[index_k]
        for index_tau in range(tau_size):
            tau_array[index_tau] = tau[index_tau]

        # indices = []
        indices = {}

        if self.pt.has_source_t:
            indices.update({
                "t0": self.pt.index_tp_t0,
                # "t0_sw": self.pt.index_tp_t0_sw,
                "t0_isw": self.pt.index_tp_t0_isw,
                # "t0_reco": self.pt.index_tp_t0_reco,
                # "t0_reio": self.pt.index_tp_t0_reio,
                "t0_reco_no_isw": self.pt.index_tp_t0_reco_no_isw,
                "t0_reio_no_isw": self.pt.index_tp_t0_reio_no_isw,
                "t1": self.pt.index_tp_t1,
                "t2": self.pt.index_tp_t2,
                "t2_reco": self.pt.index_tp_t2_reco,
                "t2_reio": self.pt.index_tp_t2_reio
            })
        if self.pt.has_source_p:
            indices["p"] = self.pt.index_tp_p
        if self.pt.has_source_delta_m:
            indices["delta_m"] = self.pt.index_tp_delta_m
        if self.pt.has_source_delta_g:
            indices["delta_g"] = self.pt.index_tp_delta_g
        if self.pt.has_source_theta_m:
            indices["theta_m"] = self.pt.index_tp_theta_m
        if self.pt.has_source_theta_b:
            indices["theta_b"] = self.pt.index_tp_theta_b
        if self.pt.has_source_phi:
            indices["phi"] = self.pt.index_tp_phi
        if self.pt.has_source_phi_plus_psi:
            indices["phi_plus_psi"] = self.pt.index_tp_phi_plus_psi
        if self.pt.has_source_phi_prime:
            indices["phi_prime"] = self.pt.index_tp_phi_prime
        if self.pt.has_source_psi:
            indices["psi"] = self.pt.index_tp_psi

        for name, index_type in indices.items():
            for index_k in range(k_size):
                for index_tau in range(tau_size):
                    tmparray[index_k][index_tau] = sources_ptr[index_md][index_ic*tp_size+index_type][index_tau*k_size + index_k];

            sources[name] = np.asarray(tmparray)
            tmparray = np.zeros((k_size,tau_size))

        return (sources, np.asarray(k_array), np.asarray(tau_array))

    def nn_workspace(self):
        # TODO don't do this here
        workspace = self._pars["neural network path"]
        if any(isinstance(workspace, t) for t in [str, bytes, os.PathLike]):
            workspace = classynet.workspace.Workspace(workspace)
        return workspace

    def nn_cosmological_parameters(self):
        manifest = self.nn_workspace().loader().manifest()
        names = manifest["cosmological_parameters"]

        result = {}
        remaining = []
        for name in names:
            if name in self._pars:
                result[name] = self._pars[name]
            else:
                remaining.append(name)

        for name in remaining:
            if name == "omega_b":
                result[name] = self.omega_b()
            elif name == "omega_cdm":
                result[name] = self.omega_cdm()
            elif name == "h":
                result[name] = self.h()
            elif name == "tau_reio":
                result[name] = self.tau_reio()
            elif name == "Omega_k":
                result[name] = self.get_current_derived_parameters(["Omega_k"])["Omega_k"]
            # Regarding w0_fld and wa_fld: It is verified that Omega_Lambda=0 in `can_use_nn`.
            elif name == "w0_fld":
                result[name] = 0.0
            elif name == "w0_fld":
                result[name] = -1.0
            else:
                raise ValueError("Unknown parameter: '{}'".format(name))

        return result

    def nn_cheat_enabled(self):
        return "nn_cheat" in self._pars

    def nn_cheat_sources(self):
        return self._pars["nn_cheat"]

    def nn_debug_enabled(self):
        return bool(self._pars.get("nn_debug", False))

    def k_min(self):
        """
        k_min as determined by K (taken from perturbations.c:perturb_get_k_list)
        """
        if self.ba.sgnK == 0:
            # K<0 (flat)  : start close to zero
            return self.pr.k_min_tau0 / self.ba.conformal_age
        elif self.ba.sgnK == -1:
            # K<0 (open)  : start close to sqrt(-K)
            # (in transfer modules, for scalars, this will correspond to q close to zero;
            # for vectors and tensors, this value is even smaller than the minimum necessary value)
            return np.sqrt(-self.ba.K + pow(self.pr.k_min_tau0 / self.ba.conformal_age / self.th.angular_rescaling, 2))
        elif self.ba.sgnK == 1:
            # K>0 (closed): start from q=sqrt(k2+(1+m)K) equal to 3sqrt(K), i.e. k=sqrt((8-m)K)
            return np.sqrt((8.-1.e-4) * self.ba.K);
        else:
            raise ValueError("Unrecognized value of K = {}!".format(self.ba.K))


    def _debug_transfer(self):
        k, tau = self.get_k_tau()
        kmintau0 = k[0] * tau[-1]
        print("tau0 = tau[-1] = {}".format(tau[-1]))
        print("k_min = k[0] = {}".format(k[0]))
        print("kmintau0 = k[0] * tau[-1] = {}".format(kmintau0))

        if self.ba.sgnK == 0:
            print("K = 0, flat case")
            # K<0 (flat)  : start close to zero
            print("kmintau0 / conformal_age =", kmintau0 / self.ba.conformal_age)
        elif self.ba.sgnK == -1:
            print("K = {} < 0, open case".format(self.ba.K))
            # K<0 (open)  : start close to sqrt(-K)
            # (in transfer modules, for scalars, this will correspond to q close to zero;
            # for vectors and tensors, this value is even smaller than the minimum necessary value)
            # return np.sqrt(-self.ba.K + pow(self.pr.k_min_tau0 / self.ba.conformal_age / self.th.angular_rescaling, 2))
        elif self.ba.sgnK == 1:
            print("K = {} > 0, closed case".format(self.ba.K))
            # K>0 (closed): start from q=sqrt(k2+(1+m)K) equal to 3sqrt(K), i.e. k=sqrt((8-m)K)
            # return np.sqrt((8.-1.e-4) * self.ba.K);

    def get_q(self):
        """
        Get the q list from transfer module.
        """
        cdef:
            int i_q
            double * q = self.tr.q
            int q_size = self.tr.q_size
            double [:] numpy_q = np.empty(q_size, dtype=np.double)

        for i_q in range(q_size):
            numpy_q[i_q] = q[i_q]

        return np.asarray(numpy_q)

    def translate_source_to_index(self, name):
        mapping = {
            "t0":             self.pt.index_tp_t0,
            "t1":             self.pt.index_tp_t1,
            "t2":             self.pt.index_tp_t2,
            "t0_reco_no_isw": self.pt.index_tp_t0_reco_no_isw,
            "t0_reio_no_isw": self.pt.index_tp_t0_reio_no_isw,
            "t0_isw":         self.pt.index_tp_t0_isw,
            "t2_reco":        self.pt.index_tp_t2_reco,
            "t2_reio":        self.pt.index_tp_t2_reio,
            "phi_plus_psi":   self.pt.index_tp_phi_plus_psi,
            "delta_m":        self.pt.index_tp_delta_m,
            "p":              self.pt.index_tp_p,
        }
        return mapping[name]<|MERGE_RESOLUTION|>--- conflicted
+++ resolved
@@ -23,20 +23,17 @@
 from cython.parallel import prange
 cimport cython
 
-<<<<<<< HEAD
 # TODO conditional import?
 # TODO relative import?
 import classynet.workspace
 import classynet.predictors
-=======
-# Nils : Added for python 3.x and python 2.x compatibility
+
 import sys
 def viewdictitems(d):
     if sys.version_info >= (3,0):
         return d.items()
     else:
         return d.viewitems()
->>>>>>> 03552684
 
 ctypedef np.float_t DTYPE_t
 ctypedef np.int_t DTYPE_i
@@ -176,11 +173,8 @@
     def __cinit__(self, default=False):
         cpdef char* dumc
         self.allocated = False
-<<<<<<< HEAD
         self.use_NN = False
-=======
         self.computed = False
->>>>>>> 03552684
         self._pars = {}
         self.fc.size=0
         self.fc.filename = <char*>malloc(sizeof(char)*30)
@@ -190,7 +184,6 @@
         self.ncp = set()
         if default: self.set_default()
 
-<<<<<<< HEAD
     def enable_NN(self, predictor):
         """
         This function must be called if the user wants to use NNs to predict
@@ -204,7 +197,7 @@
         # (explanation in method definition) before calling
         # compute
         self._set_parameters_for_NN()
-=======
+
     def __dealloc__(self):
         if self.allocated:
           self.struct_cleanup()
@@ -216,7 +209,6 @@
             free(self.fc.value)
             free(self.fc.read)
             free(self.fc.filename)
->>>>>>> 03552684
 
     # Set up the dictionary
     def set(self,*pars,**kars):
@@ -227,8 +219,9 @@
             raise CosmoSevereError("bad call")
 
         self._pars.update(kars)
-<<<<<<< HEAD
-        self.ready=False
+        if viewdictitems(self._pars) <= viewdictitems(oldpars):
+          return # Don't change the computed states, if the new dict was already contained in the previous dict
+        self.computed=False
 
         # TODO if pars contains NN enable, load models here?
         # TODO if pars contains NN enable, set use_NN
@@ -290,11 +283,6 @@
             print("neural networks only applicable with 'P_k_max_1/Mpc' <= 100.0")
             return False
 
-=======
-        if viewdictitems(self._pars) <= viewdictitems(oldpars):
-          return # Don't change the computed states, if the new dict was already contained in the previous dict
-        self.computed=False
->>>>>>> 03552684
         return True
 
     def empty(self):
@@ -1686,7 +1674,6 @@
         self.compute(["thermodynamics"])
         return self.th.rs_d
 
-<<<<<<< HEAD
     def rs_drag_nn(self):
         """
         Same as `self.rs_drag()`, but doesn't invoke `self.compute()`.
@@ -1700,11 +1687,10 @@
         """
         assert "thermodynamics" in self.ncp
         return self.th.rs_d
-=======
+
     def z_reio(self):
         self.compute(["thermodynamics"])
         return self.th.z_reio
->>>>>>> 03552684
 
     def angular_distance(self, z):
         """
@@ -2344,11 +2330,8 @@
                 value = self.th.da_rec
             elif name == 'da_rec_h':
                 value = self.th.da_rec*self.ba.h
-<<<<<<< HEAD
-            # NEW FOR NEURAL NET
             elif name == 'rd_rec':
                 value = self.th.rd_rec
-=======
             elif name == 'z_star':
                 value = self.th.z_star
             elif name == 'tau_star':
@@ -2363,7 +2346,6 @@
                 value = self.th.da_star
             elif name == 'rd_star':
                 value = self.th.rd_star
->>>>>>> 03552684
             elif name == 'z_d':
                 value = self.th.z_d
             elif name == 'tau_d':
