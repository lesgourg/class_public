--- conflicted
+++ resolved
@@ -95,10 +95,15 @@
         double Omega0_k
         double a_today
         int bt_size
-<<<<<<< HEAD
         double K
         int sgnK
-
+        double Omega0_m
+        double Omega0_r
+        double Omega0_de
+        double a_eq
+        double H_eq
+        double z_eq
+        double tau_eq
 
         # Added for Neural Networks
         double * tau_table
@@ -114,15 +119,6 @@
         double a_eq
         double H_eq
         double * z_table
-=======
-        double Omega0_m
-        double Omega0_r
-        double Omega0_de
-        double a_eq
-        double H_eq
-        double z_eq
-        double tau_eq
->>>>>>> 03552684
 
     cdef struct thermo:
         ErrorMsg error_message
@@ -207,7 +203,6 @@
         int size_vector_perturbation_data[_MAX_NUMBER_OF_K_FILES_]
         int size_tensor_perturbation_data[_MAX_NUMBER_OF_K_FILES_]
 
-<<<<<<< HEAD
         # Added for access to source functions; Needed for training of
         # neural networks
         int has_source_t
@@ -255,15 +250,11 @@
         int * k_size_cl
         int tau_size
         int * tp_size
+        int * ic_size
         double *** sources
-=======
         double * alpha_idm_dr
         double * beta_idr
 
-        int * k_size
-        int * ic_size
-        int index_md_scalars
->>>>>>> 03552684
 
     cdef struct transfers:
         ErrorMsg error_message
