--- conflicted
+++ resolved
@@ -332,17 +332,14 @@
         double * output_tot,
         double * output_cb_tot)
 
-<<<<<<< HEAD
-    int nonlinear_k_nl_at_z(void* pba, void* pnl, double z, double* k_nl)
     int nonlinear_hmcode_sigmaR_at_z(void* ppr, void* pba, void* pnl, double R, double z, double* sigma_R)
     int nonlinear_hmcode_sigma8_at_z(void* pba, void* pnl, double z, double* sigma_8)
     int nonlinear_hmcode_sigmadisp_at_z(void* pba, void* pnl, double z, double* sigma_disp)
     int nonlinear_hmcode_sigmadisp100_at_z(void* pba, void* pnl, double z, double* sigma_disp_100)
     int nonlinear_hmcode_sigmaprime_at_z(void* pba, void* pnl, double z, double* sigma_prime)
     int nonlinear_hmcode_window_nfw(void* pnl, double k, double rv, double c, double* window_nfw)
-=======
+
     int nonlinear_k_nl_at_z(void* pba, void* pnl, int index_pk, double z, double* k_nl)
->>>>>>> 608fcb93
 
     int spectra_firstline_and_ic_suffix(void *ppt, int index_ic, char first_line[_LINE_LENGTH_MAX_], FileName ic_suffix)
 
