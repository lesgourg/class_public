--- conflicted
+++ resolved
@@ -135,11 +135,8 @@
 				alpha_to_use = alpha_dict[self.injection_hist]
 				self.normalization = self.get_normalization(red)
 			else:
-<<<<<<< HEAD
-				raise DarkAgesError('The code can not deal with the injection history >> {} << (yet)'.format(self.injection_hist))
-=======
-				print_error('The code can not deal with the injection history >> {0} << (yet)'.format(self.injection_hist))
->>>>>>> efede15e
+				raise DarkAgesError('The code can not deal with the injection history >> {0} << (yet)'.format(self.injection_hist))
+
 			f_func = f_function(transfer_instance.log10E, transfer_instance.z_injected,
                                 transfer_instance.z_deposited, self.normalization,
                                 transfer_instance.transfer_phot,
