--- conflicted
+++ resolved
@@ -4,6 +4,8 @@
 #include "common.h" //Use here ONLY the things required for defining the struct (i.e. common.h)
 
 struct heating{
+
+  char* command_DarkAges;
 
   /* Flags */
   int deposit_energy_as;
@@ -17,12 +19,7 @@
   
   int to_store;
 
-<<<<<<< HEAD
   /* Redshift tables */
-=======
-  char* command_DarkAges;
-
->>>>>>> 905cf6d9
   double* z_table;
   int z_size;
 
@@ -49,11 +46,8 @@
   /* f_eff table */
   int feff_z_size;
   double* feff_table;
-<<<<<<< HEAD
-  
+    
   /* Parameters from background structure */
-=======
-
   int to_store;
 
   int index_ht_CRR;
@@ -88,7 +82,6 @@
   int dep_size;
 
   /* Background stuff etc. */
->>>>>>> 905cf6d9
   double H0;
   double rho_crit0;
   double nH0;
@@ -121,6 +114,10 @@
   double decay;                  /**< parameter describing CDM decay (f/tau, see e.g. 1109.6322)*/
   double decay_fraction;
   
+  int BH_accretion_recipe;
+  double BH_accreting_mass;
+
+  
   /* Heat injection table */
   double* injection_table;
   int index_inj_BH_evap;
@@ -147,11 +144,6 @@
   //int index_dep_lowE;
   int dep_size;
 
-
-
-  int BH_accretion_recipe;
-  double BH_accreting_mass;
-
   /* Book-keeping */
   int heating_verbose;
   ErrorMsg error_message;
@@ -206,8 +198,12 @@
   int heating_read_chi_z(struct precision* ppr, struct heating* phe);
 
   int heating_read_chi_x(struct precision* ppr, struct heating* phe);
-
-  /* DM annihilation */
+  
+  /* Efficiency of energy deposition */
+  int heating_read_feff_from_file(struct precision* ppr,
+                                  struct heating* phe);
+ 
+  /* Heating functions */
   int heating_DM_annihilation(struct heating * phe,
                               double z,
                               double * energy_rate);
@@ -216,33 +212,14 @@
                        double z,
                        double * energy_rate);
 
+  int heating_BH_accretion(struct heating* phe,
+                           double z,
+                           double * energy_rate);
 
   int heating_add_second_order_terms(struct background* pba,
                                      struct thermo* pth,
                                      struct perturbs* ppt);
 
-
-<<<<<<< HEAD
-  int heating_energy_injection_at_z_analytic(struct heating* phe,
-                                             double z,
-                                             double* dEdz_inj);
-
-  int heating_read_feff_from_file(struct precision* ppr,
-                                  struct heating* phe);
-                                  
-  int heating_read_chi_z_from_file(struct precision* ppr,
-                                   struct heating* phe);
-
-  int heating_read_chi_x_from_file(struct precision* ppr,
-                                   struct heating* phe);
-
-
-=======
-  int heating_BH_accretion(struct heating* phe,
-                           double z,
-                           double * energy_rate);
->>>>>>> 905cf6d9
-
 #ifdef __cplusplus
 }
 #endif
